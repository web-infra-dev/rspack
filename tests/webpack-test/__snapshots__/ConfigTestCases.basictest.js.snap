--- conflicted
+++ resolved
@@ -1,33 +1,5 @@
 // Jest Snapshot v1, https://goo.gl/fbAQLP
 
-<<<<<<< HEAD
-exports[`ConfigTestCases css build-http exported tests should work with URLs in CSS 1`] = `
-Array [
-  "/* #region \\"https://raw.githubusercontent.com/webpack/webpack/refs/heads/main/test/configCases/css/import/print.css\\" */
-/*
-- type: javascript/dynamic
-*/
-@import url(\\"https://raw.githubusercontent.com/webpack/webpack/refs/heads/main/test/configCases/css/import/print.css\\");
-/* #endregion \\"https://raw.githubusercontent.com/webpack/webpack/refs/heads/main/test/configCases/css/import/print.css\\" */
-
-/* #region \\"./style.css\\" */
-/*
-- type: css/auto
-*/
-
-
-div {
-	background: url(https://raw.githubusercontent.com/webpack/webpack/refs/heads/main/test/configCases/css/url/img.png)
-}
-
-/* #endregion \\"./style.css\\" */
-
-",
-]
-`;
-
-=======
->>>>>>> ed72d360
 exports[`ConfigTestCases css escape-unescape exported tests should work with URLs in CSS: classes 1`] = `
 Object {
   "#": "-_style_modules_css-#",
@@ -73,7 +45,7 @@
   "test": "-_style_modules_css-test",
   "{}": "-_style_modules_css-{}",
   "©": "-_style_modules_css-©",
-  "“‘’”": "-_style_modules_css-“‘’”",
+  """: "-_style_modules_css-""",
   "⌘⌥": "-_style_modules_css-⌘⌥",
   "☺☃": "-_style_modules_css-☺☃",
   "♥": "-_style_modules_css-♥",
@@ -128,7 +100,7 @@
   "test": "-_style_modules_css-test",
   "{}": "-_style_modules_css-{}",
   "©": "-_style_modules_css-©",
-  "“‘’”": "-_style_modules_css-“‘’”",
+  """: "-_style_modules_css-""",
   "⌘⌥": "-_style_modules_css-⌘⌥",
   "☺☃": "-_style_modules_css-☺☃",
   "♥": "-_style_modules_css-♥",
@@ -218,7 +190,7 @@
 .-_style_modules_css-♥ { background: lime; }
 .-_style_modules_css-© { background: lime; }
 .-_style_modules_css-\\\\😍 { background: lime; }
-.-_style_modules_css-“‘’” { background: lime; }
+.-_style_modules_css-"" { background: lime; }
 .-_style_modules_css-☺☃ { background: lime; }
 .-_style_modules_css-⌘⌥ { background: lime; }
 .-_style_modules_css-\\\\𝄞♪♩♫♬ { background: lime; }
@@ -365,7 +337,7 @@
 .-_style_modules_css-♥ { background: lime; }
 .-_style_modules_css-© { background: lime; }
 .-_style_modules_css-\\\\😍 { background: lime; }
-.-_style_modules_css-“‘’” { background: lime; }
+.-_style_modules_css-"" { background: lime; }
 .-_style_modules_css-☺☃ { background: lime; }
 .-_style_modules_css-⌘⌥ { background: lime; }
 .-_style_modules_css-\\\\𝄞♪♩♫♬ { background: lime; }
