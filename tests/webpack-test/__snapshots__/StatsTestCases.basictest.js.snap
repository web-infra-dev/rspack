--- conflicted
+++ resolved
@@ -552,11 +552,7 @@
 ./loader.js!./index.js xx bytes [built] [code generated] [2 errors]
 
 ERROR in ./index.js (./loader.js!./index.js)
-<<<<<<< HEAD
-  × Module Error (from Xdir/errors-xxx.js):loader error1
-=======
   × Module Error (from Xdir/errors-xxx.js):loader errorXtack1
->>>>>>> 6cddb40f
 
 ERROR in ./index.js (./loader.js!./index.js)
   × Module Error (from Xdir/errors-xxx.js):loader error2
@@ -570,11 +566,7 @@
 ./loader.js!./index.js xx bytes [built] [code generated] [2 errors]
 
 ERROR in ./index.js (./loader.js!./index.js)
-<<<<<<< HEAD
-  × Module Error (from Xdir/errors-xxx.js):loader error1
-=======
   × Module Error (from Xdir/errors-xxx.js):loader errorXtackXtackXtack3
->>>>>>> 6cddb40f
 
 ERROR in ./index.js (./loader.js!./index.js)
   × Module Error (from Xdir/errors-xxx.js):loader error2
@@ -588,17 +580,10 @@
 ./loader.js!./index.js xx bytes [built] [code generated] [2 errors]
 
 ERROR in ./index.js (./loader.js!./index.js)
-<<<<<<< HEAD
-  × Module Error (from Xdir/errors-xxx.js):loader error1
-
-ERROR in ./index.js (./loader.js!./index.js)
-  × Module Error (from Xdir/errors-xxx.js):loader error2
-=======
   × Module Error (from Xdir/errors-xxx.js):loader errorXtackXtackXtack3
 
 ERROR in ./index.js (./loader.js!./index.js)
   × Module Error (from Xdir/errors-xxx.js):loader errorXtackXtack2
->>>>>>> 6cddb40f
 
 Rspack x.x.x compiled with 2 errors in X.23"
 `;
