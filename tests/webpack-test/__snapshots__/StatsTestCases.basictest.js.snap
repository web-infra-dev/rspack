// Jest Snapshot v1, https://goo.gl/fbAQLP

exports[`StatsTestCases should print correct stats for asset 1`] = `
"asset c560fa876f51d750.png 14.6 KiB [emitted] [immutable] [from: images/file.png] (auxiliary name: main)
asset bundle.js 13.1 KiB [emitted] (name: main)
asset static/file.html 12 bytes [emitted] [from: static/file.html] (auxiliary name: main)
runtime modules 1.63 KiB 2 modules
modules by path ./ 9.34 KiB (javascript) 14.6 KiB (asset)
  modules by path ./images/ 8.86 KiB (javascript) 14.6 KiB (asset)
    ./images/file.png 42 bytes (javascript) 14.6 KiB (asset) [built] [code generated]
    ./images/file.svg 915 bytes [built] [code generated]
    ./images/file.jpg 7.92 KiB [built] [code generated]
  modules by path ./*.js 415 bytes
    ./index.js 402 bytes [built] [code generated]
    ./a.source.js 13 bytes [built] [code generated]
  ./static/file.html 42 bytes (javascript) 12 bytes (asset) [built] [code generated]
  ./a.css 41.4 bytes [built] [code generated]
modules by mime type text/plain 172 bytes
  data:text/plain;base64,szsaAAdsadasdfaf.. 72.2 bytes [built] [code generated]
  data:text/plain,asd= 41.4 bytes [built] [code generated]
  data:text/plain,XXXXXXXXXXXXXXX.. 58.8 bytes [built] [code generated]
Rspack x.x.x compiled successfully in X.23"
`;

exports[`StatsTestCases should print correct stats for asset-concat 1`] = `
"asset c560fa876f51d750.png 14.6 KiB [emitted] [immutable] [from: images/file.png] (auxiliary name: main)
asset bundle.js 12.3 KiB [emitted] (name: main)
asset static/file.html 12 bytes [emitted] [from: static/file.html] (auxiliary name: main)
orphan modules 9.43 KiB [orphan] 8 modules
runtime modules 1.63 KiB 2 modules
cacheable modules 9.59 KiB (javascript) 14.6 KiB (asset)
  ./index.js + 9 modules 9.51 KiB [code generated]
  ./images/file.png 42 bytes (javascript) 14.6 KiB (asset) [built] [code generated]
  ./static/file.html 42 bytes (javascript) 12 bytes (asset) [built] [code generated]
Rspack x.x.x compiled successfully in X.23"
`;

exports[`StatsTestCases should print correct stats for async-commons-chunk 1`] = `
"chunk (runtime: main) 726.js 21 bytes <{909}> [rendered]
  > ./index.js 9:4-13:6
  ./b.js 21 bytes [built] [code generated]
chunk (runtime: main) main.js (main) 557 bytes (javascript) 6.74 KiB (runtime) >{726}< [entry] [rendered]
  > ./ main
  dependent modules 42 bytes [dependent] 2 modules
  ./index.js 515 bytes [built] [code generated]
Rspack x.x.x compiled successfully"
`;

exports[`StatsTestCases should print correct stats for async-commons-chunk-auto 1`] = `
"disabled:
  chunk (runtime: main) disabled/async-c.js (async-c) 196 bytes [rendered]
    > ./c ./index.js 3:0-47
    dependent modules 60 bytes [dependent] 3 modules
    ./c.js + 1 modules 136 bytes [code generated]
  chunk (runtime: main) disabled/async-a.js (async-a) 245 bytes [rendered]
    > ./a ./index.js 1:0-47
    dependent modules 60 bytes [dependent] 3 modules
    ./a.js + 1 modules 185 bytes [code generated]
  chunk (runtime: main) disabled/async-b.js (async-b) 196 bytes [rendered]
    > ./b ./index.js 2:0-47
    dependent modules 80 bytes [dependent] 4 modules
    ./b.js 116 bytes [built] [code generated]
  chunk (runtime: a) disabled/a.js (a) 245 bytes (javascript) 7.32 KiB (runtime) [entry] [rendered]
    > ./a a
    dependent modules 60 bytes [dependent] 3 modules
    ./a.js + 1 modules 185 bytes [code generated]
  chunk (runtime: b) disabled/b.js (b) 196 bytes (javascript) 397 bytes (runtime) [entry] [rendered]
    > ./b b
    dependent modules 80 bytes [dependent] 4 modules
    ./b.js 116 bytes [built] [code generated]
  chunk (runtime: c) disabled/c.js (c) 196 bytes (javascript) 397 bytes (runtime) [entry] [rendered]
    > ./c c
    dependent modules 60 bytes [dependent] 3 modules
    ./c.js + 1 modules 136 bytes [code generated]
  chunk (runtime: main) disabled/main.js (main) 147 bytes (javascript) 7.38 KiB (runtime) [entry] [rendered]
    > ./ main
    ./index.js 147 bytes [built] [code generated]
  chunk (runtime: a, main) disabled/async-g.js (async-g) 65 bytes [rendered]
    > ./g ./a.js 6:0-47
    dependent modules 20 bytes [dependent] 1 module
    ./g.js 45 bytes [built] [code generated]
  disabled (Rspack x.x.x) compiled successfully

default:
  chunk (runtime: main) default/async-c.js (async-c) 116 bytes [rendered]
    > ./c ./index.js 3:0-47
    ./c.js 116 bytes [built] [code generated]
  chunk (runtime: main) default/async-a.js (async-a) 185 bytes [rendered]
    > ./a ./index.js 1:0-47
    ./a.js + 1 modules 185 bytes [code generated]
  chunk (runtime: main) default/async-b.js (async-b) 116 bytes [rendered]
    > ./b ./index.js 2:0-47
    ./b.js 116 bytes [built] [code generated]
  chunk (runtime: main) default/310.js (id hint: vendors) 20 bytes [rendered] split chunk (cache group: defaultVendors)
    > ./a ./index.js 1:0-47
    > ./b ./index.js 2:0-47
    ./node_modules/y.js 20 bytes [built] [code generated]
  chunk (runtime: main) default/416.js (id hint: vendors) 20 bytes [rendered] split chunk (cache group: defaultVendors)
    > ./c ./index.js 3:0-47
    ./node_modules/z.js 20 bytes [built] [code generated]
  chunk (runtime: main) default/418.js (id hint: vendors) 20 bytes [rendered] split chunk (cache group: defaultVendors)
    > ./a ./index.js 1:0-47
    > ./b ./index.js 2:0-47
    > ./c ./index.js 3:0-47
    ./node_modules/x.js 20 bytes [built] [code generated]
  chunk (runtime: a, main) default/581.js (id hint: ) 20 bytes [rendered] split chunk (cache group: default)
    > ./b ./index.js 2:0-47
    > ./c ./index.js 3:0-47
    > ./g ./a.js 6:0-47
    ./f.js 20 bytes [built] [code generated]
  chunk (runtime: a) default/a.js (a) 245 bytes (javascript) 7.35 KiB (runtime) [entry] [rendered]
    > ./a a
    dependent modules 60 bytes [dependent] 3 modules
    ./a.js + 1 modules 185 bytes [code generated]
  chunk (runtime: b) default/b.js (b) 196 bytes (javascript) 397 bytes (runtime) [entry] [rendered]
    > ./b b
    dependent modules 80 bytes [dependent] 4 modules
    ./b.js 116 bytes [built] [code generated]
  chunk (runtime: main) default/753.js (id hint: ) 20 bytes [rendered] split chunk (cache group: default)
    > ./a ./index.js 1:0-47
    > ./b ./index.js 2:0-47
    > ./c ./index.js 3:0-47
    ./d.js 20 bytes [built] [code generated]
  chunk (runtime: c) default/c.js (c) 196 bytes (javascript) 397 bytes (runtime) [entry] [rendered]
    > ./c c
    dependent modules 80 bytes [dependent] 4 modules
    ./c.js 116 bytes [built] [code generated]
  chunk (runtime: main) default/main.js (main) 147 bytes (javascript) 7.4 KiB (runtime) [entry] [rendered]
    > ./ main
    ./index.js 147 bytes [built] [code generated]
  chunk (runtime: a, main) default/async-g.js (async-g) 45 bytes [rendered]
    > ./g ./a.js 6:0-47
    ./g.js 45 bytes [built] [code generated]
  default (Rspack x.x.x) compiled successfully

vendors:
  Entrypoint main 9.14 KiB = vendors/main.js
  Entrypoint a 11.9 KiB = vendors/vendors.js 829 bytes vendors/a.js 11.1 KiB
  Entrypoint b 6.32 KiB = vendors/vendors.js 829 bytes vendors/b.js 5.51 KiB
  Entrypoint c 6.32 KiB = vendors/vendors.js 829 bytes vendors/c.js 5.51 KiB
  chunk (runtime: main) vendors/async-c.js (async-c) 196 bytes [rendered]
    > ./c ./index.js 3:0-47
    dependent modules 80 bytes [dependent] 4 modules
    ./c.js 116 bytes [built] [code generated]
  chunk (runtime: a, b, c) vendors/vendors.js (vendors) (id hint: vendors) 60 bytes [initial] [rendered] split chunk (cache group: vendors)
    > ./a a
    > ./b b
    > ./c c
    ./node_modules/x.js 20 bytes [built] [code generated]
    ./node_modules/y.js 20 bytes [built] [code generated]
    ./node_modules/z.js 20 bytes [built] [code generated]
  chunk (runtime: main) vendors/async-a.js (async-a) 245 bytes [rendered]
    > ./a ./index.js 1:0-47
    dependent modules 60 bytes [dependent] 3 modules
    ./a.js + 1 modules 185 bytes [code generated]
  chunk (runtime: main) vendors/async-b.js (async-b) 196 bytes [rendered]
    > ./b ./index.js 2:0-47
    dependent modules 80 bytes [dependent] 4 modules
    ./b.js 116 bytes [built] [code generated]
  chunk (runtime: a) vendors/a.js (a) 205 bytes (javascript) 8.4 KiB (runtime) [entry] [rendered]
    > ./a a
    dependent modules 20 bytes [dependent] 1 module
    ./a.js + 1 modules 185 bytes [code generated]
  chunk (runtime: b) vendors/b.js (b) 156 bytes (javascript) 2.86 KiB (runtime) [entry] [rendered]
    > ./b b
    dependent modules 40 bytes [dependent] 2 modules
    ./b.js 116 bytes [built] [code generated]
  chunk (runtime: c) vendors/c.js (c) 156 bytes (javascript) 2.86 KiB (runtime) [entry] [rendered]
    > ./c c
    dependent modules 40 bytes [dependent] 2 modules
    ./c.js 116 bytes [built] [code generated]
  chunk (runtime: main) vendors/main.js (main) 147 bytes (javascript) 7.38 KiB (runtime) [entry] [rendered]
    > ./ main
    ./index.js 147 bytes [built] [code generated]
  chunk (runtime: a, main) vendors/async-g.js (async-g) 65 bytes [rendered]
    > ./g ./a.js 6:0-47
    dependent modules 20 bytes [dependent] 1 module
    ./g.js 45 bytes [built] [code generated]
  vendors (Rspack x.x.x) compiled successfully

multiple-vendors:
  Entrypoint main 9.37 KiB = multiple-vendors/libs.js 4.38 KiB multiple-vendors/main.js 4.99 KiB
  Entrypoint a 9.37 KiB = multiple-vendors/libs.js 4.38 KiB multiple-vendors/a.js 4.99 KiB
  Entrypoint b 9.37 KiB = multiple-vendors/libs.js 4.38 KiB multiple-vendors/b.js 4.99 KiB
  Entrypoint c 9.37 KiB = multiple-vendors/libs.js 4.38 KiB multiple-vendors/c.js 4.99 KiB
  chunk (runtime: a, b, c, main) multiple-vendors/libs.js (libs) (id hint: libs) 709 bytes [initial] [rendered] split chunk (cache group: libs)
    > ./a ./index.js 1:0-47
    > ./b ./index.js 2:0-47
    > ./c ./index.js 3:0-47
    > ./g ./a.js 6:0-47
    > ./a a
    > ./b b
    > ./c c
    > ./ main
    dependent modules 562 bytes [dependent] 8 modules
    ./index.js 147 bytes [built] [code generated]
  chunk (runtime: a) multiple-vendors/a.js (a) 3.38 KiB [entry] [rendered]
    > ./a a
  chunk (runtime: b) multiple-vendors/b.js (b) 3.38 KiB [entry] [rendered]
    > ./b b
  chunk (runtime: c) multiple-vendors/c.js (c) 3.38 KiB [entry] [rendered]
    > ./c c
  chunk (runtime: main) multiple-vendors/main.js (main) 3.38 KiB [entry] [rendered]
    > ./ main
  multiple-vendors (Rspack x.x.x) compiled successfully

all:
  Entrypoint main 11 KiB = all/605.js 820 bytes all/main.js 10.2 KiB
  Entrypoint a 12.3 KiB = all/457.js 582 bytes all/310.js 335 bytes all/697.js 335 bytes all/272.js 957 bytes all/a.js 10.2 KiB
  Entrypoint b 6.35 KiB = all/457.js 582 bytes all/581.js 335 bytes all/310.js 335 bytes all/726.js 800 bytes all/b.js 4.35 KiB
  Entrypoint c 6.35 KiB = all/457.js 582 bytes all/581.js 335 bytes all/416.js 335 bytes all/29.js 799 bytes all/c.js 4.35 KiB
  chunk (runtime: main) all/199.js (id hint: vendors) 116 bytes [rendered] split chunk (cache group: vendors)
    > ./b ./index.js 2:0-47
    ./b.js 116 bytes [built] [code generated]
  chunk (runtime: a) all/272.js (id hint: vendors) 165 bytes [initial] [rendered] split chunk (cache group: vendors)
    > ./a a
    ./a.js 165 bytes [built] [code generated]
  chunk (runtime: c) all/29.js (id hint: vendors) 116 bytes [initial] [rendered] split chunk (cache group: vendors)
    > ./c c
    ./c.js 116 bytes [built] [code generated]
  chunk (runtime: a, b, main) all/310.js (id hint: vendors) 20 bytes [initial] [rendered] split chunk (cache group: vendors)
    > ./a ./index.js 1:0-47
    > ./b ./index.js 2:0-47
    > ./a a
    > ./b b
    ./node_modules/y.js 20 bytes [built] [code generated]
  chunk (runtime: main) all/364.js (id hint: vendors) 116 bytes [rendered] split chunk (cache group: vendors)
    > ./c ./index.js 3:0-47
    ./c.js 116 bytes [built] [code generated]
  chunk (runtime: c, main) all/416.js (id hint: vendors) 20 bytes [initial] [rendered] split chunk (cache group: vendors)
    > ./c ./index.js 3:0-47
    > ./c c
    ./node_modules/z.js 20 bytes [built] [code generated]
  chunk (runtime: a, b, c, main) all/457.js (id hint: vendors) 40 bytes [initial] [rendered] split chunk (cache group: vendors)
    > ./a ./index.js 1:0-47
    > ./b ./index.js 2:0-47
    > ./c ./index.js 3:0-47
    > ./a a
    > ./b b
    > ./c c
    ./d.js 20 bytes [built] [code generated]
    ./node_modules/x.js 20 bytes [built] [code generated]
  chunk (runtime: a, b, c, main) all/581.js (id hint: vendors) 20 bytes [initial] [rendered] split chunk (cache group: vendors)
    > ./b ./index.js 2:0-47
    > ./c ./index.js 3:0-47
    > ./g ./a.js 6:0-47
    > ./b b
    > ./c c
    ./f.js 20 bytes [built] [code generated]
  chunk (runtime: main) all/605.js (id hint: vendors) 147 bytes [initial] [rendered] split chunk (cache group: vendors)
    > ./ main
    ./index.js 147 bytes [built] [code generated]
  chunk (runtime: a, main) all/697.js (id hint: vendors) 20 bytes [initial] [rendered] split chunk (cache group: vendors)
    > ./a ./index.js 1:0-47
    > ./a a
    ./e.js 20 bytes [built] [code generated]
  chunk (runtime: b) all/726.js (id hint: vendors) 116 bytes [initial] [rendered] split chunk (cache group: vendors)
    > ./b b
    ./b.js 116 bytes [built] [code generated]
  chunk (runtime: a) all/a.js (a) 8.39 KiB [entry] [rendered]
    > ./a a
  chunk (runtime: b) all/b.js (b) 2.86 KiB [entry] [rendered]
    > ./b b
  chunk (runtime: c) all/c.js (c) 2.86 KiB [entry] [rendered]
    > ./c c
  chunk (runtime: a, main) all/889.js (id hint: vendors) 45 bytes [rendered] split chunk (cache group: vendors)
    > ./g ./a.js 6:0-47
    ./g.js 45 bytes [built] [code generated]
  chunk (runtime: main) all/main.js (main) 8.39 KiB [entry] [rendered]
    > ./ main
  chunk (runtime: main) all/910.js (id hint: vendors) 165 bytes [rendered] split chunk (cache group: vendors)
    > ./a ./index.js 1:0-47
    ./a.js 165 bytes [built] [code generated]
  all (Rspack x.x.x) compiled successfully"
`;

exports[`StatsTestCases should print correct stats for child-compiler-apply-entry-option 1`] = `
"asset child.js 36 bytes [emitted]
asset parent.js 36 bytes [emitted] (name: parent)
Entrypoint parent 36 bytes = parent.js
./parent.js 1 bytes [built] [code generated]
  asset child.js 36 bytes [emitted] (name: child)
  Entrypoint child 36 bytes = child.js
  ./child.js 1 bytes [built] [code generated]
    
  Child TestApplyEntryOptionPlugin compiled successfully
Rspack x.x.x compiled successfully in X.23"
`;

exports[`StatsTestCases should print correct stats for circular-correctness 1`] = `
"chunk (runtime: main) 74.bundle.js (a) 49 bytes <{76}> <{909}> >{76}< [rendered]
  ./module-a.js 49 bytes [built] [code generated]
chunk (runtime: main) 751.bundle.js (b) 49 bytes <{76}> <{909}> >{76}< [rendered]
  ./module-b.js 49 bytes [built] [code generated]
chunk (runtime: main) 76.bundle.js (c) 98 bytes <{74}> <{751}> >{74}< >{751}< [rendered]
  ./module-c.js 98 bytes [built] [code generated]
chunk (runtime: main) bundle.js (main) 98 bytes (javascript) 8.48 KiB (runtime) >{74}< >{751}< [entry] [rendered]
  ./index.js 98 bytes [built] [code generated]
Rspack x.x.x compiled successfully"
`;

exports[`StatsTestCases should print correct stats for color-disabled 1`] = `
"asset main.js 36 bytes [emitted] (name: main)
./index.js 1 bytes [built] [code generated]
Rspack x.x.x compiled successfully in X s"
`;

exports[`StatsTestCases should print correct stats for color-enabled 1`] = `
"asset <CLR=32,BOLD>main.js</CLR> 36 bytes <CLR=32,BOLD>[emitted]</CLR> (name: main)
<CLR=BOLD>./index.js</CLR> 1 bytes <CLR=33,BOLD>[built]</CLR> <CLR=33,BOLD>[code generated]</CLR>
Rspack x.x.x compiled <CLR=32,BOLD>successfully</CLR> in X s"
`;

exports[`StatsTestCases should print correct stats for common-libs 1`] = `
"asset react.js 2.15 KiB [emitted] (name: react)
./react.js 74 bytes [built] [code generated]
../../../../node_modules/.pnpm/react@19.0.0/node_modules/react/index.js 186 bytes [built] [code generated]
../../../../node_modules/.pnpm/react@19.0.0/node_modules/react/cjs/react.production.js 16.5 KiB [built] [code generated]
Rspack x.x.x compiled successfully in X.23"
`;

exports[`StatsTestCases should print correct stats for commons-chunk-min-size-Infinity 1`] = `
"asset entry-1.js 4.38 KiB [emitted] (name: entry-1)
asset vendor-1.js 236 bytes [emitted] (name: vendor-1) (id hint: vendor-1)
Entrypoint entry-1 4.61 KiB = vendor-1.js 236 bytes entry-1.js 4.38 KiB
runtime modules 2.58 KiB 3 modules
modules by path ./modules/*.js 132 bytes
  ./modules/a.js 22 bytes [built] [code generated]
  ./modules/b.js 22 bytes [built] [code generated]
  ./modules/c.js 22 bytes [built] [code generated]
  ./modules/d.js 22 bytes [built] [code generated]
  ./modules/e.js 22 bytes [built] [code generated]
  ./modules/f.js 22 bytes [built] [code generated]
./entry-1.js 145 bytes [built] [code generated]
Rspack x.x.x compiled successfully in X.23"
`;

exports[`StatsTestCases should print correct stats for commons-plugin-issue-4980 1`] = `
"asset app.824f7ad4e050d52c-1.js 52 bytes [emitted] [immutable] (name: app)
orphan modules 205 bytes [orphan] 3 modules
./entry-1.js 67 bytes [built] [code generated]
Rspack x.x.x compiled successfully in X.23

asset app.05ce3dc57a31149c-2.js 52 bytes [emitted] [immutable] (name: app)
orphan modules 212 bytes [orphan] 3 modules
./entry-2.js 67 bytes [built] [code generated]
Rspack x.x.x compiled successfully in X.23"
`;

exports[`StatsTestCases should print correct stats for concat-and-sideeffects 1`] = `
"./index.js 46 bytes [orphan] [built]
  Statement with side_effects in source code at ./index.js:3:0-15
  ModuleConcatenation bailout: Module is an entry point
./index.js + 2 modules 119 bytes [code generated]
  | ./index.js 46 bytes [orphan] [built]
  |   Statement with side_effects in source code at ./index.js:3:0-15
  |   ModuleConcatenation bailout: Module is an entry point
  | ./node_modules/pmodule/a.js 49 bytes [orphan] [built]
  | ./node_modules/pmodule/aa.js 24 bytes [orphan] [built]
./node_modules/pmodule/a.js 49 bytes [orphan] [built]
./node_modules/pmodule/index.js 63 bytes [orphan] [built]
  ModuleConcatenation bailout: Module is not in any chunk
./node_modules/pmodule/aa.js 24 bytes [orphan] [built]
./node_modules/pmodule/b.js 49 bytes [orphan] [built]
  ModuleConcatenation bailout: Module is not in any chunk
./node_modules/pmodule/c.js 49 bytes [orphan] [built]
  ModuleConcatenation bailout: Module is not in any chunk
./node_modules/pmodule/bb.js 24 bytes [orphan] [built]
  ModuleConcatenation bailout: Module is not in any chunk
./node_modules/pmodule/cc.js 24 bytes [orphan] [built]
  ModuleConcatenation bailout: Module is not in any chunk"
`;

exports[`StatsTestCases should print correct stats for custom-terser 1`] = `
"asset bundle.js 593 bytes [emitted] [minimized] (name: main)
./index.js 128 bytes [built] [code generated]
  [no exports used]
./a.js 49 bytes [built] [code generated]
  [used exports unknown]
Rspack x.x.x compiled successfully in X.23"
`;

exports[`StatsTestCases should print correct stats for exclude-with-loader 1`] = `
"hidden assets 34 bytes 1 asset
asset bundle.js 4.62 KiB [emitted] (name: main)
runtime modules 2.29 KiB 5 modules
hidden modules 99 bytes 2 modules
cacheable modules 119 bytes
  ./index.js 77 bytes [built] [code generated]
  ./a.txt 42 bytes [built] [code generated]
Rspack x.x.x compiled successfully in X.23"
`;

exports[`StatsTestCases should print correct stats for external 1`] = `
"asset main.js 1020 bytes [emitted] (name: main)
./index.js 17 bytes [built] [code generated]
external \\"test\\" 42 bytes [built] [code generated]
Rspack x.x.x compiled successfully in X.23"
`;

exports[`StatsTestCases should print correct stats for graph-correctness-entries 1`] = `
"chunk (runtime: e1) e1.js (e1) 49 bytes (javascript) 8.51 KiB (runtime) >{74}< [entry] [rendered]
  ./e1.js 49 bytes [built] [code generated]
    entry ./e1
chunk (runtime: e1, e2) a.js (a) 49 bytes <{605}> <{76}> >{751}< [rendered]
  ./module-a.js 49 bytes [built] [code generated]
    import() ./module-a ./e1.js
    import() ./module-a ./module-c.js
chunk (runtime: e1, e2) b.js (b) 49 bytes <{74}> >{76}< [rendered]
  ./module-b.js 49 bytes [built] [code generated]
    import() ./module-b ./module-a.js
chunk (runtime: e1, e2) c.js (c) 49 bytes <{751}> <{844}> >{74}< [rendered]
  ./module-c.js 49 bytes [built] [code generated]
    import() ./module-c ./e2.js
    import() ./module-c ./module-b.js
chunk (runtime: e2) e2.js (e2) 49 bytes (javascript) 8.51 KiB (runtime) >{76}< [entry] [rendered]
  ./e2.js 49 bytes [built] [code generated]
    entry ./e2
Rspack x.x.x compiled successfully"
`;

exports[`StatsTestCases should print correct stats for graph-correctness-modules 1`] = `
"chunk (runtime: e1) e1.js (e1) 119 bytes (javascript) 8.82 KiB (runtime) >{74}< >{984}< [entry] [rendered]
  ./e1.js 70 bytes [built] [code generated]
    entry ./e1
  ./module-x.js 49 bytes [dependent] [built] [code generated]
    esm import ./module-x ./e1.js 1:0-20
    esm import ./module-x ./e2.js 1:0-20
    import() ./module-x ./module-b.js
chunk (runtime: e1, e2) a.js (a) 49 bytes <{605}> <{76}> >{751}< [rendered]
  ./module-a.js 49 bytes [built] [code generated]
    import() ./module-a ./e1.js
    import() ./module-a ./module-c.js
chunk (runtime: e1, e2) b.js (b) 179 bytes <{74}> >{76}< [rendered]
  ./module-b.js 179 bytes [built] [code generated]
    import() ./module-b ./module-a.js
chunk (runtime: e1, e2) c.js (c) 49 bytes <{751}> <{844}> >{74}< [rendered]
  ./module-c.js 49 bytes [built] [code generated]
    import() ./module-c ./e2.js
    import() ./module-c ./module-b.js
chunk (runtime: e2) e2.js (e2) 119 bytes (javascript) 8.82 KiB (runtime) >{76}< >{984}< [entry] [rendered]
  ./e2.js 70 bytes [built] [code generated]
    entry ./e2
  ./module-x.js 49 bytes [dependent] [built] [code generated]
    esm import ./module-x ./e1.js 1:0-20
    esm import ./module-x ./e2.js 1:0-20
    import() ./module-x ./module-b.js
chunk (runtime: e1, e2) y.js (y) 1 bytes <{605}> <{844}> [rendered]
  ./module-y.js 1 bytes [built] [code generated]
    import() ./module-y ./module-x.js
Rspack x.x.x compiled successfully"
`;

exports[`StatsTestCases should print correct stats for graph-roots 1`] = `
"chunk (runtime: main) cycle.js (cycle) 168 bytes [rendered]
  ./cycle/a.js 39 bytes [built] [code generated]
  ./cycle/b.js 39 bytes [built] [code generated]
  ./cycle/c.js 51 bytes [built] [code generated]
  ./cycle/index.js 39 bytes [built] [code generated]
chunk (runtime: main) cycle2.js (cycle2) 205 bytes [rendered]
  dependent modules 51 bytes [dependent] 1 module
  ./cycle2/a.js 39 bytes [built] [code generated]
  ./cycle2/b.js 76 bytes [built] [code generated]
  ./cycle2/index.js 39 bytes [built] [code generated]
chunk (runtime: main) cycles.js (cycles) 410 bytes [rendered]
  dependent modules 141 bytes [dependent] 3 modules
  ./cycles/1/a.js 76 bytes [built] [code generated]
  ./cycles/1/index.js 39 bytes [built] [code generated]
  ./cycles/2/a.js 39 bytes [built] [code generated]
  ./cycles/2/b.js 76 bytes [built] [code generated]
  ./cycles/2/index.js 39 bytes [built] [code generated]
chunk (runtime: main) id-equals-name_js.js (id-equals-name_js) 21 bytes [rendered]
  ./id-equals-name.js?1 21 bytes [built] [code generated]
chunk (runtime: main) id-equals-name_js-_70e2.js (id-equals-name_js-_70e2) 21 bytes [rendered]
  ./id-equals-name.js?2 21 bytes [built] [code generated]
chunk (runtime: main) id-equals-name_js0.js 21 bytes [rendered]
  ./id-equals-name.js 21 bytes [built] [code generated]
chunk (runtime: main) id-equals-name_js_3.js 21 bytes [rendered]
  ./id-equals-name.js?3 21 bytes [built] [code generated]
chunk (runtime: main) main.js (main) 639 bytes (javascript) 7.3 KiB (runtime) [entry] [rendered]
  ./index.js 639 bytes [built] [code generated]
chunk (runtime: main) tree.js (tree) 137 bytes [rendered]
  dependent modules 98 bytes [dependent] 3 modules
  ./tree/index.js 39 bytes [built] [code generated]
chunk (runtime: main) trees.js (trees) 215 bytes [rendered]
  dependent modules 98 bytes [dependent] 3 modules
  ./trees/1.js 39 bytes [built] [code generated]
  ./trees/2.js 39 bytes [built] [code generated]
  ./trees/3.js 39 bytes [built] [code generated]"
`;

exports[`StatsTestCases should print correct stats for ignore-warnings 1`] = `
"asset main.js 928 bytes [emitted] (name: main)
orphan modules 794 bytes [orphan] 10 modules
./index.js + 9 modules 794 bytes [code generated]
Rspack x.x.x compiled successfully in X.23"
`;

exports[`StatsTestCases should print correct stats for immutable 1`] = `
<<<<<<< HEAD
"asset 01ffac96ae18b2ca.js 10.4 KiB [emitted] [immutable] (name: main)
=======
"asset 725eb9ab1d49e958.js 10.4 KiB [emitted] [immutable] (name: main)
>>>>>>> a81bd206
asset 7342054f673663df.js 167 bytes [emitted] [immutable]"
`;

exports[`StatsTestCases should print correct stats for import-context-filter 1`] = `
"asset entry.js 10.1 KiB [emitted] (name: entry)
asset 228.js 405 bytes [emitted]
asset 271.js 405 bytes [emitted]
asset 536.js 405 bytes [emitted]
runtime modules 7.3 KiB 9 modules
cacheable modules 724 bytes
  modules by path ./templates/*.js 114 bytes
    ./templates/bar.js 38 bytes [built] [code generated]
    ./templates/baz.js 38 bytes [built] [code generated]
    ./templates/foo.js 38 bytes [built] [code generated]
  ./entry.js 450 bytes [built] [code generated]
  Xdir/import-context-filter/templates|lazy|/^\\\\.\\\\/.*$/|include: /\\\\.js$/|exclude: /\\\\.noimport\\\\.js$/|groupOptions: {}|namespace object 160 bytes [built] [code generated]
Rspack x.x.x compiled successfully in X.23"
`;

exports[`StatsTestCases should print correct stats for import-weak 1`] = `
"asset entry.js 10.3 KiB [emitted] (name: entry)
asset 332.js 283 bytes [emitted]
asset 313.js 128 bytes [emitted]
runtime modules 8.48 KiB 10 modules
cacheable modules 179 bytes
  ./entry.js 120 bytes [built] [code generated]
  ./modules/a.js 37 bytes [built] [code generated]
  ./modules/b.js 22 bytes [built] [code generated]
Rspack x.x.x compiled successfully in X.23"
`;

exports[`StatsTestCases should print correct stats for import-weak-parser-option 1`] = `
"asset entry.js 10.3 KiB [emitted] (name: entry)
asset 332.js 283 bytes [emitted]
asset 313.js 128 bytes [emitted]
runtime modules 8.48 KiB 10 modules
cacheable modules 153 bytes
  ./entry.js 94 bytes [built] [code generated]
  ./modules/a.js 37 bytes [built] [code generated]
  ./modules/b.js 22 bytes [built] [code generated]
Rspack x.x.x compiled successfully in X.23"
`;

exports[`StatsTestCases should print correct stats for import-with-invalid-options-comments 1`] = `
"runtime modules 9.54 KiB 12 modules
cacheable modules 559 bytes
  ./index.js 50 bytes [built] [code generated]
  ./chunk.js 401 bytes [built] [code generated] [2 warnings]
  ./chunk-a.js 27 bytes [built] [code generated]
  ./chunk-b.js 27 bytes [built] [code generated]
  ./chunk-c.js 27 bytes [built] [code generated]
  ./chunk-d.js 27 bytes [built] [code generated]

WARNING in ./chunk.js
  ⚠ Module parse warning:
  ╰─▶   ⚠ Magic comments parse failed: \`webpackChunkName\` expected a string, but received: notGoingToCompileChunkName .
         ╭─[2:55]
       1 │ export default function() {
       2 │     import(/* webpackPrefetch: true, webpackChunkName: notGoingToCompileChunkName */ \\"./chunk-a\\");
         ·                                                        ───────────────────────────
       3 │     import(/* webpackPrefetch: 0, webpackChunkName: \\"goingToCompileChunkName-b\\" */ \\"./chunk-b\\");
       4 │     import(/* webpack Prefetch: 0, webpackChunkName: \\"notGoingToCompile-c\\" */ \\"./chunk-c\\");
         ╰────
      
 @ ./index.js

WARNING in ./chunk.js
  ⚠ Module parse warning:
  ╰─▶   ⚠ Magic comments parse failed: \`webpackPrefetch\` expected true or a number, but received: nope .
         ╭─[5:31]
       3 │     import(/* webpackPrefetch: 0, webpackChunkName: \\"goingToCompileChunkName-b\\" */ \\"./chunk-b\\");
       4 │     import(/* webpack Prefetch: 0, webpackChunkName: \\"notGoingToCompile-c\\" */ \\"./chunk-c\\");
       5 │     import(/* webpackPrefetch: nope */ /* webpackChunkName: \\"yep\\" */ \\"./chunk-d\\");
         ·                                ─────
       6 │ }
         ╰────
      
 @ ./index.js

Rspack x.x.x compiled with 2 warnings"
`;

exports[`StatsTestCases should print correct stats for issue-7577 1`] = `
"asset a-runtime~main-d595864193436fca.js 3.69 KiB [emitted] [immutable] (name: runtime~main)
asset a-main-f9892dc0f961d982.js 387 bytes [emitted] [immutable] (name: main)
asset a-all-a_js-cace9eea394248e7.js 128 bytes [emitted] [immutable] (id hint: all)
Entrypoint main 4.19 KiB = a-runtime~main-d595864193436fca.js 3.69 KiB a-all-a_js-cace9eea394248e7.js 128 bytes a-main-f9892dc0f961d982.js 387 bytes
runtime modules 2.59 KiB 3 modules
./a.js 18 bytes [built] [code generated]
Rspack x.x.x compiled successfully in X.23

asset b-runtime~main-1f9fbe5f46bddaf3.js 4.38 KiB [emitted] [immutable] (name: runtime~main)
asset b-all-b_js-f689e3be6ed05e06.js 453 bytes [emitted] [immutable] (id hint: all)
asset b-main-a97968a81f0fafdb.js 420 bytes [emitted] [immutable] (name: main)
asset b-vendors-node_modules_vendor_js-8e4df31a4698ceb4.js 173 bytes [emitted] [immutable] (id hint: vendors)
Entrypoint main 5.41 KiB = b-runtime~main-1f9fbe5f46bddaf3.js 4.38 KiB b-vendors-node_modules_vendor_js-8e4df31a4698ceb4.js 173 bytes b-all-b_js-f689e3be6ed05e06.js 453 bytes b-main-a97968a81f0fafdb.js 420 bytes
runtime modules 3.17 KiB 5 modules
cacheable modules 40 bytes
  ./b.js 17 bytes [built] [code generated]
  ./node_modules/vendor.js 23 bytes [built] [code generated]
Rspack x.x.x compiled successfully in X.23

assets by chunk 862 bytes (id hint: all)
  asset c-all-b_js-b683c5304b71900e.js 480 bytes [emitted] [immutable] (id hint: all)
  asset c-all-c_js-2c876c6ecab93d9b.js 382 bytes [emitted] [immutable] (id hint: all)
<<<<<<< HEAD
asset c-runtime~main-8dd008fd39da6616.js 11.1 KiB [emitted] [immutable] (name: runtime~main)
asset c-main-1b0ba12f79ed8053.js 643 bytes [emitted] [immutable] (name: main)
asset c-vendors-node_modules_vendor_js-8e4df31a4698ceb4.js 173 bytes [emitted] [immutable] (id hint: vendors)
Entrypoint main 12.1 KiB = c-runtime~main-8dd008fd39da6616.js 11.1 KiB c-all-c_js-2c876c6ecab93d9b.js 382 bytes c-main-1b0ba12f79ed8053.js 643 bytes
runtime modules 9.75 KiB 13 modules
=======
asset c-runtime~main-ff03a71e8e030f89.js 11.1 KiB [emitted] [immutable] (name: runtime~main)
asset c-main-1b0ba12f79ed8053.js 643 bytes [emitted] [immutable] (name: main)
asset c-vendors-node_modules_vendor_js-8e4df31a4698ceb4.js 173 bytes [emitted] [immutable] (id hint: vendors)
Entrypoint main 12.1 KiB = c-runtime~main-ff03a71e8e030f89.js 11.1 KiB c-all-c_js-2c876c6ecab93d9b.js 382 bytes c-main-1b0ba12f79ed8053.js 643 bytes
runtime modules 9.73 KiB 13 modules
>>>>>>> a81bd206
cacheable modules 101 bytes
  ./c.js 61 bytes [built] [code generated]
  ./b.js 17 bytes [built] [code generated]
  ./node_modules/vendor.js 23 bytes [built] [code generated]
Rspack x.x.x compiled successfully in X.23"
`;

exports[`StatsTestCases should print correct stats for limit-chunk-count-plugin 1`] = `
"1 chunks:
  asset bundle1.js 3.86 KiB [emitted] (name: main)
  chunk (runtime: main) bundle1.js (main) 219 bytes (javascript) 1.84 KiB (runtime) <{909}> >{909}< [entry] [rendered]
    ./a.js 22 bytes [dependent] [built] [code generated]
    ./b.js 22 bytes [dependent] [built] [code generated]
    ./c.js 30 bytes [dependent] [built] [code generated]
    ./d.js 22 bytes [dependent] [built] [code generated]
    ./e.js 22 bytes [dependent] [built] [code generated]
    ./index.js 101 bytes [built] [code generated]
  1 chunks (Rspack x.x.x) compiled successfully in X.23

2 chunks:
  asset bundle2.js 10.3 KiB [emitted] (name: main)
  asset 76.bundle2.js 599 bytes [emitted] (name: c)
  chunk (runtime: main) 76.bundle2.js (c) 118 bytes <{76}> <{909}> >{76}< [rendered]
    dependent modules 44 bytes [dependent]
      ./d.js 22 bytes [dependent] [built] [code generated]
      ./e.js 22 bytes [dependent] [built] [code generated]
    ./a.js 22 bytes [built] [code generated]
    ./b.js 22 bytes [built] [code generated]
    ./c.js 30 bytes [built] [code generated]
  chunk (runtime: main) bundle2.js (main) 101 bytes (javascript) 8.48 KiB (runtime) >{76}< [entry] [rendered]
    ./index.js 101 bytes [built] [code generated]
  2 chunks (Rspack x.x.x) compiled successfully in X.23

3 chunks:
  asset bundle3.js 10.3 KiB [emitted] (name: main)
  asset 76.bundle3.js 385 bytes [emitted] (name: c)
  asset 656.bundle3.js 290 bytes [emitted]
  chunk (runtime: main) 656.bundle3.js 88 bytes <{76}> <{909}> [rendered]
    ./a.js 22 bytes [built] [code generated]
    ./b.js 22 bytes [built] [code generated]
    ./d.js 22 bytes [built] [code generated]
    ./e.js 22 bytes [built] [code generated]
  chunk (runtime: main) 76.bundle3.js (c) 30 bytes <{909}> >{656}< [rendered]
    ./c.js 30 bytes [built] [code generated]
  chunk (runtime: main) bundle3.js (main) 101 bytes (javascript) 8.48 KiB (runtime) >{656}< >{76}< [entry] [rendered]
    ./index.js 101 bytes [built] [code generated]
  3 chunks (Rspack x.x.x) compiled successfully in X.23

4 chunks:
  asset bundle4.js 10.3 KiB [emitted] (name: main)
  asset 76.bundle4.js 385 bytes [emitted] (name: c)
  asset 537.bundle4.js 236 bytes [emitted]
  asset 697.bundle4.js 128 bytes [emitted]
  chunk (runtime: main) 537.bundle4.js 66 bytes <{76}> <{909}> [rendered]
    ./a.js 22 bytes [built] [code generated]
    ./b.js 22 bytes [built] [code generated]
    ./d.js 22 bytes [built] [code generated]
  chunk (runtime: main) 697.bundle4.js 22 bytes <{76}> [rendered]
    ./e.js 22 bytes [built] [code generated]
  chunk (runtime: main) 76.bundle4.js (c) 30 bytes <{909}> >{537}< >{697}< [rendered]
    ./c.js 30 bytes [built] [code generated]
  chunk (runtime: main) bundle4.js (main) 101 bytes (javascript) 8.48 KiB (runtime) >{537}< >{76}< [entry] [rendered]
    ./index.js 101 bytes [built] [code generated]
  4 chunks (Rspack x.x.x) compiled successfully in X.23"
`;

exports[`StatsTestCases should print correct stats for logging-debug 1`] = `
"<i> <CLR=32,BOLD>[LogTestPlugin] Info</CLR>
asset <CLR=32,BOLD>main.js</CLR> 36 bytes <CLR=32,BOLD>[emitted]</CLR> (name: main)
<CLR=BOLD>./index.js</CLR> 1 bytes <CLR=33,BOLD>[built]</CLR> <CLR=33,BOLD>[code generated]</CLR>
Rspack x.x.x compiled <CLR=32,BOLD>successfully</CLR> in X s"
`;

exports[`StatsTestCases should print correct stats for max-modules 1`] = `
"asset main.js 4.69 KiB [emitted] (name: main)
./index.js 181 bytes [built] [code generated]
./a.js?1 33 bytes [built] [code generated]
./a.js?2 33 bytes [built] [code generated]
./a.js?3 33 bytes [built] [code generated]
./a.js?4 33 bytes [built] [code generated]
./a.js?5 33 bytes [built] [code generated]
./a.js?6 33 bytes [built] [code generated]
./a.js?7 33 bytes [built] [code generated]
./a.js?8 33 bytes [built] [code generated]
./a.js?9 33 bytes [built] [code generated]
./a.js?10 33 bytes [built] [code generated]
./c.js?1 33 bytes [built] [code generated]
./c.js?2 33 bytes [built] [code generated]
./c.js?3 33 bytes [built] [code generated]
./c.js?4 33 bytes [built] [code generated]
./c.js?5 33 bytes [built] [code generated]
./c.js?6 33 bytes [built] [code generated]
./c.js?7 33 bytes [built] [code generated]
./c.js?8 33 bytes [built] [code generated]
+ 12 modules
Rspack x.x.x compiled successfully in X.23"
`;

exports[`StatsTestCases should print correct stats for max-modules-default 1`] = `
"asset main.js 4.69 KiB [emitted] (name: main)
./index.js 181 bytes [built] [code generated]
./a.js?1 33 bytes [built] [code generated]
./a.js?2 33 bytes [built] [code generated]
./a.js?3 33 bytes [built] [code generated]
./a.js?4 33 bytes [built] [code generated]
./a.js?5 33 bytes [built] [code generated]
./a.js?6 33 bytes [built] [code generated]
./a.js?7 33 bytes [built] [code generated]
./a.js?8 33 bytes [built] [code generated]
./a.js?9 33 bytes [built] [code generated]
./a.js?10 33 bytes [built] [code generated]
./c.js?1 33 bytes [built] [code generated]
./c.js?2 33 bytes [built] [code generated]
./c.js?3 33 bytes [built] [code generated]
+ 17 modules
Rspack x.x.x compiled successfully in X.23"
`;

exports[`StatsTestCases should print correct stats for module-assets 1`] = `
"assets by path *.js 9.05 KiB
  asset main.js 8.61 KiB [emitted] (name: main)
  asset b.js 224 bytes [emitted] (name: b)
  asset a.js 223 bytes [emitted] (name: a)
assets by path *.png 42 KiB
  asset 1.png 21 KiB [emitted] [from: node_modules/a/1.png]
  asset 2.png 21 KiB [emitted] [from: node_modules/a/2.png]
Entrypoint main 8.61 KiB = main.js
Chunk Group a 223 bytes = a.js
Chunk Group b 224 bytes = b.js
chunk (runtime: main) a.js (a) 36 bytes [rendered]
  ./node_modules/a/index.js 36 bytes [built] [code generated]
chunk (runtime: main) b.js (b) 18 bytes [rendered]
  ./node_modules/b/index.js 18 bytes [built] [code generated]
chunk (runtime: main) main.js (main) 82 bytes (javascript) 7.04 KiB (runtime) [entry] [rendered]
  ./index.js 82 bytes [built] [code generated]
runtime modules 7.04 KiB 8 modules
orphan modules 98 bytes [orphan] 2 modules
modules with assets 136 bytes
  ./index.js 82 bytes [built] [code generated]
  ./node_modules/a/index.js 36 bytes [built] [code generated]
  ./node_modules/b/index.js 18 bytes [built] [code generated]
Rspack x.x.x compiled successfully in X.23"
`;

exports[`StatsTestCases should print correct stats for module-deduplication 1`] = `
"asset e1.js 10 KiB [emitted] (name: e1)
asset e2.js 10 KiB [emitted] (name: e2)
asset e3.js 10 KiB [emitted] (name: e3)
asset 106.js 749 bytes [emitted]
asset 511.js 749 bytes [emitted]
asset 637.js 749 bytes [emitted]
asset 263.js 502 bytes [emitted]
asset 400.js 502 bytes [emitted]
asset 806.js 502 bytes [emitted]
chunk (runtime: e1, e2) 106.js 81 bytes [rendered]
  ./async3.js 61 bytes [built] [code generated]
  ./h.js 20 bytes [dependent] [built] [code generated]
chunk (runtime: e1) 263.js 61 bytes [rendered]
  ./async1.js 61 bytes [built] [code generated]
chunk (runtime: e3) 400.js 61 bytes [rendered]
  ./async3.js 61 bytes [built] [code generated]
chunk (runtime: e1, e3) 511.js 81 bytes [rendered]
  ./async2.js 61 bytes [built] [code generated]
  ./f.js 20 bytes [dependent] [built] [code generated]
chunk (runtime: e1) e1.js (e1) 249 bytes (javascript) 7.3 KiB (runtime) [entry] [rendered]
  ./b.js 20 bytes [dependent] [built] [code generated]
  ./d.js 20 bytes [dependent] [built] [code generated]
  ./e1.js + 2 modules 209 bytes [code generated]
chunk (runtime: e2, e3) 637.js 81 bytes [rendered]
  ./async1.js 61 bytes [built] [code generated]
  ./d.js 20 bytes [dependent] [built] [code generated]
chunk (runtime: e3) e3.js (e3) 249 bytes (javascript) 7.3 KiB (runtime) [entry] [rendered]
  ./b.js 20 bytes [dependent] [built] [code generated]
  ./e3.js + 2 modules 209 bytes [code generated]
  ./h.js 20 bytes [dependent] [built] [code generated]
chunk (runtime: e2) 806.js 61 bytes [rendered]
  ./async2.js 61 bytes [built] [code generated]
chunk (runtime: e2) e2.js (e2) 249 bytes (javascript) 7.3 KiB (runtime) [entry] [rendered]
  ./b.js 20 bytes [dependent] [built] [code generated]
  ./e2.js + 2 modules 209 bytes [code generated]
  ./f.js 20 bytes [dependent] [built] [code generated]
Rspack x.x.x compiled successfully"
`;

exports[`StatsTestCases should print correct stats for module-deduplication-named 1`] = `
"asset e1.js 9.86 KiB [emitted] (name: e1)
asset e2.js 9.86 KiB [emitted] (name: e2)
asset e3.js 9.86 KiB [emitted] (name: e3)
asset async1.js 861 bytes [emitted] (name: async1)
asset async2.js 860 bytes [emitted] (name: async2)
asset async3.js 860 bytes [emitted] (name: async3)
chunk (runtime: e1, e2, e3) async3.js (async3) 135 bytes [rendered]
  ./async3.js 115 bytes [built] [code generated]
  ./h.js 20 bytes [dependent] [built] [code generated]
chunk (runtime: e1) e1.js (e1) 242 bytes (javascript) 7.35 KiB (runtime) [entry] [rendered]
  ./b.js 20 bytes [dependent] [built] [code generated]
  ./d.js 20 bytes [dependent] [built] [code generated]
  ./e1.js + 2 modules 202 bytes [code generated]
chunk (runtime: e1, e2, e3) async2.js (async2) 135 bytes [rendered]
  ./async2.js 115 bytes [built] [code generated]
  ./f.js 20 bytes [dependent] [built] [code generated]
chunk (runtime: e1, e2, e3) async1.js (async1) 135 bytes [rendered]
  ./async1.js 115 bytes [built] [code generated]
  ./d.js 20 bytes [dependent] [built] [code generated]
chunk (runtime: e3) e3.js (e3) 242 bytes (javascript) 7.35 KiB (runtime) [entry] [rendered]
  ./b.js 20 bytes [dependent] [built] [code generated]
  ./e3.js + 2 modules 202 bytes [code generated]
  ./h.js 20 bytes [dependent] [built] [code generated]
chunk (runtime: e2) e2.js (e2) 242 bytes (javascript) 7.35 KiB (runtime) [entry] [rendered]
  ./b.js 20 bytes [dependent] [built] [code generated]
  ./e2.js + 2 modules 202 bytes [code generated]
  ./f.js 20 bytes [dependent] [built] [code generated]
Rspack x.x.x compiled successfully"
`;

exports[`StatsTestCases should print correct stats for module-not-found-error 1`] = `
"ERROR in ./index.js 1:8-17
  × Module not found: Can't resolve 'buffer' in 'Xdir/module-not-found-error'
   ╭─[1:0]
 1 │ require('buffer')
   · ─────────────────
 2 │ require('os')
   ╰────

ERROR in ./index.js 2:8-13
  × Module not found: Can't resolve 'os' in 'Xdir/module-not-found-error'
   ╭─[2:0]
 1 │ require('buffer')
 2 │ require('os')
   · ─────────────
   ╰────

Rspack compiled with 2 errors"
`;

exports[`StatsTestCases should print correct stats for module-reasons 1`] = `
"asset main.js 1.09 KiB [emitted] (name: main)
orphan modules 102 bytes [orphan] 3 modules
cacheable modules 110 bytes
  ./index.js + 2 modules 102 bytes [code generated]
    entry ./index
  ./c.js 8 bytes [built] [code generated]
    cjs require ./c ./a.js 1:8-14
    cjs require ./c ./b.js 1:8-14
Rspack x.x.x compiled successfully in X.23"
`;

exports[`StatsTestCases should print correct stats for module-trace-disabled-in-error 1`] = `
"assets by status 1.7 KiB [cached] 1 asset
modules with errors 53 bytes [errors]
  ./not-existing.js 26 bytes [built] [code generated] [1 error]
  ./parse-error.js 27 bytes [built] [code generated] [1 error]
./index.js 19 bytes [built] [code generated]
./inner.js 53 bytes [built] [code generated]

ERROR in ./not-existing.js 1:8-25
  × Module not found: Can't resolve 'does-not-exist' in 'Xdir/module-trace-disabled-in-error'
   ╭────
 1 │ require('does-not-exist')
   · ─────────────────────────
   ╰────

ERROR in ./parse-error.js
  × Module parse failed:
  ╰─▶   × JavaScript parsing error: Expression expected
         ╭─[3:4]
       1 │ Here
       2 │ could
       3 │ be :)
         ·     ─
       4 │ your
       5 │ code
         ╰────
      
  help: 
        You may need an appropriate loader to handle this file type.

Rspack x.x.x compiled with 2 errors in X.23"
`;

exports[`StatsTestCases should print correct stats for module-trace-enabled-in-error 1`] = `
"assets by status 1.7 KiB [cached] 1 asset
modules with errors 53 bytes [errors]
  ./not-existing.js 26 bytes [built] [code generated] [1 error]
  ./parse-error.js 27 bytes [built] [code generated] [1 error]
./index.js 19 bytes [built] [code generated]
./inner.js 53 bytes [built] [code generated]

ERROR in ./not-existing.js 1:8-25
  × Module not found: Can't resolve 'does-not-exist' in 'Xdir/module-trace-enabled-in-error'
   ╭────
 1 │ require('does-not-exist')
   · ─────────────────────────
   ╰────
 @ ./inner.js
 @ ./index.js

ERROR in ./parse-error.js
  × Module parse failed:
  ╰─▶   × JavaScript parsing error: Expression expected
         ╭─[3:4]
       1 │ Here
       2 │ could
       3 │ be :)
         ·     ─
       4 │ your
       5 │ code
         ╰────
      
  help: 
        You may need an appropriate loader to handle this file type.
 @ ./inner.js
 @ ./index.js

Rspack x.x.x compiled with 2 errors in X.23"
`;

exports[`StatsTestCases should print correct stats for named-chunk-groups 1`] = `
"Chunk Group async-a 997 bytes = a-727.js 248 bytes a-async-a.js 749 bytes
Chunk Group async-b 997 bytes = a-727.js 248 bytes a-async-b.js 749 bytes
Chunk Group async-c 1.21 KiB = a-vendors.js 582 bytes a-async-c.js 652 bytes
Chunk Group main 9.63 KiB = a-main.js
chunk (runtime: main) a-async-c.js (async-c) 67 bytes [rendered]
  > ./c ./index.js 3:0-47
  ./c.js 67 bytes [built] [code generated]
chunk (runtime: main) a-vendors.js (vendors) (id hint: vendors) 40 bytes [rendered] split chunk (cache group: vendors)
  > ./c ./index.js 3:0-47
  ./node_modules/x.js 20 bytes [built] [code generated]
  ./node_modules/y.js 20 bytes [built] [code generated]
chunk (runtime: main) a-async-a.js (async-a) 175 bytes [rendered]
  > ./a ./index.js 1:0-47
  ./a.js 175 bytes [built] [code generated]
chunk (runtime: main) a-async-b.js (async-b) 175 bytes [rendered]
  > ./b ./index.js 2:0-47
  ./b.js 175 bytes [built] [code generated]
chunk (runtime: main) a-727.js (id hint: ) 149 bytes [rendered] split chunk (cache group: default)
  > ./a ./index.js 1:0-47
  > ./b ./index.js 2:0-47
  ./shared.js 149 bytes [built] [code generated]
chunk (runtime: main) a-main.js (main) 146 bytes (javascript) 7.68 KiB (runtime) [entry] [rendered]
  > ./ main
  ./index.js 146 bytes [built] [code generated]
Rspack x.x.x compiled successfully

Entrypoint main 9.63 KiB = b-main.js
Chunk Group async-a 997 bytes = b-727.js 248 bytes b-async-a.js 749 bytes
Chunk Group async-b 997 bytes = b-727.js 248 bytes b-async-b.js 749 bytes
Chunk Group async-c 1.21 KiB = b-vendors.js 582 bytes b-async-c.js 652 bytes
chunk (runtime: main) b-async-c.js (async-c) 67 bytes [rendered]
  > ./c ./index.js 3:0-47
  ./c.js 67 bytes [built] [code generated]
chunk (runtime: main) b-vendors.js (vendors) (id hint: vendors) 40 bytes [rendered] split chunk (cache group: vendors)
  > ./c ./index.js 3:0-47
  ./node_modules/x.js 20 bytes [built] [code generated]
  ./node_modules/y.js 20 bytes [built] [code generated]
chunk (runtime: main) b-async-a.js (async-a) 175 bytes [rendered]
  > ./a ./index.js 1:0-47
  ./a.js 175 bytes [built] [code generated]
chunk (runtime: main) b-async-b.js (async-b) 175 bytes [rendered]
  > ./b ./index.js 2:0-47
  ./b.js 175 bytes [built] [code generated]
chunk (runtime: main) b-727.js (id hint: ) 149 bytes [rendered] split chunk (cache group: default)
  > ./a ./index.js 1:0-47
  > ./b ./index.js 2:0-47
  ./shared.js 149 bytes [built] [code generated]
chunk (runtime: main) b-main.js (main) 146 bytes (javascript) 7.68 KiB (runtime) [entry] [rendered]
  > ./ main
  ./index.js 146 bytes [built] [code generated]
Rspack x.x.x compiled successfully"
`;

exports[`StatsTestCases should print correct stats for named-chunks-plugin 1`] = `
"asset entry.js 4.27 KiB [emitted] (name: entry)
asset vendor.js 211 bytes [emitted] (name: vendor) (id hint: vendor)
Entrypoint entry 4.48 KiB = vendor.js 211 bytes entry.js 4.27 KiB
runtime modules 2.58 KiB 3 modules
cacheable modules 138 bytes
  ./entry.js 72 bytes [built] [code generated]
  ./modules/a.js 22 bytes [built] [code generated]
  ./modules/b.js 22 bytes [built] [code generated]
  ./modules/c.js 22 bytes [built] [code generated]
Rspack x.x.x compiled successfully in X.23"
`;

exports[`StatsTestCases should print correct stats for optimize-chunks 1`] = `
"asset main.js 9.32 KiB {909} [emitted] (name: main)
asset cir2 from cir1.js 351 bytes {334} [emitted] (name: cir2 from cir1)
asset cir1.js 325 bytes {228} [emitted] (name: cir1)
asset cir2.js 325 bytes {787} [emitted] (name: cir2)
asset chunk.js 178 bytes {919} [emitted] (name: chunk)
asset abd.js 152 bytes {295} [emitted] (name: abd)
asset ac in ab.js 126 bytes {405} [emitted] (name: ac in ab)
asset ab.js 125 bytes {37} [emitted] (name: ab)
chunk {228} (runtime: main) cir1.js (cir1) 81 bytes <{334}> <{787}> <{909}> >{334}< [rendered]
  > [10] ./index.js 13:0-54
  > [193] ./circular2.js 1:0-79
  ./circular1.js [655] 81 bytes {228} [built] [code generated]
chunk {295} (runtime: main) abd.js (abd) 3 bytes <{909}> [rendered]
  > [10] ./index.js 8:0-11:9
  ./modules/a.js [839] 1 bytes {295} {37} {405} {919} [built] [code generated]
  ./modules/b.js [836] 1 bytes {295} {37} {919} [built] [code generated]
  ./modules/d.js [928] 1 bytes {295} {919} [built] [code generated]
chunk {334} (runtime: main) cir2 from cir1.js (cir2 from cir1) 82 bytes <{228}> >{228}< [rendered]
  > [655] ./circular1.js 1:0-79
  ./circular2.js [193] 81 bytes {334} {787} [built] [code generated]
  ./modules/e.js [798] 1 bytes {334} [built] [code generated]
chunk {37} (runtime: main) ab.js (ab) 2 bytes <{909}> [rendered]
  > [10] ./index.js 1:0-6:8
  ./modules/a.js [839] 1 bytes {295} {37} {405} {919} [built] [code generated]
  ./modules/b.js [836] 1 bytes {295} {37} {919} [built] [code generated]
chunk {405} (runtime: main) ac in ab.js (ac in ab) 2 bytes <{909}> [rendered]
  > [10] ./index.js 2:4-5:18
  ./modules/a.js [839] 1 bytes {295} {37} {405} {919} [built] [code generated]
  ./modules/c.js [115] 1 bytes {405} {919} [built] [code generated]
chunk {787} (runtime: main) cir2.js (cir2) 81 bytes <{909}> >{228}< [rendered]
  > [10] ./index.js 14:0-54
  ./circular2.js [193] 81 bytes {334} {787} [built] [code generated]
chunk {909} (runtime: main) main.js (main) 524 bytes (javascript) 6.85 KiB (runtime) >{228}< >{295}< >{37}< >{405}< >{787}< >{919}< [entry] [rendered]
  > ./index main
  ./index.js [10] 523 bytes {909} [built] [code generated]
  ./modules/f.js [544] 1 bytes {909} [dependent] [built] [code generated]
chunk {919} (runtime: main) chunk.js (chunk) 4 bytes <{909}> [rendered]
  > [10] ./index.js 3:8-4:19
  > [10] ./index.js 9:4-10:15
  ./modules/a.js [839] 1 bytes {295} {37} {405} {919} [built] [code generated]
  ./modules/b.js [836] 1 bytes {295} {37} {919} [built] [code generated]
  ./modules/c.js [115] 1 bytes {405} {919} [built] [code generated]
  ./modules/d.js [928] 1 bytes {295} {919} [built] [code generated]
Rspack x.x.x compiled successfully in X.23"
`;

exports[`StatsTestCases should print correct stats for output-module 1`] = `
"asset main.mjs 7.94 KiB [emitted] [javascript module] (name: main)
asset 8.mjs 268 bytes [emitted] [javascript module]
runtime modules 6.23 KiB 8 modules
orphan modules 225 bytes [orphan] 2 modules
cacheable modules 263 bytes
  ./index.js + 1 modules 225 bytes [code generated]
  ./chunk.js 38 bytes [built] [code generated]
Rspack x.x.x compiled successfully in X.23"
`;

exports[`StatsTestCases should print correct stats for parse-error 1`] = `
"assets by status 1.4 KiB [cached] 1 asset
orphan modules 30 bytes [orphan] 2 modules
cacheable modules 85 bytes
  ./index.js + 1 modules 30 bytes [code generated]
  ./b.js 55 bytes [built] [code generated] [1 error]

ERROR in ./b.js
  × Module parse failed:
  ╰─▶   × JavaScript parsing error: Expected ';', '}' or <eof>
         ╭─[6:7]
       4 │ includes
       5 │ a
       6 │ parser )
         ·        ─
       7 │ error
       8 │ in
         ╰────
      
  help: 
        You may need an appropriate loader to handle this file type.
 @ ./a.js
 @ ./index.js

Rspack x.x.x compiled with 1 error"
`;

exports[`StatsTestCases should print correct stats for performance-different-mode-and-target 1`] = `
"asset warning.pro-web.js 294 KiB [emitted] [big] (name: main)
./index.js 293 KiB [built] [code generated]

WARNING in ⚠ asset size limit: The following asset(s) exceed the recommended size limit (244.141 KiB). This can impact web performance.Assets:
  │   warning.pro-web.js (293.956 KiB)

WARNING in ⚠ entrypoint size limit: The following entrypoint(s) combined asset size exceeds the recommended limit (244.141 KiB). This can impact web performance.Entrypoints:
  │   main (293.956 KiB)
  │       warning.pro-web.js

WARNING in ⚠ Rspack performance recommendations:You can limit the size of your bundles by using import() to lazy load some parts of your application.
  │ For more info visit https://www.rspack.dev/guide/optimization/code-splitting

Rspack x.x.x compiled with 3 warnings in X.23

asset warning.pro-webworker.js 294 KiB [emitted] [big] (name: main)
./index.js 293 KiB [built] [code generated]

WARNING in ⚠ asset size limit: The following asset(s) exceed the recommended size limit (244.141 KiB). This can impact web performance.Assets:
  │   warning.pro-webworker.js (293.956 KiB)

WARNING in ⚠ entrypoint size limit: The following entrypoint(s) combined asset size exceeds the recommended limit (244.141 KiB). This can impact web performance.Entrypoints:
  │   main (293.956 KiB)
  │       warning.pro-webworker.js

WARNING in ⚠ Rspack performance recommendations:You can limit the size of your bundles by using import() to lazy load some parts of your application.
  │ For more info visit https://www.rspack.dev/guide/optimization/code-splitting

Rspack x.x.x compiled with 3 warnings in X.23

asset no-warning.pro-node.js 294 KiB [emitted] (name: main)
./index.js 293 KiB [built] [code generated]
Rspack x.x.x compiled successfully in X.23

asset no-warning.dev-web.js 1.72 MiB [emitted] (name: main)
./index.js 293 KiB [built] [code generated]
Rspack x.x.x compiled successfully in X.23

asset no-warning.dev-node.js 1.72 MiB [emitted] (name: main)
./index.js 293 KiB [built] [code generated]
Rspack x.x.x compiled successfully in X.23

asset no-warning.dev-web-with-limit-set.js 1.72 MiB [emitted] [big] (name: main)
./index.js 293 KiB [built] [code generated]
Rspack x.x.x compiled successfully in X.23

asset warning.pro-node-with-hints-set.js 294 KiB [emitted] [big] (name: main)
./index.js 293 KiB [built] [code generated]

WARNING in ⚠ asset size limit: The following asset(s) exceed the recommended size limit (244.141 KiB). This can impact web performance.Assets:
  │   warning.pro-node-with-hints-set.js (293.956 KiB)

WARNING in ⚠ entrypoint size limit: The following entrypoint(s) combined asset size exceeds the recommended limit (244.141 KiB). This can impact web performance.Entrypoints:
  │   main (293.956 KiB)
  │       warning.pro-node-with-hints-set.js

WARNING in ⚠ Rspack performance recommendations:You can limit the size of your bundles by using import() to lazy load some parts of your application.
  │ For more info visit https://www.rspack.dev/guide/optimization/code-splitting

Rspack x.x.x compiled with 3 warnings in X.23"
`;

exports[`StatsTestCases should print correct stats for performance-no-async-chunks-shown 1`] = `
"asset <CLR=33,BOLD>main.js</CLR> <CLR=33,BOLD>294 KiB</CLR> <CLR=32,BOLD>[emitted]</CLR> <CLR=33,BOLD>[big]</CLR> (name: main)
asset <CLR=32,BOLD>sec.js</CLR> 1.13 KiB <CLR=32,BOLD>[emitted]</CLR> (name: sec)
Entrypoint <CLR=BOLD>main</CLR> <CLR=33,BOLD>[big]</CLR> 294 KiB = <CLR=32,BOLD>main.js</CLR>
Entrypoint <CLR=BOLD>sec</CLR> 1.13 KiB = <CLR=32,BOLD>sec.js</CLR>
<CLR=BOLD>./index.js</CLR> 32 bytes <CLR=33,BOLD>[built]</CLR> <CLR=33,BOLD>[code generated]</CLR>
<CLR=BOLD>./index2.js</CLR> 48 bytes <CLR=33,BOLD>[built]</CLR> <CLR=33,BOLD>[code generated]</CLR>
<CLR=BOLD>./a.js</CLR> 293 KiB <CLR=33,BOLD>[built]</CLR> <CLR=33,BOLD>[code generated]</CLR>
<CLR=BOLD>./b.js</CLR> 22 bytes <CLR=33,BOLD>[built]</CLR> <CLR=33,BOLD>[code generated]</CLR>
<CLR=BOLD>./c.js</CLR> 22 bytes <CLR=33,BOLD>[built]</CLR> <CLR=33,BOLD>[code generated]</CLR>
<CLR=BOLD>./d.js</CLR> 22 bytes <CLR=33,BOLD>[built]</CLR> <CLR=33,BOLD>[code generated]</CLR>

<CLR=33,BOLD>WARNING</CLR> in <CLR=33>⚠<CLR=0> asset size limit: The following asset(s) exceed the recommended size limit (244.141 KiB). This can impact web performance.
  <CLR=33>│<CLR=0> Assets:
  <CLR=33>│<CLR=0>   main.js (294.014 KiB)
<CLR=0>

<CLR=33,BOLD>WARNING</CLR> in <CLR=33>⚠<CLR=0> entrypoint size limit: The following entrypoint(s) combined asset size exceeds the recommended limit (244.141 KiB). This can impact web performance.
  <CLR=33>│<CLR=0> Entrypoints:
  <CLR=33>│<CLR=0>   main (294.014 KiB)
  <CLR=33>│<CLR=0>       main.js
<CLR=0>

<CLR=33,BOLD>WARNING</CLR> in <CLR=33>⚠<CLR=0> Rspack performance recommendations:
  <CLR=33>│<CLR=0> You can limit the size of your bundles by using import() to lazy load some parts of your application.
  <CLR=33>│<CLR=0> For more info visit https://www.rspack.dev/guide/optimization/code-splitting
<CLR=0>

Rspack x.x.x compiled with <CLR=33,BOLD>3 warnings</CLR> in X s"
`;

exports[`StatsTestCases should print correct stats for performance-oversize-limit-error 1`] = `
"asset <CLR=33,BOLD>main.js</CLR> <CLR=33,BOLD>294 KiB</CLR> <CLR=32,BOLD>[emitted]</CLR> <CLR=33,BOLD>[big]</CLR> (name: main)
asset <CLR=33,BOLD>sec.js</CLR> <CLR=33,BOLD>294 KiB</CLR> <CLR=32,BOLD>[emitted]</CLR> <CLR=33,BOLD>[big]</CLR> (name: sec)
Entrypoint <CLR=BOLD>main</CLR> <CLR=33,BOLD>[big]</CLR> 294 KiB = <CLR=32,BOLD>main.js</CLR>
Entrypoint <CLR=BOLD>sec</CLR> <CLR=33,BOLD>[big]</CLR> 294 KiB = <CLR=32,BOLD>sec.js</CLR>
<CLR=BOLD>./index.js</CLR> 16 bytes <CLR=33,BOLD>[built]</CLR> <CLR=33,BOLD>[code generated]</CLR>
<CLR=BOLD>./index2.js</CLR> 16 bytes <CLR=33,BOLD>[built]</CLR> <CLR=33,BOLD>[code generated]</CLR>
<CLR=BOLD>./a.js</CLR> 293 KiB <CLR=33,BOLD>[built]</CLR> <CLR=33,BOLD>[code generated]</CLR>

<CLR=31,BOLD>ERROR</CLR> in <CLR=31>×<CLR=0> asset size limit: The following asset(s) exceed the recommended size limit (244.141 KiB). This can impact web performance.
  <CLR=31>│<CLR=0> Assets:
  <CLR=31>│<CLR=0>   main.js (293.936 KiB)
  <CLR=31>│<CLR=0>   sec.js (293.936 KiB)
<CLR=0>

<CLR=31,BOLD>ERROR</CLR> in <CLR=31>×<CLR=0> entrypoint size limit: The following entrypoint(s) combined asset size exceeds the recommended limit (244.141 KiB). This can impact web performance.
  <CLR=31>│<CLR=0> Entrypoints:
  <CLR=31>│<CLR=0>   main (293.936 KiB)
  <CLR=31>│<CLR=0>       main.js
  <CLR=31>│<CLR=0>   sec (293.936 KiB)
  <CLR=31>│<CLR=0>       sec.js
<CLR=0>

<CLR=31,BOLD>ERROR</CLR> in <CLR=31>×<CLR=0> Rspack performance recommendations:
  <CLR=31>│<CLR=0> You can limit the size of your bundles by using import() to lazy load some parts of your application.
  <CLR=31>│<CLR=0> For more info visit https://www.rspack.dev/guide/optimization/code-splitting
<CLR=0>

Rspack x.x.x compiled with <CLR=31,BOLD>3 errors</CLR> in X s"
`;

exports[`StatsTestCases should print correct stats for prefetch 1`] = `
"asset main.js 14 KiB {909} [emitted] (name: main)
asset prefetched.js 552 bytes {674} [emitted] (name: prefetched)
asset inner2.js 126 bytes {857} [emitted] (name: inner2)
asset inner.js 100 bytes {481} [emitted] (name: inner)
asset normal.js 100 bytes {615} [emitted] (name: normal)
asset prefetched2.js 100 bytes {424} [emitted] (name: prefetched2)
asset prefetched3.js 100 bytes {182} [emitted] (name: prefetched3)
Entrypoint main 14 KiB = main.js
  prefetch: prefetched.js {674} (name: prefetched), prefetched3.js {182} (name: prefetched3), prefetched2.js {424} (name: prefetched2)
chunk {182} (runtime: main) prefetched3.js (prefetched3) 1 bytes <{909}> [rendered]
chunk {424} (runtime: main) prefetched2.js (prefetched2) 1 bytes <{909}> [rendered]
chunk {481} (runtime: main) inner.js (inner) 1 bytes <{674}> [rendered]
chunk {615} (runtime: main) normal.js (normal) 1 bytes <{909}> [rendered]
chunk {674} (runtime: main) prefetched.js (prefetched) 228 bytes <{909}> >{481}< >{857}< (prefetch: {857} {481}) [rendered]
chunk {857} (runtime: main) inner2.js (inner2) 2 bytes <{674}> [rendered]
chunk {909} (runtime: main) main.js (main) 436 bytes (javascript) 11.1 KiB (runtime) >{182}< >{424}< >{615}< >{674}< (prefetch: {674} {182} {424}) [entry] [rendered]"
`;

exports[`StatsTestCases should print correct stats for prefetch-preload-mixed 1`] = `
"chunk (runtime: main) a1.js (a1) 1 bytes <{74}> [rendered]
chunk (runtime: main) c2.js (c2) 1 bytes <{76}> [rendered]
chunk (runtime: main) c1.js (c1) 1 bytes <{76}> [rendered]
chunk (runtime: main) b3.js (b3) 1 bytes <{751}> [rendered]
chunk (runtime: main) b2.js (b2) 1 bytes <{751}> [rendered]
chunk (runtime: main) a.js (a) 136 bytes <{909}> >{330}< >{740}< (prefetch: {330} {740}) [rendered]
chunk (runtime: main) a2.js (a2) 1 bytes <{74}> [rendered]
chunk (runtime: main) b.js (b) 203 bytes <{909}> >{438}< >{439}< >{826}< (prefetch: {826} {438}) (preload: {439}) [rendered]
chunk (runtime: main) c.js (c) 134 bytes <{909}> >{380}< >{433}< (preload: {433} {380}) [rendered]
chunk (runtime: main) b1.js (b1) 1 bytes <{751}> [rendered]
chunk (runtime: main) main.js (main) 195 bytes (javascript) 11.8 KiB (runtime) >{74}< >{751}< >{76}< (prefetch: {74} {751} {76}) [entry] [rendered]"
`;

exports[`StatsTestCases should print correct stats for preload 1`] = `
"asset main.js 12.5 KiB [emitted] (name: main)
asset preloaded.js 552 bytes [emitted] (name: preloaded)
asset inner2.js 126 bytes [emitted] (name: inner2)
asset inner.js 100 bytes [emitted] (name: inner)
asset normal.js 100 bytes [emitted] (name: normal)
asset preloaded2.js 99 bytes [emitted] (name: preloaded2)
asset preloaded3.js 98 bytes [emitted] (name: preloaded3)
Entrypoint main 12.5 KiB = main.js
  preload: preloaded.js {154} (name: preloaded), preloaded3.js {551} (name: preloaded3), preloaded2.js {577} (name: preloaded2)
chunk (runtime: main) preloaded.js (preloaded) 226 bytes (preload: {857} {481}) [rendered]
chunk (runtime: main) inner.js (inner) 1 bytes [rendered]
chunk (runtime: main) preloaded3.js (preloaded3) 1 bytes [rendered]
chunk (runtime: main) preloaded2.js (preloaded2) 1 bytes [rendered]
chunk (runtime: main) normal.js (normal) 1 bytes [rendered]
chunk (runtime: main) inner2.js (inner2) 2 bytes [rendered]
chunk (runtime: main) main.js (main) 424 bytes (javascript) 9.83 KiB (runtime) (preload: {154} {551} {577}) [entry] [rendered]"
`;

exports[`StatsTestCases should print correct stats for preset-errors-only 1`] = `""`;

exports[`StatsTestCases should print correct stats for preset-errors-only-error 1`] = `
"<e> [LogTestPlugin] Error
LOG from LogTestPlugin
<e> Error
+ 14 hidden lines

ERROR in ./index.js 1:8-25
  × Module not found: Can't resolve 'does-not-exist' in 'Xdir/preset-errors-only-error'
   ╭────
 1 │ require('does-not-exist')
   · ─────────────────────────
   ╰────

Rspack compiled with 1 error"
`;

exports[`StatsTestCases should print correct stats for preset-errors-warnings 1`] = `
"<e> [LogTestPlugin] Error
<w> [LogTestPlugin] Warning
LOG from LogTestPlugin
<e> Error
<w> Warning
+ 13 hidden lines

Rspack compiled successfully"
`;

exports[`StatsTestCases should print correct stats for preset-minimal-simple 1`] = `
"1 asset
1 module
Rspack x.x.x compiled successfully in X.23"
`;

exports[`StatsTestCases should print correct stats for preset-mixed-array 1`] = `
"minimal:
  1 asset
  1 module
  minimal (Rspack x.x.x) compiled successfully in X.23

verbose:
  Entrypoint main 44 bytes = verbose.js
  ./index.js 8 bytes [built] [code generated]
  verbose (Rspack x.x.x) compiled successfully"
`;

exports[`StatsTestCases should print correct stats for preset-none 1`] = `
"<e> [LogTestPlugin] Error
<w> [LogTestPlugin] Warning
<i> [LogTestPlugin] Info
"
`;

exports[`StatsTestCases should print correct stats for preset-none-array 1`] = `""`;

exports[`StatsTestCases should print correct stats for preset-none-error 1`] = `""`;

exports[`StatsTestCases should print correct stats for preset-summary 1`] = `
"<e> [LogTestPlugin] Error
<w> [LogTestPlugin] Warning
<i> [LogTestPlugin] Info
Rspack x.x.x compiled successfully"
`;

exports[`StatsTestCases should print correct stats for related-assets 1`] = `
"default:
  assets by path *.br 14 KiB
    asset default-main.js.br 12 KiB [emitted]
    asset default-main.js.map.br 676 bytes [emitted]
    + 6 assets
  assets by path *.gz 14 KiB
    asset default-main.js.gz 12 KiB [emitted]
    asset default-main.js.map.gz 676 bytes [emitted]
    asset default-chunk_js.js.gz 611 bytes [emitted]
    + 5 assets
  assets by path *.js 12.6 KiB
    asset default-main.js 12 KiB [emitted] (name: main)
    asset default-chunk_js.js 611 bytes [emitted]
  assets by path *.css 142 bytes
    asset default-chunk_js.css 73 bytes [emitted]
    asset default-main.css 69 bytes [emitted] (name: main)

relatedAssets:
  assets by path *.br 14.1 KiB
    asset relatedAssets-main.js.br 12 KiB [emitted]
    asset relatedAssets-main.js.map.br 682 bytes [emitted]
    + 6 assets
  assets by path *.gz 14.1 KiB
    asset relatedAssets-main.js.gz 12 KiB [emitted]
    asset relatedAssets-main.js.map.gz 682 bytes [emitted]
    asset relatedAssets-chunk_js.js.gz 617 bytes [emitted]
    + 5 assets
  assets by path *.js 12.6 KiB
    asset relatedAssets-main.js 12 KiB [emitted] (name: main)
    asset relatedAssets-chunk_js.js 617 bytes [emitted]
  assets by path *.css 154 bytes
    asset relatedAssets-chunk_js.css 79 bytes [emitted]
    asset relatedAssets-main.css 75 bytes [emitted] (name: main)

exclude1:
  hidden assets 28.1 KiB 16 assets
  assets by status 12.8 KiB [emitted]
    assets by path *.js 12.6 KiB
      asset exclude1-main.js 12 KiB [emitted] (name: main)
      asset exclude1-chunk_js.js 612 bytes [emitted]
    assets by path *.css 144 bytes
      asset exclude1-chunk_js.css 74 bytes [emitted]
      asset exclude1-main.css 70 bytes [emitted] (name: main)

exclude2:
  assets by path *.br 14 KiB
    asset exclude2-main.js.br 12 KiB [emitted]
    asset exclude2-main.js.map.br 677 bytes [emitted]
    + 6 assets
  assets by path *.gz 14 KiB
    asset exclude2-main.js.gz 12 KiB [emitted]
    asset exclude2-main.js.map.gz 677 bytes [emitted]
    asset exclude2-chunk_js.js.gz 612 bytes [emitted]
    + 5 assets
  assets by path *.js 12.6 KiB
    asset exclude2-main.js 12 KiB [emitted] (name: main)
    asset exclude2-chunk_js.js 612 bytes [emitted]
  assets by path *.css 144 bytes
    asset exclude2-chunk_js.css 74 bytes [emitted]
    asset exclude2-main.css 70 bytes [emitted] (name: main)

exclude3:
  hidden assets 2.89 KiB 10 assets
  assets by status 37.9 KiB [emitted]
    assets by path *.br 12.9 KiB
      asset exclude3-main.js.br 12 KiB [emitted]
      asset exclude3-main.js.map.br 677 bytes [emitted]
      asset exclude3-main.css.map.br 171 bytes [emitted]
      asset exclude3-main.css.br 70 bytes [emitted]
    assets by path *.gz 12.9 KiB
      asset exclude3-main.js.gz 12 KiB [emitted]
      asset exclude3-main.js.map.gz 677 bytes [emitted]
      asset exclude3-main.css.map.gz 171 bytes [emitted]
      asset exclude3-main.css.gz 70 bytes [emitted]
    assets by chunk 12.1 KiB (name: main)
      asset exclude3-main.js 12 KiB [emitted] (name: main)
      asset exclude3-main.css 70 bytes [emitted] (name: main)"
`;

exports[`StatsTestCases should print correct stats for reverse-sort-modules 1`] = `
"asset main.js 4.69 KiB [emitted] (name: main)
./index.js 181 bytes [built] [code generated]
./c.js?9 33 bytes [built] [code generated]
./c.js?8 33 bytes [built] [code generated]
./c.js?7 33 bytes [built] [code generated]
./c.js?6 33 bytes [built] [code generated]
./c.js?5 33 bytes [built] [code generated]
./c.js?4 33 bytes [built] [code generated]
./c.js?3 33 bytes [built] [code generated]
./c.js?2 33 bytes [built] [code generated]
./c.js?10 33 bytes [built] [code generated]
./c.js?1 33 bytes [built] [code generated]
./b.js?9 34 bytes [built] [code generated]
./b.js?8 34 bytes [built] [code generated]
./b.js?7 34 bytes [built] [code generated]
./b.js?6 34 bytes [built] [code generated]
./b.js?5 34 bytes [built] [code generated]
./b.js?4 34 bytes [built] [code generated]
./b.js?3 34 bytes [built] [code generated]
./b.js?2 34 bytes [built] [code generated]
./b.js?10 34 bytes [built] [code generated]
./b.js?1 34 bytes [built] [code generated]
./a.js?9 33 bytes [built] [code generated]
./a.js?8 33 bytes [built] [code generated]
./a.js?7 33 bytes [built] [code generated]
./a.js?6 33 bytes [built] [code generated]
./a.js?5 33 bytes [built] [code generated]
./a.js?4 33 bytes [built] [code generated]
./a.js?3 33 bytes [built] [code generated]
./a.js?2 33 bytes [built] [code generated]
./a.js?10 33 bytes [built] [code generated]
./a.js?1 33 bytes [built] [code generated]
Rspack x.x.x compiled successfully in X.23"
`;

exports[`StatsTestCases should print correct stats for runtime-chunk 1`] = `
"Entrypoint e1 4.07 KiB = runtime~e1.js 3.68 KiB e1.js 391 bytes
Entrypoint e2 4.07 KiB = runtime~e2.js 3.68 KiB e2.js 391 bytes
Rspack x.x.x compiled successfully"
`;

exports[`StatsTestCases should print correct stats for runtime-chunk-issue-7382 1`] = `
"Entrypoint e1 4.36 KiB = runtime.js 3.68 KiB all.js 310 bytes e1.js 381 bytes
Entrypoint e2 4.36 KiB = runtime.js 3.68 KiB all.js 310 bytes e2.js 381 bytes
Rspack x.x.x compiled successfully"
`;

exports[`StatsTestCases should print correct stats for runtime-chunk-single 1`] = `
"Entrypoint e1 4.06 KiB = runtime.js 3.68 KiB e1.js 391 bytes
Entrypoint e2 4.06 KiB = runtime.js 3.68 KiB e2.js 391 bytes
Rspack x.x.x compiled successfully"
`;

exports[`StatsTestCases should print correct stats for runtime-specific-used-exports 1`] = `
"production:
  asset production-a.js 10.7 KiB [emitted] (name: a)
  asset production-b.js 10.7 KiB [emitted] (name: b)
  asset production-dx_js.js 843 bytes [emitted]
  asset production-dw_js-_b3b00.js 834 bytes [emitted]
  asset production-dw_js-_b3b01.js 834 bytes [emitted]
  asset production-dy_js.js 827 bytes [emitted]
  asset production-dz_js.js 827 bytes [emitted]
  asset production-c.js 45 bytes [emitted] (name: c)
  chunk (runtime: a) production-a.js (a) 605 bytes (javascript) 7.31 KiB (runtime) [entry] [rendered]
    ./a.js 261 bytes [built] [code generated]
      [no exports used]
    ./dx-importer.js 63 bytes [dependent] [built] [code generated]
      [only some exports used: default]
    ./module.js 122 bytes [dependent] [built] [code generated]
      [only some exports used: x, y]
    ./module.js?reexported 122 bytes [dependent] [built] [code generated]
      [only some exports used: x, y]
    ./reexport.js 37 bytes [dependent] [built] [code generated]
      [only some exports used: x, y]
  chunk (runtime: b) production-b.js (b) 605 bytes (javascript) 7.31 KiB (runtime) [entry] [rendered]
    ./b.js 261 bytes [built] [code generated]
      [no exports used]
    ./dx-importer.js 63 bytes [dependent] [built] [code generated]
      [only some exports used: default]
    ./module.js 122 bytes [dependent] [built] [code generated]
      [only some exports used: x, y]
    ./module.js?reexported 122 bytes [dependent] [built] [code generated]
      [only some exports used: x, y]
    ./reexport.js 37 bytes [dependent] [built] [code generated]
      [only some exports used: x, y]
  chunk (runtime: c) production-c.js (c) 9 bytes [entry] [rendered]
    ./c.js 9 bytes [built] [code generated]
      [no exports used]
  chunk (runtime: a) production-dw_js-_b3b00.js 168 bytes [rendered]
    ./dw.js 46 bytes [built] [code generated]
    ./module.js?chunk 122 bytes [dependent] [built] [code generated]
      [only some exports used: identity, w, x, y, z]
  chunk (runtime: b) production-dw_js-_b3b01.js 168 bytes [rendered]
    ./dw.js 46 bytes [built] [code generated]
    ./module.js?chunk 122 bytes [dependent] [built] [code generated]
      [only some exports used: identity, w, x, y, z]
  chunk (runtime: a, b) production-dx_js.js 168 bytes [rendered]
    ./dx.js 46 bytes [built] [code generated]
    ./module.js?chunk 122 bytes [dependent] [built] [code generated]
      [only some exports used: identity, w, x, y, z]
  chunk (runtime: a) production-dy_js.js 168 bytes [rendered]
    ./dy.js 46 bytes [built] [code generated]
    ./module.js?chunk 122 bytes [dependent] [built] [code generated]
      [only some exports used: identity, w, x, y, z]
  chunk (runtime: b) production-dz_js.js 168 bytes [rendered]
    ./dz.js 46 bytes [built] [code generated]
    ./module.js?chunk 122 bytes [dependent] [built] [code generated]
      [only some exports used: identity, w, x, y, z]
  runtime modules 14.6 KiB 18 modules
  cacheable modules 1.15 KiB
    ./a.js 261 bytes [built] [code generated]
      [no exports used]
    ./b.js 261 bytes [built] [code generated]
      [no exports used]
    ./c.js 9 bytes [built] [code generated]
      [no exports used]
    ./module.js 122 bytes [built] [code generated]
      [only some exports used: x, y]
    ./reexport.js 37 bytes [built] [code generated]
      [only some exports used: x, y]
    ./dx-importer.js 63 bytes [built] [code generated]
      [only some exports used: default]
    ./dy.js 46 bytes [built] [code generated]
    ./dw.js 46 bytes [built] [code generated]
    ./dz.js 46 bytes [built] [code generated]
    ./module.js?reexported 122 bytes [built] [code generated]
      [only some exports used: x, y]
    ./module.js?chunk 122 bytes [built] [code generated]
      [only some exports used: identity, w, x, y, z]
    ./dx.js 46 bytes [built] [code generated]
  production (Rspack x.x.x) compiled successfully in X.23

development:
  asset development-a.js 12.1 KiB [emitted] (name: a)
  asset development-b.js 12.1 KiB [emitted] (name: b)
  asset development-dw_js.js 1.07 KiB [emitted]
  asset development-dx_js.js 1.07 KiB [emitted]
  asset development-dy_js.js 1.07 KiB [emitted]
  asset development-dz_js.js 1.07 KiB [emitted]
  asset development-c.js 419 bytes [emitted] (name: c)
  chunk (runtime: a) development-a.js (a) 605 bytes (javascript) 7.31 KiB (runtime) [entry] [rendered]
    ./a.js 261 bytes [built] [code generated]
      [used exports unknown]
    ./dx-importer.js 63 bytes [dependent] [built] [code generated]
      [used exports unknown]
    ./module.js 122 bytes [dependent] [built] [code generated]
      [used exports unknown]
    ./module.js?reexported 122 bytes [dependent] [built] [code generated]
      [used exports unknown]
    ./reexport.js 37 bytes [dependent] [built] [code generated]
      [used exports unknown]
  chunk (runtime: b) development-b.js (b) 605 bytes (javascript) 7.31 KiB (runtime) [entry] [rendered]
    ./b.js 261 bytes [built] [code generated]
      [used exports unknown]
    ./dx-importer.js 63 bytes [dependent] [built] [code generated]
      [used exports unknown]
    ./module.js 122 bytes [dependent] [built] [code generated]
      [used exports unknown]
    ./module.js?reexported 122 bytes [dependent] [built] [code generated]
      [used exports unknown]
    ./reexport.js 37 bytes [dependent] [built] [code generated]
      [used exports unknown]
  chunk (runtime: c) development-c.js (c) 9 bytes [entry] [rendered]
    ./c.js 9 bytes [built] [code generated]
      [used exports unknown]
  chunk (runtime: a, b) development-dw_js.js 168 bytes [rendered]
    ./dw.js 46 bytes [built] [code generated]
      [used exports unknown]
    ./module.js?chunk 122 bytes [dependent] [built] [code generated]
      [used exports unknown]
  chunk (runtime: a, b) development-dx_js.js 168 bytes [rendered]
    ./dx.js 46 bytes [built] [code generated]
      [used exports unknown]
    ./module.js?chunk 122 bytes [dependent] [built] [code generated]
      [used exports unknown]
  chunk (runtime: a) development-dy_js.js 168 bytes [rendered]
    ./dy.js 46 bytes [built] [code generated]
      [used exports unknown]
    ./module.js?chunk 122 bytes [dependent] [built] [code generated]
      [used exports unknown]
  chunk (runtime: b) development-dz_js.js 168 bytes [rendered]
    ./dz.js 46 bytes [built] [code generated]
      [used exports unknown]
    ./module.js?chunk 122 bytes [dependent] [built] [code generated]
      [used exports unknown]
  runtime modules 14.6 KiB 18 modules
  cacheable modules 1.15 KiB
    ./a.js 261 bytes [built] [code generated]
      [used exports unknown]
    ./b.js 261 bytes [built] [code generated]
      [used exports unknown]
    ./c.js 9 bytes [built] [code generated]
      [used exports unknown]
    ./module.js 122 bytes [built] [code generated]
      [used exports unknown]
    ./reexport.js 37 bytes [built] [code generated]
      [used exports unknown]
    ./dx-importer.js 63 bytes [built] [code generated]
      [used exports unknown]
    ./dy.js 46 bytes [built] [code generated]
      [used exports unknown]
    ./dw.js 46 bytes [built] [code generated]
      [used exports unknown]
    ./dz.js 46 bytes [built] [code generated]
      [used exports unknown]
    ./module.js?reexported 122 bytes [built] [code generated]
      [used exports unknown]
    ./module.js?chunk 122 bytes [built] [code generated]
      [used exports unknown]
    ./dx.js 46 bytes [built] [code generated]
      [used exports unknown]
  development (Rspack x.x.x) compiled successfully in X.23

global:
  asset global-a.js 10.8 KiB [emitted] (name: a)
  asset global-b.js 10.8 KiB [emitted] (name: b)
  asset global-dw_js.js 843 bytes [emitted]
  asset global-dx_js.js 843 bytes [emitted]
  asset global-dy_js.js 843 bytes [emitted]
  asset global-dz_js.js 843 bytes [emitted]
  asset global-c.js 45 bytes [emitted] (name: c)
  chunk (runtime: a) global-a.js (a) 605 bytes (javascript) 7.3 KiB (runtime) [entry] [rendered]
    ./a.js 261 bytes [built] [code generated]
      [no exports used]
    ./dx-importer.js 63 bytes [dependent] [built] [code generated]
      [only some exports used: default]
    ./module.js 122 bytes [dependent] [built] [code generated]
      [only some exports used: x, y]
    ./module.js?reexported 122 bytes [dependent] [built] [code generated]
      [only some exports used: x, y]
    ./reexport.js 37 bytes [dependent] [built] [code generated]
      [only some exports used: x, y]
  chunk (runtime: b) global-b.js (b) 605 bytes (javascript) 7.3 KiB (runtime) [entry] [rendered]
    ./b.js 261 bytes [built] [code generated]
      [no exports used]
    ./dx-importer.js 63 bytes [dependent] [built] [code generated]
      [only some exports used: default]
    ./module.js 122 bytes [dependent] [built] [code generated]
      [only some exports used: x, y]
    ./module.js?reexported 122 bytes [dependent] [built] [code generated]
      [only some exports used: x, y]
    ./reexport.js 37 bytes [dependent] [built] [code generated]
      [only some exports used: x, y]
  chunk (runtime: c) global-c.js (c) 9 bytes [entry] [rendered]
    ./c.js 9 bytes [built] [code generated]
      [no exports used]
  chunk (runtime: a, b) global-dw_js.js 168 bytes [rendered]
    ./dw.js 46 bytes [built] [code generated]
    ./module.js?chunk 122 bytes [dependent] [built] [code generated]
      [only some exports used: identity, w, x, y, z]
  chunk (runtime: a, b) global-dx_js.js 168 bytes [rendered]
    ./dx.js 46 bytes [built] [code generated]
    ./module.js?chunk 122 bytes [dependent] [built] [code generated]
      [only some exports used: identity, w, x, y, z]
  chunk (runtime: a) global-dy_js.js 168 bytes [rendered]
    ./dy.js 46 bytes [built] [code generated]
    ./module.js?chunk 122 bytes [dependent] [built] [code generated]
      [only some exports used: identity, w, x, y, z]
  chunk (runtime: b) global-dz_js.js 168 bytes [rendered]
    ./dz.js 46 bytes [built] [code generated]
    ./module.js?chunk 122 bytes [dependent] [built] [code generated]
      [only some exports used: identity, w, x, y, z]
  runtime modules 14.6 KiB 18 modules
  cacheable modules 1.15 KiB
    ./a.js 261 bytes [built] [code generated]
      [no exports used]
    ./b.js 261 bytes [built] [code generated]
      [no exports used]
    ./c.js 9 bytes [built] [code generated]
      [no exports used]
    ./module.js 122 bytes [built] [code generated]
      [only some exports used: x, y]
    ./reexport.js 37 bytes [built] [code generated]
      [only some exports used: x, y]
    ./dx-importer.js 63 bytes [built] [code generated]
      [only some exports used: default]
    ./dy.js 46 bytes [built] [code generated]
    ./dw.js 46 bytes [built] [code generated]
    ./dz.js 46 bytes [built] [code generated]
    ./module.js?reexported 122 bytes [built] [code generated]
      [only some exports used: x, y]
    ./module.js?chunk 122 bytes [built] [code generated]
      [only some exports used: identity, w, x, y, z]
    ./dx.js 46 bytes [built] [code generated]
  global (Rspack x.x.x) compiled successfully in X.23"
`;

exports[`StatsTestCases should print correct stats for scope-hoisting-multi 1`] = `
"runtime modules 14.7 KiB 18 modules
orphan modules 118 bytes [orphan] 4 modules
cacheable modules 726 bytes
  ./first.js 236 bytes [built] [code generated]
  ./second.js 202 bytes [built] [code generated]
  ./lazy_first.js 91 bytes [built] [code generated]
  ./lazy_shared.js 56 bytes [built] [code generated]
  ./lazy_second.js 91 bytes [built] [code generated]
  ./common_lazy.js 25 bytes [built] [code generated]
  ./common_lazy_shared.js 25 bytes [built] [code generated]
Rspack x.x.x compiled successfully in X.23

runtime modules 14.7 KiB 18 modules
cacheable modules 1.05 KiB
  built modules 844 bytes [built]
    orphan modules 325 bytes [orphan]
      ./lazy_first.js 91 bytes [orphan] [built]
      ./lazy_second.js 91 bytes [orphan] [built]
      ./common.js 37 bytes [orphan] [built]
        ModuleConcatenation bailout: Module is not in any chunk
      + 4 modules
    code generated modules 519 bytes [code generated]
      ./first.js 236 bytes [built] [code generated]
        Statement with side_effects in source code at ./first.js:5:0-60
        ModuleConcatenation bailout: Module is an entry point
      ./second.js 202 bytes [built] [code generated]
        Statement with side_effects in source code at ./second.js:4:0-62
        ModuleConcatenation bailout: Module is an entry point
      ./lazy_shared.js 56 bytes [built] [code generated]
        ModuleConcatenation bailout: Cannot concat with Xdir/scope-hoisting-multi/common_lazy_shared.js: Module ./common_lazy_shared.js is referenced from different chunks by these modules: ./lazy_first.js, ./lazy_second.js
      ./common_lazy_shared.js 25 bytes [built] [code generated]
  ./lazy_first.js + 1 modules 116 bytes [code generated]
  ./lazy_second.js + 1 modules 116 bytes [code generated]
Rspack x.x.x compiled successfully in X.23"
`;

exports[`StatsTestCases should print correct stats for side-effects-issue-7428 1`] = `
"asset main.js 10.1 KiB [emitted] (name: main)
asset 0.js 561 bytes [emitted]
runtime modules 7.3 KiB 9 modules
cacheable modules 967 bytes
  modules by path ./components/src/ 501 bytes
    orphan modules 315 bytes [orphan]
      modules by path ./components/src/CompAB/*.js 164 bytes 2 modules
      modules by path ./components/src/CompC/*.js 67 bytes 2 modules
      ./components/src/index.js 84 bytes [orphan] [built]
        [module unused]
        esm import ./components ./foo.js 1:0-37
        esm import ./components ./main.js 1:0-44
    code generated modules 186 bytes [code generated]
      ./components/src/CompAB/CompA.js 89 bytes [built] [code generated]
        [only some exports used: default]
        esm export ./CompA ./components/src/CompAB/index.js 1:0-43
        esm export import specifier ./CompA ./components/src/CompAB/index.js 1:0-43
        esm export import specifier ./CompAB ./components/src/index.js 1:0-40 (skipped side-effect-free modules)
        esm import specifier ./components ./foo.js 3:20-25 (skipped side-effect-free modules)
        esm import specifier ./components ./main.js 3:15-20 (skipped side-effect-free modules)
      ./components/src/CompAB/utils.js 97 bytes [built] [code generated]
        esm import ./utils ./components/src/CompAB/CompA.js 1:0-35
        esm import specifier ./utils ./components/src/CompAB/CompA.js 5:5-12
        esm import ./utils ./components/src/CompAB/CompB.js 1:0-30
        esm import specifier ./utils ./components/src/CompAB/CompB.js 5:2-5
  modules by path ./*.js 466 bytes
    ./main.js 144 bytes [orphan] [built]
      [no exports used]
    ./main.js + 1 modules 221 bytes [code generated]
      [no exports used]
      entry ./main.js
      | ./main.js 144 bytes [orphan] [built]
      |   [no exports used]
      | ./components/src/CompAB/CompB.js 77 bytes [orphan] [built]
      |   [only some exports used: default]
      |   esm export ./CompB ./components/src/CompAB/index.js 2:0-43
      |   esm export import specifier ./CompB ./components/src/CompAB/index.js 2:0-43
      |   esm export import specifier ./CompAB ./components/src/index.js 1:0-40 (skipped side-effect-free modules)
      |   esm import specifier ./components ./main.js 4:15-20 (skipped side-effect-free modules)
    ./foo.js 101 bytes [built] [code generated]
      import() ./foo ./main.js
Rspack x.x.x compiled successfully in X.23"
`;

exports[`StatsTestCases should print correct stats for side-effects-simple-unused 1`] = `
"asset main.js 293 bytes [emitted] (name: main)
modules by path ./node_modules/pmodule/*.js 232 bytes
  ./node_modules/pmodule/index.js 75 bytes [orphan] [built]
    [only some exports used: default]
    esm import pmodule ./index.js 1:0-33
    esm import specifier pmodule ./index.js 3:12-15
  ./node_modules/pmodule/c.js 28 bytes [orphan] [built]
    [only some exports used: z]
    esm import specifier pmodule ./index.js 3:17-18 (skipped side-effect-free modules)
    esm export ./c ./node_modules/pmodule/b.js 5:0-24
    esm export import specifier ./c ./node_modules/pmodule/b.js 5:0-24
    esm export import specifier ./b ./node_modules/pmodule/index.js 2:0-30 (skipped side-effect-free modules)
  ./node_modules/pmodule/a.js 60 bytes [orphan] [built]
    [module unused]
    esm export ./a ./node_modules/pmodule/index.js 1:0-20
    esm export import specifier ./a ./node_modules/pmodule/index.js 1:0-20
  ./node_modules/pmodule/b.js 69 bytes [orphan] [built]
    [module unused]
    esm export ./b ./node_modules/pmodule/index.js 2:0-30
    esm export import specifier ./b ./node_modules/pmodule/index.js 2:0-30
    esm export import specifier ./b ./node_modules/pmodule/index.js 2:0-30
modules by path ./*.js 213 bytes
  ./index.js 55 bytes [orphan] [built]
    [no exports used]
  ./index.js + 2 modules 158 bytes [code generated]
    [no exports used]
    entry ./index
    | ./index.js 55 bytes [orphan] [built]
    |   [no exports used]
    | ./node_modules/pmodule/index.js 75 bytes [orphan] [built]
    |   [only some exports used: default]
    |   esm import pmodule ./index.js 1:0-33
    |   esm import specifier pmodule ./index.js 3:12-15
    | ./node_modules/pmodule/c.js 28 bytes [orphan] [built]
    |   [only some exports used: z]
    |   esm import specifier pmodule ./index.js 3:17-18 (skipped side-effect-free modules)
    |   esm export ./c ./node_modules/pmodule/b.js 5:0-24
    |   esm export import specifier ./c ./node_modules/pmodule/b.js 5:0-24
    |   esm export import specifier ./b ./node_modules/pmodule/index.js 2:0-30 (skipped side-effect-free modules)
Rspack x.x.x compiled successfully in X.23"
`;

exports[`StatsTestCases should print correct stats for split-chunks 1`] = `
"default:
  Entrypoint main 9.52 KiB = default/main.js
  Entrypoint a 10.2 KiB = default/a.js
  Entrypoint b 3.06 KiB = default/b.js
  Entrypoint c 3.06 KiB = default/c.js
  chunk (runtime: main) default/async-c.js (async-c) 116 bytes <{909}> ={416}= ={418}= ={581}= ={753}= [rendered]
    > ./c ./index.js 3:0-47
    ./c.js 116 bytes [built] [code generated]
  chunk (runtime: main) default/async-a.js (async-a) 185 bytes <{909}> ={310}= ={418}= ={753}= >{581}< >{912}< [rendered]
    > ./a ./index.js 1:0-47
    ./a.js + 1 modules 185 bytes [code generated]
  chunk (runtime: main) default/async-b.js (async-b) 116 bytes <{909}> ={310}= ={418}= ={581}= ={753}= [rendered]
    > ./b ./index.js 2:0-47
    ./b.js 116 bytes [built] [code generated]
  chunk (runtime: main) default/310.js (id hint: vendors) 20 bytes <{909}> ={250}= ={262}= ={418}= ={581}= ={753}= >{581}< >{912}< [rendered] split chunk (cache group: defaultVendors)
    > ./a ./index.js 1:0-47
    > ./b ./index.js 2:0-47
    ./node_modules/y.js 20 bytes [built] [code generated]
  chunk (runtime: main) default/416.js (id hint: vendors) 20 bytes <{909}> ={172}= ={418}= ={581}= ={753}= [rendered] split chunk (cache group: defaultVendors)
    > ./c ./index.js 3:0-47
    ./node_modules/z.js 20 bytes [built] [code generated]
  chunk (runtime: main) default/418.js (id hint: vendors) 20 bytes <{909}> ={172}= ={250}= ={262}= ={310}= ={416}= ={581}= ={753}= >{581}< >{912}< [rendered] split chunk (cache group: defaultVendors)
    > ./a ./index.js 1:0-47
    > ./b ./index.js 2:0-47
    > ./c ./index.js 3:0-47
    ./node_modules/x.js 20 bytes [built] [code generated]
  chunk (runtime: a, main) default/581.js (id hint: ) 20 bytes <{250}> <{310}> <{418}> <{74}> <{753}> <{909}> ={172}= ={262}= ={310}= ={416}= ={418}= ={753}= ={912}= [rendered] split chunk (cache group: default)
    > ./b ./index.js 2:0-47
    > ./c ./index.js 3:0-47
    > ./g ./a.js 6:0-47
    ./f.js 20 bytes [built] [code generated]
  chunk (runtime: a) default/a.js (a) 245 bytes (javascript) 7.35 KiB (runtime) >{581}< >{912}< [entry] [rendered]
    > ./a a
    dependent modules 60 bytes [dependent] 3 modules
    ./a.js + 1 modules 185 bytes [code generated]
  chunk (runtime: b) default/b.js (b) 196 bytes (javascript) 397 bytes (runtime) [entry] [rendered]
    > ./b b
    dependent modules 80 bytes [dependent] 4 modules
    ./b.js 116 bytes [built] [code generated]
  chunk (runtime: main) default/753.js (id hint: ) 20 bytes <{909}> ={172}= ={250}= ={262}= ={310}= ={416}= ={418}= ={581}= >{581}< >{912}< [rendered] split chunk (cache group: default)
    > ./a ./index.js 1:0-47
    > ./b ./index.js 2:0-47
    > ./c ./index.js 3:0-47
    ./d.js 20 bytes [built] [code generated]
  chunk (runtime: c) default/c.js (c) 196 bytes (javascript) 397 bytes (runtime) [entry] [rendered]
    > ./c c
    dependent modules 80 bytes [dependent] 4 modules
    ./c.js 116 bytes [built] [code generated]
  chunk (runtime: main) default/main.js (main) 147 bytes (javascript) 7.4 KiB (runtime) >{172}< >{250}< >{262}< >{310}< >{416}< >{418}< >{581}< >{753}< [entry] [rendered]
    > ./ main
    ./index.js 147 bytes [built] [code generated]
  chunk (runtime: a, main) default/async-g.js (async-g) 45 bytes <{250}> <{310}> <{418}> <{74}> <{753}> ={581}= [rendered]
    > ./g ./a.js 6:0-47
    ./g.js 45 bytes [built] [code generated]
  default (Rspack x.x.x) compiled successfully

all-chunks:
  Entrypoint main 9.55 KiB = all-chunks/main.js
  Entrypoint a 12.4 KiB = all-chunks/418.js 335 bytes all-chunks/310.js 335 bytes all-chunks/753.js 335 bytes all-chunks/697.js 335 bytes all-chunks/a.js 11.1 KiB
  Entrypoint b 6.36 KiB = all-chunks/418.js 335 bytes all-chunks/310.js 335 bytes all-chunks/753.js 335 bytes all-chunks/581.js 335 bytes all-chunks/b.js 5.05 KiB
  Entrypoint c 6.35 KiB = all-chunks/418.js 335 bytes all-chunks/416.js 335 bytes all-chunks/753.js 335 bytes all-chunks/581.js 335 bytes all-chunks/c.js 5.05 KiB
  chunk (runtime: main) all-chunks/async-c.js (async-c) 116 bytes <{909}> ={416}= ={418}= ={581}= ={753}= [rendered]
    > ./c ./index.js 3:0-47
    ./c.js 116 bytes [built] [code generated]
  chunk (runtime: main) all-chunks/async-a.js (async-a) 165 bytes <{909}> ={310}= ={418}= ={697}= ={753}= >{581}< >{912}< [rendered]
    > ./a ./index.js 1:0-47
    ./a.js 165 bytes [built] [code generated]
  chunk (runtime: main) all-chunks/async-b.js (async-b) 116 bytes <{909}> ={310}= ={418}= ={581}= ={753}= [rendered]
    > ./b ./index.js 2:0-47
    ./b.js 116 bytes [built] [code generated]
  chunk (runtime: a, b, main) all-chunks/310.js (id hint: vendors) 20 bytes <{909}> ={250}= ={262}= ={418}= ={581}= ={697}= ={74}= ={751}= ={753}= >{581}< >{912}< [initial] [rendered] split chunk (cache group: defaultVendors)
    > ./a ./index.js 1:0-47
    > ./b ./index.js 2:0-47
    > ./a a
    > ./b b
    ./node_modules/y.js 20 bytes [built] [code generated]
  chunk (runtime: c, main) all-chunks/416.js (id hint: vendors) 20 bytes <{909}> ={172}= ={418}= ={581}= ={753}= ={76}= [initial] [rendered] split chunk (cache group: defaultVendors)
    > ./c ./index.js 3:0-47
    > ./c c
    ./node_modules/z.js 20 bytes [built] [code generated]
  chunk (runtime: a, b, c, main) all-chunks/418.js (id hint: vendors) 20 bytes <{909}> ={172}= ={250}= ={262}= ={310}= ={416}= ={581}= ={697}= ={74}= ={751}= ={753}= ={76}= >{581}< >{912}< [initial] [rendered] split chunk (cache group: defaultVendors)
    > ./a ./index.js 1:0-47
    > ./b ./index.js 2:0-47
    > ./c ./index.js 3:0-47
    > ./a a
    > ./b b
    > ./c c
    ./node_modules/x.js 20 bytes [built] [code generated]
  chunk (runtime: a, b, c, main) all-chunks/581.js (id hint: ) 20 bytes <{250}> <{310}> <{418}> <{697}> <{74}> <{753}> <{909}> ={172}= ={262}= ={310}= ={416}= ={418}= ={751}= ={753}= ={76}= ={912}= [initial] [rendered] split chunk (cache group: default)
    > ./b ./index.js 2:0-47
    > ./c ./index.js 3:0-47
    > ./g ./a.js 6:0-47
    > ./b b
    > ./c c
    ./f.js 20 bytes [built] [code generated]
  chunk (runtime: a, main) all-chunks/697.js (id hint: ) 20 bytes <{909}> ={250}= ={310}= ={418}= ={74}= ={753}= >{581}< >{912}< [initial] [rendered] split chunk (cache group: default)
    > ./a ./index.js 1:0-47
    > ./a a
    ./e.js 20 bytes [built] [code generated]
  chunk (runtime: a) all-chunks/a.js (a) 165 bytes (javascript) 8.43 KiB (runtime) ={310}= ={418}= ={697}= ={753}= >{581}< >{912}< [entry] [rendered]
    > ./a a
    ./a.js 165 bytes [built] [code generated]
  chunk (runtime: b) all-chunks/b.js (b) 116 bytes (javascript) 2.86 KiB (runtime) ={310}= ={418}= ={581}= ={753}= [entry] [rendered]
    > ./b b
    ./b.js 116 bytes [built] [code generated]
  chunk (runtime: a, b, c, main) all-chunks/753.js (id hint: ) 20 bytes <{909}> ={172}= ={250}= ={262}= ={310}= ={416}= ={418}= ={581}= ={697}= ={74}= ={751}= ={76}= >{581}< >{912}< [initial] [rendered] split chunk (cache group: default)
    > ./a ./index.js 1:0-47
    > ./b ./index.js 2:0-47
    > ./c ./index.js 3:0-47
    > ./a a
    > ./b b
    > ./c c
    ./d.js 20 bytes [built] [code generated]
  chunk (runtime: c) all-chunks/c.js (c) 116 bytes (javascript) 2.86 KiB (runtime) ={416}= ={418}= ={581}= ={753}= [entry] [rendered]
    > ./c c
    ./c.js 116 bytes [built] [code generated]
  chunk (runtime: main) all-chunks/main.js (main) 147 bytes (javascript) 7.4 KiB (runtime) >{172}< >{250}< >{262}< >{310}< >{416}< >{418}< >{581}< >{697}< >{753}< [entry] [rendered]
    > ./ main
    ./index.js 147 bytes [built] [code generated]
  chunk (runtime: a, main) all-chunks/async-g.js (async-g) 45 bytes <{250}> <{310}> <{418}> <{697}> <{74}> <{753}> ={581}= [rendered]
    > ./g ./a.js 6:0-47
    ./g.js 45 bytes [built] [code generated]
  all-chunks (Rspack x.x.x) compiled successfully

manual:
  Entrypoint main 9.29 KiB = manual/main.js
  Entrypoint a 12.1 KiB = manual/vendors.js 829 bytes manual/a.js 11.3 KiB
  Entrypoint b 6.58 KiB = manual/vendors.js 829 bytes manual/b.js 5.78 KiB
  Entrypoint c 6.58 KiB = manual/vendors.js 829 bytes manual/c.js 5.77 KiB
  chunk (runtime: main) manual/async-c.js (async-c) 156 bytes <{909}> ={192}= [rendered]
    > ./c ./index.js 3:0-47
    dependent modules 40 bytes [dependent] 2 modules
    ./c.js 116 bytes [built] [code generated]
  chunk (runtime: a, b, c, main) manual/vendors.js (vendors) (id hint: vendors) 60 bytes <{909}> ={172}= ={250}= ={262}= ={74}= ={751}= ={76}= >{912}< [initial] [rendered] split chunk (cache group: vendors)
    > ./a ./index.js 1:0-47
    > ./b ./index.js 2:0-47
    > ./c ./index.js 3:0-47
    > ./a a
    > x a
    > y a
    > z a
    > ./b b
    > x b
    > y b
    > z b
    > ./c c
    > x c
    > y c
    > z c
    ./node_modules/x.js 20 bytes [built] [code generated]
    ./node_modules/y.js 20 bytes [built] [code generated]
    ./node_modules/z.js 20 bytes [built] [code generated]
  chunk (runtime: main) manual/async-a.js (async-a) 205 bytes <{909}> ={192}= >{912}< [rendered]
    > ./a ./index.js 1:0-47
    dependent modules 20 bytes [dependent] 1 module
    ./a.js + 1 modules 185 bytes [code generated]
  chunk (runtime: main) manual/async-b.js (async-b) 156 bytes <{909}> ={192}= [rendered]
    > ./b ./index.js 2:0-47
    dependent modules 40 bytes [dependent] 2 modules
    ./b.js 116 bytes [built] [code generated]
  chunk (runtime: a) manual/a.js (a) 205 bytes (javascript) 8.4 KiB (runtime) ={192}= >{912}< [entry] [rendered]
    > ./a a
    > x a
    > y a
    > z a
    dependent modules 20 bytes [dependent] 1 module
    ./a.js + 1 modules 185 bytes [code generated]
  chunk (runtime: b) manual/b.js (b) 156 bytes (javascript) 2.86 KiB (runtime) ={192}= [entry] [rendered]
    > ./b b
    > x b
    > y b
    > z b
    dependent modules 40 bytes [dependent] 2 modules
    ./b.js 116 bytes [built] [code generated]
  chunk (runtime: c) manual/c.js (c) 156 bytes (javascript) 2.86 KiB (runtime) ={192}= [entry] [rendered]
    > ./c c
    > x c
    > y c
    > z c
    dependent modules 40 bytes [dependent] 2 modules
    ./c.js 116 bytes [built] [code generated]
  chunk (runtime: main) manual/main.js (main) 147 bytes (javascript) 7.4 KiB (runtime) >{172}< >{192}< >{250}< >{262}< [entry] [rendered]
    > ./ main
    ./index.js 147 bytes [built] [code generated]
  chunk (runtime: a, main) manual/async-g.js (async-g) 65 bytes <{192}> <{250}> <{74}> [rendered]
    > ./g ./a.js 6:0-47
    dependent modules 20 bytes [dependent] 1 module
    ./g.js 45 bytes [built] [code generated]
  manual (Rspack x.x.x) compiled successfully

name-too-long:
  Entrypoint main 9.55 KiB = name-too-long/main.js
  Entrypoint aaaaaaaaaaaaaaaaaaaaaaaaaaaaaa 12.4 KiB = name-too-long/418.js 335 bytes name-too-long/310.js 335 bytes name-too-long/753.js 335 bytes name-too-long/697.js 335 bytes name-too-long/aaaaaaaaaaaaaaaaaaaaaaaaaaaaaa.js 11.1 KiB
  Entrypoint bbbbbbbbbbbbbbbbbbbbbbbbbbbbbb 6.36 KiB = name-too-long/418.js 335 bytes name-too-long/310.js 335 bytes name-too-long/753.js 335 bytes name-too-long/581.js 335 bytes name-too-long/bbbbbbbbbbbbbbbbbbbbbbbbbbbbbb.js 5.05 KiB
  Entrypoint cccccccccccccccccccccccccccccc 6.36 KiB = name-too-long/418.js 335 bytes name-too-long/416.js 335 bytes name-too-long/753.js 335 bytes name-too-long/581.js 335 bytes name-too-long/cccccccccccccccccccccccccccccc.js 5.05 KiB
  chunk (runtime: main) name-too-long/async-c.js (async-c) 116 bytes <{909}> ={416}= ={418}= ={581}= ={753}= [rendered]
    > ./c ./index.js 3:0-47
    ./c.js 116 bytes [built] [code generated]
  chunk (runtime: bbbbbbbbbbbbbbbbbbbbbbbbbbbbbb) name-too-long/bbbbbbbbbbbbbbbbbbbbbbbbbbbbbb.js (bbbbbbbbbbbbbbbbbbbbbbbbbbbbbb) 116 bytes (javascript) 2.86 KiB (runtime) ={310}= ={418}= ={581}= ={753}= [entry] [rendered]
    > ./b bbbbbbbbbbbbbbbbbbbbbbbbbbbbbb
    ./b.js 116 bytes [built] [code generated]
  chunk (runtime: main) name-too-long/async-a.js (async-a) 165 bytes <{909}> ={310}= ={418}= ={697}= ={753}= >{581}< >{912}< [rendered]
    > ./a ./index.js 1:0-47
    ./a.js 165 bytes [built] [code generated]
  chunk (runtime: main) name-too-long/async-b.js (async-b) 116 bytes <{909}> ={310}= ={418}= ={581}= ={753}= [rendered]
    > ./b ./index.js 2:0-47
    ./b.js 116 bytes [built] [code generated]
  chunk (runtime: aaaaaaaaaaaaaaaaaaaaaaaaaaaaaa, bbbbbbbbbbbbbbbbbbbbbbbbbbbbbb, main) name-too-long/310.js (id hint: vendors) 20 bytes <{909}> ={225}= ={250}= ={262}= ={418}= ={581}= ={697}= ={753}= ={959}= >{581}< >{912}< [initial] [rendered] split chunk (cache group: defaultVendors)
    > ./a ./index.js 1:0-47
    > ./b ./index.js 2:0-47
    > ./a aaaaaaaaaaaaaaaaaaaaaaaaaaaaaa
    > ./b bbbbbbbbbbbbbbbbbbbbbbbbbbbbbb
    ./node_modules/y.js 20 bytes [built] [code generated]
  chunk (runtime: cccccccccccccccccccccccccccccc) name-too-long/cccccccccccccccccccccccccccccc.js (cccccccccccccccccccccccccccccc) 116 bytes (javascript) 2.86 KiB (runtime) ={416}= ={418}= ={581}= ={753}= [entry] [rendered]
    > ./c cccccccccccccccccccccccccccccc
    ./c.js 116 bytes [built] [code generated]
  chunk (runtime: cccccccccccccccccccccccccccccc, main) name-too-long/416.js (id hint: vendors) 20 bytes <{909}> ={172}= ={325}= ={418}= ={581}= ={753}= [initial] [rendered] split chunk (cache group: defaultVendors)
    > ./c ./index.js 3:0-47
    > ./c cccccccccccccccccccccccccccccc
    ./node_modules/z.js 20 bytes [built] [code generated]
  chunk (runtime: aaaaaaaaaaaaaaaaaaaaaaaaaaaaaa, bbbbbbbbbbbbbbbbbbbbbbbbbbbbbb, cccccccccccccccccccccccccccccc, main) name-too-long/418.js (id hint: vendors) 20 bytes <{909}> ={172}= ={225}= ={250}= ={262}= ={310}= ={325}= ={416}= ={581}= ={697}= ={753}= ={959}= >{581}< >{912}< [initial] [rendered] split chunk (cache group: defaultVendors)
    > ./a ./index.js 1:0-47
    > ./b ./index.js 2:0-47
    > ./c ./index.js 3:0-47
    > ./a aaaaaaaaaaaaaaaaaaaaaaaaaaaaaa
    > ./b bbbbbbbbbbbbbbbbbbbbbbbbbbbbbb
    > ./c cccccccccccccccccccccccccccccc
    ./node_modules/x.js 20 bytes [built] [code generated]
  chunk (runtime: aaaaaaaaaaaaaaaaaaaaaaaaaaaaaa, bbbbbbbbbbbbbbbbbbbbbbbbbbbbbb, cccccccccccccccccccccccccccccc, main) name-too-long/581.js (id hint: ) 20 bytes <{250}> <{310}> <{418}> <{697}> <{753}> <{909}> <{959}> ={172}= ={225}= ={262}= ={310}= ={325}= ={416}= ={418}= ={753}= ={912}= [initial] [rendered] split chunk (cache group: default)
    > ./b ./index.js 2:0-47
    > ./c ./index.js 3:0-47
    > ./g ./a.js 6:0-47
    > ./b bbbbbbbbbbbbbbbbbbbbbbbbbbbbbb
    > ./c cccccccccccccccccccccccccccccc
    ./f.js 20 bytes [built] [code generated]
  chunk (runtime: aaaaaaaaaaaaaaaaaaaaaaaaaaaaaa, main) name-too-long/697.js (id hint: ) 20 bytes <{909}> ={250}= ={310}= ={418}= ={753}= ={959}= >{581}< >{912}< [initial] [rendered] split chunk (cache group: default)
    > ./a ./index.js 1:0-47
    > ./a aaaaaaaaaaaaaaaaaaaaaaaaaaaaaa
    ./e.js 20 bytes [built] [code generated]
  chunk (runtime: aaaaaaaaaaaaaaaaaaaaaaaaaaaaaa, bbbbbbbbbbbbbbbbbbbbbbbbbbbbbb, cccccccccccccccccccccccccccccc, main) name-too-long/753.js (id hint: ) 20 bytes <{909}> ={172}= ={225}= ={250}= ={262}= ={310}= ={325}= ={416}= ={418}= ={581}= ={697}= ={959}= >{581}< >{912}< [initial] [rendered] split chunk (cache group: default)
    > ./a ./index.js 1:0-47
    > ./b ./index.js 2:0-47
    > ./c ./index.js 3:0-47
    > ./a aaaaaaaaaaaaaaaaaaaaaaaaaaaaaa
    > ./b bbbbbbbbbbbbbbbbbbbbbbbbbbbbbb
    > ./c cccccccccccccccccccccccccccccc
    ./d.js 20 bytes [built] [code generated]
  chunk (runtime: main) name-too-long/main.js (main) 147 bytes (javascript) 7.4 KiB (runtime) >{172}< >{250}< >{262}< >{310}< >{416}< >{418}< >{581}< >{697}< >{753}< [entry] [rendered]
    > ./ main
    ./index.js 147 bytes [built] [code generated]
  chunk (runtime: aaaaaaaaaaaaaaaaaaaaaaaaaaaaaa, main) name-too-long/async-g.js (async-g) 45 bytes <{250}> <{310}> <{418}> <{697}> <{753}> <{959}> ={581}= [rendered]
    > ./g ./a.js 6:0-47
    ./g.js 45 bytes [built] [code generated]
  chunk (runtime: aaaaaaaaaaaaaaaaaaaaaaaaaaaaaa) name-too-long/aaaaaaaaaaaaaaaaaaaaaaaaaaaaaa.js (aaaaaaaaaaaaaaaaaaaaaaaaaaaaaa) 165 bytes (javascript) 8.44 KiB (runtime) ={310}= ={418}= ={697}= ={753}= >{581}< >{912}< [entry] [rendered]
    > ./a aaaaaaaaaaaaaaaaaaaaaaaaaaaaaa
    ./a.js 165 bytes [built] [code generated]
  name-too-long (Rspack x.x.x) compiled successfully

custom-chunks-filter:
  Entrypoint main 9.53 KiB = custom-chunks-filter/main.js
  Entrypoint a 10.2 KiB = custom-chunks-filter/a.js
  Entrypoint b 6.36 KiB = custom-chunks-filter/418.js 335 bytes custom-chunks-filter/310.js 335 bytes custom-chunks-filter/581.js 335 bytes custom-chunks-filter/753.js 335 bytes custom-chunks-filter/b.js 5.05 KiB
  Entrypoint c 6.35 KiB = custom-chunks-filter/418.js 335 bytes custom-chunks-filter/416.js 335 bytes custom-chunks-filter/581.js 335 bytes custom-chunks-filter/753.js 335 bytes custom-chunks-filter/c.js 5.05 KiB
  chunk (runtime: main) custom-chunks-filter/async-c.js (async-c) 116 bytes <{909}> ={416}= ={418}= ={581}= ={753}= [rendered]
    > ./c ./index.js 3:0-47
    ./c.js 116 bytes [built] [code generated]
  chunk (runtime: main) custom-chunks-filter/async-a.js (async-a) 185 bytes <{909}> ={310}= ={418}= ={753}= >{581}< >{912}< [rendered]
    > ./a ./index.js 1:0-47
    ./a.js + 1 modules 185 bytes [code generated]
  chunk (runtime: main) custom-chunks-filter/async-b.js (async-b) 116 bytes <{909}> ={310}= ={418}= ={581}= ={753}= [rendered]
    > ./b ./index.js 2:0-47
    ./b.js 116 bytes [built] [code generated]
  chunk (runtime: b, main) custom-chunks-filter/310.js (id hint: vendors) 20 bytes <{909}> ={250}= ={262}= ={418}= ={581}= ={751}= ={753}= >{581}< >{912}< [initial] [rendered] split chunk (cache group: defaultVendors)
    > ./a ./index.js 1:0-47
    > ./b ./index.js 2:0-47
    > ./b b
    ./node_modules/y.js 20 bytes [built] [code generated]
  chunk (runtime: c, main) custom-chunks-filter/416.js (id hint: vendors) 20 bytes <{909}> ={172}= ={418}= ={581}= ={753}= ={76}= [initial] [rendered] split chunk (cache group: defaultVendors)
    > ./c ./index.js 3:0-47
    > ./c c
    ./node_modules/z.js 20 bytes [built] [code generated]
  chunk (runtime: b, c, main) custom-chunks-filter/418.js (id hint: vendors) 20 bytes <{909}> ={172}= ={250}= ={262}= ={310}= ={416}= ={581}= ={751}= ={753}= ={76}= >{581}< >{912}< [initial] [rendered] split chunk (cache group: defaultVendors)
    > ./a ./index.js 1:0-47
    > ./b ./index.js 2:0-47
    > ./c ./index.js 3:0-47
    > ./b b
    > ./c c
    ./node_modules/x.js 20 bytes [built] [code generated]
  chunk (runtime: a, b, c, main) custom-chunks-filter/581.js (id hint: ) 20 bytes <{250}> <{310}> <{418}> <{74}> <{753}> <{909}> ={172}= ={262}= ={310}= ={416}= ={418}= ={751}= ={753}= ={76}= ={912}= [initial] [rendered] split chunk (cache group: default)
    > ./b ./index.js 2:0-47
    > ./c ./index.js 3:0-47
    > ./g ./a.js 6:0-47
    > ./b b
    > ./c c
    ./f.js 20 bytes [built] [code generated]
  chunk (runtime: a) custom-chunks-filter/a.js (a) 245 bytes (javascript) 7.36 KiB (runtime) >{581}< >{912}< [entry] [rendered]
    > ./a a
    dependent modules 60 bytes [dependent] 3 modules
    ./a.js + 1 modules 185 bytes [code generated]
  chunk (runtime: b) custom-chunks-filter/b.js (b) 116 bytes (javascript) 2.86 KiB (runtime) ={310}= ={418}= ={581}= ={753}= [entry] [rendered]
    > ./b b
    ./b.js 116 bytes [built] [code generated]
  chunk (runtime: b, c, main) custom-chunks-filter/753.js (id hint: ) 20 bytes <{909}> ={172}= ={250}= ={262}= ={310}= ={416}= ={418}= ={581}= ={751}= ={76}= >{581}< >{912}< [initial] [rendered] split chunk (cache group: default)
    > ./a ./index.js 1:0-47
    > ./b ./index.js 2:0-47
    > ./c ./index.js 3:0-47
    > ./b b
    > ./c c
    ./d.js 20 bytes [built] [code generated]
  chunk (runtime: c) custom-chunks-filter/c.js (c) 116 bytes (javascript) 2.86 KiB (runtime) ={416}= ={418}= ={581}= ={753}= [entry] [rendered]
    > ./c c
    ./c.js 116 bytes [built] [code generated]
  chunk (runtime: main) custom-chunks-filter/main.js (main) 147 bytes (javascript) 7.41 KiB (runtime) >{172}< >{250}< >{262}< >{310}< >{416}< >{418}< >{581}< >{753}< [entry] [rendered]
    > ./ main
    ./index.js 147 bytes [built] [code generated]
  chunk (runtime: a, main) custom-chunks-filter/async-g.js (async-g) 45 bytes <{250}> <{310}> <{418}> <{74}> <{753}> ={581}= [rendered]
    > ./g ./a.js 6:0-47
    ./g.js 45 bytes [built] [code generated]
  custom-chunks-filter (Rspack x.x.x) compiled successfully

custom-chunks-filter-in-cache-groups:
  Entrypoint main 9.31 KiB = custom-chunks-filter-in-cache-groups/main.js
  Entrypoint a 12 KiB = custom-chunks-filter-in-cache-groups/598.js 680 bytes custom-chunks-filter-in-cache-groups/a.js 11.4 KiB
  Entrypoint b 6.58 KiB = custom-chunks-filter-in-cache-groups/vendors.js 829 bytes custom-chunks-filter-in-cache-groups/b.js 5.78 KiB
  Entrypoint c 6.58 KiB = custom-chunks-filter-in-cache-groups/vendors.js 829 bytes custom-chunks-filter-in-cache-groups/c.js 5.77 KiB
  chunk (runtime: main) custom-chunks-filter-in-cache-groups/async-c.js (async-c) 156 bytes <{909}> ={192}= [rendered]
    > ./c ./index.js 3:0-47
    dependent modules 40 bytes [dependent] 2 modules
    ./c.js 116 bytes [built] [code generated]
  chunk (runtime: b, c, main) custom-chunks-filter-in-cache-groups/vendors.js (vendors) (id hint: vendors) 60 bytes <{909}> ={172}= ={250}= ={262}= ={751}= ={76}= >{912}< [initial] [rendered] split chunk (cache group: vendors)
    > ./a ./index.js 1:0-47
    > ./b ./index.js 2:0-47
    > ./c ./index.js 3:0-47
    > ./b b
    > x b
    > y b
    > z b
    > ./c c
    > x c
    > y c
    > z c
    ./node_modules/x.js 20 bytes [built] [code generated]
    ./node_modules/y.js 20 bytes [built] [code generated]
    ./node_modules/z.js 20 bytes [built] [code generated]
  chunk (runtime: main) custom-chunks-filter-in-cache-groups/async-a.js (async-a) 205 bytes <{909}> ={192}= >{912}< [rendered]
    > ./a ./index.js 1:0-47
    dependent modules 20 bytes [dependent] 1 module
    ./a.js + 1 modules 185 bytes [code generated]
  chunk (runtime: main) custom-chunks-filter-in-cache-groups/async-b.js (async-b) 156 bytes <{909}> ={192}= [rendered]
    > ./b ./index.js 2:0-47
    dependent modules 40 bytes [dependent] 2 modules
    ./b.js 116 bytes [built] [code generated]
  chunk (runtime: a) custom-chunks-filter-in-cache-groups/598.js (id hint: vendors) 60 bytes ={74}= >{912}< [initial] [rendered] split chunk (cache group: defaultVendors)
    > ./a a
    > x a
    > y a
    > z a
    ./node_modules/x.js 20 bytes [built] [code generated]
    ./node_modules/y.js 20 bytes [built] [code generated]
    ./node_modules/z.js 20 bytes [built] [code generated]
  chunk (runtime: a) custom-chunks-filter-in-cache-groups/a.js (a) 205 bytes (javascript) 8.43 KiB (runtime) ={598}= >{912}< [entry] [rendered]
    > ./a a
    > x a
    > y a
    > z a
    dependent modules 20 bytes [dependent] 1 module
    ./a.js + 1 modules 185 bytes [code generated]
  chunk (runtime: b) custom-chunks-filter-in-cache-groups/b.js (b) 156 bytes (javascript) 2.86 KiB (runtime) ={192}= [entry] [rendered]
    > ./b b
    > x b
    > y b
    > z b
    dependent modules 40 bytes [dependent] 2 modules
    ./b.js 116 bytes [built] [code generated]
  chunk (runtime: c) custom-chunks-filter-in-cache-groups/c.js (c) 156 bytes (javascript) 2.86 KiB (runtime) ={192}= [entry] [rendered]
    > ./c c
    > x c
    > y c
    > z c
    dependent modules 40 bytes [dependent] 2 modules
    ./c.js 116 bytes [built] [code generated]
  chunk (runtime: main) custom-chunks-filter-in-cache-groups/main.js (main) 147 bytes (javascript) 7.43 KiB (runtime) >{172}< >{192}< >{250}< >{262}< [entry] [rendered]
    > ./ main
    ./index.js 147 bytes [built] [code generated]
  chunk (runtime: a, main) custom-chunks-filter-in-cache-groups/async-g.js (async-g) 65 bytes <{192}> <{250}> <{598}> <{74}> [rendered]
    > ./g ./a.js 6:0-47
    dependent modules 20 bytes [dependent] 1 module
    ./g.js 45 bytes [built] [code generated]
  custom-chunks-filter-in-cache-groups (Rspack x.x.x) compiled successfully"
`;

exports[`StatsTestCases should print correct stats for split-chunks-automatic-name 1`] = `
"Entrypoint main 9.59 KiB = main.js
chunk (runtime: main) async-a.js (async-a) (id hint: common) 136 bytes <{main}> ={common-d_js}= ={common-node_modules_x_js}= ={common-node_modules_y_js}= [rendered]
  > ./a ./index.js 1:0-47
  ./a.js + 1 modules 136 bytes [code generated]
chunk (runtime: main) async-b.js (async-b) (id hint: common) 116 bytes <{main}> ={common-d_js}= ={common-f_js}= ={common-node_modules_x_js}= ={common-node_modules_y_js}= [rendered]
  > ./b ./index.js 2:0-47
  ./b.js 116 bytes [built] [code generated]
chunk (runtime: main) async-c.js (async-c) (id hint: common) 116 bytes <{main}> ={common-d_js}= ={common-f_js}= ={common-node_modules_x_js}= ={common-node_modules_z_js}= [rendered]
  > ./c ./index.js 3:0-47
  ./c.js 116 bytes [built] [code generated]
chunk (runtime: main) common-d_js.js (id hint: common) 20 bytes <{main}> ={async-a}= ={async-b}= ={async-c}= ={common-f_js}= ={common-node_modules_x_js}= ={common-node_modules_y_js}= ={common-node_modules_z_js}= [rendered] split chunk (cache group: a)
  > ./a ./index.js 1:0-47
  > ./b ./index.js 2:0-47
  > ./c ./index.js 3:0-47
  ./d.js 20 bytes [built] [code generated]
chunk (runtime: main) common-f_js.js (id hint: common) 20 bytes <{main}> ={async-b}= ={async-c}= ={common-d_js}= ={common-node_modules_x_js}= ={common-node_modules_y_js}= ={common-node_modules_z_js}= [rendered] split chunk (cache group: a)
  > ./b ./index.js 2:0-47
  > ./c ./index.js 3:0-47
  ./f.js 20 bytes [built] [code generated]
chunk (runtime: main) common-node_modules_x_js.js (id hint: common) 20 bytes <{main}> ={async-a}= ={async-b}= ={async-c}= ={common-d_js}= ={common-f_js}= ={common-node_modules_y_js}= ={common-node_modules_z_js}= [rendered] split chunk (cache group: b)
  > ./a ./index.js 1:0-47
  > ./b ./index.js 2:0-47
  > ./c ./index.js 3:0-47
  ./node_modules/x.js 20 bytes [built] [code generated]
chunk (runtime: main) common-node_modules_y_js.js (id hint: common) 20 bytes <{main}> ={async-a}= ={async-b}= ={common-d_js}= ={common-f_js}= ={common-node_modules_x_js}= [rendered] split chunk (cache group: b)
  > ./a ./index.js 1:0-47
  > ./b ./index.js 2:0-47
  ./node_modules/y.js 20 bytes [built] [code generated]
chunk (runtime: main) common-node_modules_z_js.js (id hint: common) 20 bytes <{main}> ={async-c}= ={common-d_js}= ={common-f_js}= ={common-node_modules_x_js}= [rendered] split chunk (cache group: b)
  > ./c ./index.js 3:0-47
  ./node_modules/z.js 20 bytes [built] [code generated]
chunk (runtime: main) main.js (main) (id hint: common) 147 bytes (javascript) 7.3 KiB (runtime) >{async-a}< >{async-b}< >{async-c}< >{common-d_js}< >{common-f_js}< >{common-node_modules_x_js}< >{common-node_modules_y_js}< >{common-node_modules_z_js}< [entry] [rendered]
  > ./ main
  ./index.js 147 bytes [built] [code generated]
production (Rspack x.x.x) compiled successfully"
`;

exports[`StatsTestCases should print correct stats for split-chunks-chunk-name 1`] = `
"Entrypoint main 9.24 KiB = default/main.js
chunk (runtime: main) default/async-a.js (async-a) 20 bytes <{909}> [rendered]
  > a ./index.js 1:0-45
  ./node_modules/a.js 20 bytes [built] [code generated]
chunk (runtime: main) default/async-b.js (async-b) (id hint: vendors) 122 bytes <{909}> [rendered]
  > b ./index.js 2:0-45
  ./node_modules/b.js 122 bytes [built] [code generated]
chunk (runtime: main) default/async-c-1.js (async-c-1) (id hint: vendors) 122 bytes <{909}> [rendered]
  > c ./index.js 3:0-47
  > c ./index.js 4:0-47
  ./node_modules/c.js 122 bytes [built] [code generated]
chunk (runtime: main) default/main.js (main) 192 bytes (javascript) 7.37 KiB (runtime) >{250}< >{262}< >{589}< [entry] [rendered]
  > ./ main
  ./index.js 192 bytes [built] [code generated]
Rspack x.x.x compiled successfully"
`;

exports[`StatsTestCases should print correct stats for split-chunks-combinations 1`] = `
"Entrypoint main 9.71 KiB = main.js
chunk (runtime: main) async-c.js (async-c) 132 bytes <{909}> [rendered]
  > ./c ./index.js 3:0-47
  dependent modules 87 bytes [dependent] 1 module
  ./c.js 45 bytes [built] [code generated]
chunk (runtime: main) async-f.js (async-f) 132 bytes <{909}> [rendered]
  > ./f ./index.js 6:0-47
  dependent modules 87 bytes [dependent] 1 module
  ./f.js 45 bytes [built] [code generated]
chunk (runtime: main) async-a.js (async-a) 70 bytes <{909}> ={36}= [rendered]
  > ./a ./index.js 1:0-47
  ./a.js 70 bytes [built] [code generated]
chunk (runtime: main) async-b.js (async-b) 70 bytes <{909}> ={36}= [rendered]
  > ./b ./index.js 2:0-47
  ./b.js 70 bytes [built] [code generated]
chunk (runtime: main) 36.js (id hint: ) 174 bytes <{909}> ={250}= ={262}= [rendered] split chunk (cache group: default)
  > ./a ./index.js 1:0-47
  > ./b ./index.js 2:0-47
  ./x.js 87 bytes [built] [code generated]
  ./y.js 87 bytes [built] [code generated]
chunk (runtime: main) async-e.js (async-e) 132 bytes <{909}> [rendered]
  > ./e ./index.js 5:0-47
  dependent modules 87 bytes [dependent] 1 module
  ./e.js 45 bytes [built] [code generated]
chunk (runtime: main) async-d.js (async-d) 132 bytes <{909}> [rendered]
  > ./d ./index.js 4:0-47
  dependent modules 87 bytes [dependent] 1 module
  ./d.js 45 bytes [built] [code generated]
chunk (runtime: main) main.js (main) 343 bytes (javascript) 7.43 KiB (runtime) >{172}< >{198}< >{250}< >{262}< >{36}< >{407}< >{602}< >{912}< [entry] [rendered]
  > ./ main
  ./index.js 343 bytes [built] [code generated]
chunk (runtime: main) async-g.js (async-g) 132 bytes <{909}> [rendered]
  > ./g ./index.js 7:0-47
  dependent modules 87 bytes [dependent] 1 module
  ./g.js 45 bytes [built] [code generated]
Rspack x.x.x compiled successfully"
`;

exports[`StatsTestCases should print correct stats for split-chunks-issue-6413 1`] = `
"Entrypoint main 9.34 KiB = main.js
chunk (runtime: main) async-c.js (async-c) 36 bytes <{909}> ={306}= ={418}= [rendered]
  > ./c ./index.js 3:0-47
  ./c.js 36 bytes [built] [code generated]
chunk (runtime: main) async-a.js (async-a) 36 bytes <{909}> ={306}= ={418}= [rendered]
  > ./a ./index.js 1:0-47
  ./a.js 36 bytes [built] [code generated]
chunk (runtime: main) async-b.js (async-b) 36 bytes <{909}> ={306}= ={418}= [rendered]
  > ./b ./index.js 2:0-47
  ./b.js 36 bytes [built] [code generated]
chunk (runtime: main) 306.js (id hint: ) 45 bytes <{909}> ={172}= ={250}= ={262}= ={418}= [rendered] split chunk (cache group: default)
  > ./a ./index.js 1:0-47
  > ./b ./index.js 2:0-47
  > ./c ./index.js 3:0-47
  ./common.js 45 bytes [built] [code generated]
chunk (runtime: main) 418.js (id hint: vendors) 20 bytes <{909}> ={172}= ={250}= ={262}= ={306}= [rendered] split chunk (cache group: defaultVendors)
  > ./a ./index.js 1:0-47
  > ./b ./index.js 2:0-47
  > ./c ./index.js 3:0-47
  ./node_modules/x.js 20 bytes [built] [code generated]
chunk (runtime: main) main.js (main) 147 bytes (javascript) 7.36 KiB (runtime) >{172}< >{250}< >{262}< >{306}< >{418}< [entry] [rendered]
  > ./ main
  ./index.js 147 bytes [built] [code generated]
default (Rspack x.x.x) compiled successfully"
`;

exports[`StatsTestCases should print correct stats for split-chunks-issue-6696 1`] = `
"Entrypoint main 11 KiB = vendors.js 335 bytes main.js 10.7 KiB
chunk (runtime: main) vendors.js (vendors) (id hint: vendors) 20 bytes ={909}= >{250}< >{262}< [initial] [rendered] split chunk (cache group: vendors)
  > ./ main
  ./node_modules/y.js 20 bytes [built] [code generated]
chunk (runtime: main) async-a.js (async-a) 49 bytes <{192}> <{909}> [rendered]
  > ./a ./index.js 2:0-47
  dependent modules 20 bytes [dependent] 1 module
  ./a.js 29 bytes [built] [code generated]
chunk (runtime: main) async-b.js (async-b) 49 bytes <{192}> <{909}> [rendered]
  > ./b ./index.js 3:0-47
  dependent modules 20 bytes [dependent] 1 module
  ./b.js 29 bytes [built] [code generated]
chunk (runtime: main) main.js (main) 134 bytes (javascript) 8.42 KiB (runtime) ={192}= >{250}< >{262}< [entry] [rendered]
  > ./ main
  ./index.js 134 bytes [built] [code generated]
default (Rspack x.x.x) compiled successfully"
`;

exports[`StatsTestCases should print correct stats for split-chunks-issue-7401 1`] = `
"Entrypoint a 4.9 KiB = 418.js 335 bytes a.js 4.58 KiB
Entrypoint b 8.9 KiB = b.js
Chunk Group c 701 bytes = 418.js 335 bytes c.js 366 bytes
chunk (runtime: a, b) 418.js (id hint: vendors) 20 bytes <{751}> ={74}= ={76}= [initial] [rendered] split chunk (cache group: defaultVendors)
  > ./c ./b.js 1:0-41
  > ./a a
  ./node_modules/x.js 20 bytes [built] [code generated]
chunk (runtime: a) a.js (a) 35 bytes (javascript) 2.86 KiB (runtime) ={418}= [entry] [rendered]
  > ./a a
  ./a.js 35 bytes [built] [code generated]
chunk (runtime: b) b.js (b) 43 bytes (javascript) 7.32 KiB (runtime) >{418}< >{76}< [entry] [rendered]
  > ./b b
  ./b.js 43 bytes [built] [code generated]
chunk (runtime: b) c.js (c) 35 bytes <{751}> ={418}= [rendered]
  > ./c ./b.js 1:0-41
  ./c.js 35 bytes [built] [code generated]
default (Rspack x.x.x) compiled successfully"
`;

exports[`StatsTestCases should print correct stats for split-chunks-keep-remaining-size 1`] = `
"Entrypoint main 9.43 KiB = default/main.js
chunk (runtime: main) default/async-c.js (async-c) 50 bytes <{909}> ={44}= [rendered]
  > ./c ./index.js 3:0-47
  ./c.js 50 bytes [built] [code generated]
chunk (runtime: main) default/async-a.js (async-a) 50 bytes <{909}> ={728}= [rendered]
  > ./a ./index.js 1:0-47
  ./a.js 50 bytes [built] [code generated]
chunk (runtime: main) default/async-b.js (async-b) 50 bytes <{909}> ={44}= [rendered]
  > ./b ./index.js 2:0-47
  ./b.js 50 bytes [built] [code generated]
chunk (runtime: main) default/403.js (id hint: vendors) 252 bytes <{909}> ={602}= [rendered] split chunk (cache group: defaultVendors)
  > ./d ./index.js 4:0-47
  ./node_modules/shared.js?3 126 bytes [built] [code generated]
  ./node_modules/shared.js?4 126 bytes [built] [code generated]
chunk (runtime: main) default/44.js (id hint: vendors) 126 bytes <{909}> ={172}= ={262}= [rendered] split chunk (cache group: defaultVendors)
  > ./b ./index.js 2:0-47
  > ./c ./index.js 3:0-47
  ./node_modules/shared.js?2 126 bytes [built] [code generated]
chunk (runtime: main) default/async-d.js (async-d) 84 bytes <{909}> ={403}= [rendered]
  > ./d ./index.js 4:0-47
  ./d.js 84 bytes [built] [code generated]
chunk (runtime: main) default/728.js (id hint: vendors) 126 bytes <{909}> ={250}= [rendered] split chunk (cache group: defaultVendors)
  > ./a ./index.js 1:0-47
  ./node_modules/shared.js?1 126 bytes [built] [code generated]
chunk (runtime: main) default/main.js (main) 196 bytes (javascript) 7.4 KiB (runtime) >{172}< >{250}< >{262}< >{403}< >{44}< >{602}< >{728}< [entry] [rendered]
  > ./ main
  ./index.js 196 bytes [built] [code generated]
Rspack x.x.x compiled successfully"
`;

exports[`StatsTestCases should print correct stats for split-chunks-min-size-reduction 1`] = `
"Entrypoint main 9.6 KiB = default/main.js
chunk (runtime: main) default/async-c.js (async-c) 50 bytes <{909}> ={44}= [rendered]
  > ./c ./index.js 3:0-47
  ./c.js 50 bytes [built] [code generated]
chunk (runtime: main) default/async-a.js (async-a) 50 bytes <{909}> ={728}= [rendered]
  > ./a ./index.js 1:0-47
  ./a.js 50 bytes [built] [code generated]
chunk (runtime: main) default/async-b.js (async-b) 50 bytes <{909}> ={728}= [rendered]
  > ./b ./index.js 2:0-47
  ./b.js 50 bytes [built] [code generated]
chunk (runtime: main) default/async-e.js (async-e) 50 bytes <{909}> ={44}= [rendered]
  > ./e ./index.js 5:0-47
  ./e.js 50 bytes [built] [code generated]
chunk (runtime: main) default/44.js (id hint: vendors) 126 bytes <{909}> ={172}= ={407}= ={602}= [rendered] split chunk (cache group: defaultVendors)
  > ./c ./index.js 3:0-47
  > ./d ./index.js 4:0-47
  > ./e ./index.js 5:0-47
  ./node_modules/shared.js?2 126 bytes [built] [code generated]
chunk (runtime: main) default/async-d.js (async-d) 50 bytes <{909}> ={44}= [rendered]
  > ./d ./index.js 4:0-47
  ./d.js 50 bytes [built] [code generated]
chunk (runtime: main) default/728.js (id hint: vendors) 126 bytes <{909}> ={250}= ={262}= [rendered] split chunk (cache group: defaultVendors)
  > ./a ./index.js 1:0-47
  > ./b ./index.js 2:0-47
  ./node_modules/shared.js?1 126 bytes [built] [code generated]
chunk (runtime: main) default/main.js (main) 245 bytes (javascript) 7.41 KiB (runtime) >{172}< >{250}< >{262}< >{407}< >{44}< >{602}< >{728}< [entry] [rendered]
  > ./ main
  ./index.js 245 bytes [built] [code generated]
Rspack x.x.x compiled successfully"
`;

exports[`StatsTestCases should print correct stats for split-chunks-prefer-bigger-splits 1`] = `
"Entrypoint main 9.22 KiB = default/main.js
chunk (runtime: main) default/async-c.js (async-c) 70 bytes <{909}> ={457}= [rendered]
  > ./c ./index.js 3:0-47
  ./c.js 70 bytes [built] [code generated]
chunk (runtime: main) default/async-a.js (async-a) 196 bytes <{909}> [rendered]
  > ./a ./index.js 1:0-47
  dependent modules 126 bytes [dependent] 2 modules
  ./a.js 70 bytes [built] [code generated]
chunk (runtime: main) default/async-b.js (async-b) 158 bytes <{909}> ={457}= [rendered]
  > ./b ./index.js 2:0-47
  dependent modules 63 bytes [dependent] 1 module
  ./b.js 95 bytes [built] [code generated]
chunk (runtime: main) default/457.js (id hint: ) 150 bytes <{909}> ={172}= ={262}= [rendered] split chunk (cache group: default)
  > ./b ./index.js 2:0-47
  > ./c ./index.js 3:0-47
  ./d.js 63 bytes [built] [code generated]
  ./f.js 87 bytes [built] [code generated]
chunk (runtime: main) default/main.js (main) 147 bytes (javascript) 7.38 KiB (runtime) >{172}< >{250}< >{262}< >{457}< [entry] [rendered]
  > ./ main
  ./index.js 147 bytes [built] [code generated]
Rspack x.x.x compiled successfully"
`;

exports[`StatsTestCases should print correct stats for split-chunks-runtime-specific 1`] = `
"used-exports:
  asset used-exports-c.js 4.59 KiB [emitted] (name: c)
  asset used-exports-b.js 4.59 KiB [emitted] (name: b)
  asset used-exports-572.js 353 bytes [emitted]
  asset used-exports-a.js 249 bytes [emitted] (name: a)
  Entrypoint a 249 bytes = used-exports-a.js
  Entrypoint b 4.93 KiB = used-exports-572.js 353 bytes used-exports-b.js 4.59 KiB
  Entrypoint c 4.94 KiB = used-exports-572.js 353 bytes used-exports-c.js 4.59 KiB
  chunk (runtime: b, c) used-exports-572.js (id hint: ) 72 bytes [initial] [rendered] split chunk (cache group: default)
    ./objects.js 72 bytes [built] [code generated]
  chunk (runtime: a) used-exports-a.js (a) 126 bytes [entry] [rendered]
    ./a.js + 1 modules 126 bytes [code generated]
  chunk (runtime: b) used-exports-b.js (b) 54 bytes (javascript) 2.86 KiB (runtime) [entry] [rendered]
    ./b.js 54 bytes [built] [code generated]
  chunk (runtime: c) used-exports-c.js (c) 59 bytes (javascript) 2.86 KiB (runtime) [entry] [rendered]
    ./c.js 59 bytes [built] [code generated]
  used-exports (Rspack x.x.x) compiled successfully in X.23

no-used-exports:
  asset no-used-exports-c.js 4.67 KiB [emitted] (name: c)
  asset no-used-exports-b.js 4.66 KiB [emitted] (name: b)
  asset no-used-exports-a.js 4.66 KiB [emitted] (name: a)
  asset no-used-exports-572.js 501 bytes [emitted]
  Entrypoint a 5.15 KiB = no-used-exports-572.js 501 bytes no-used-exports-a.js 4.66 KiB
  Entrypoint b 5.15 KiB = no-used-exports-572.js 501 bytes no-used-exports-b.js 4.66 KiB
  Entrypoint c 5.16 KiB = no-used-exports-572.js 501 bytes no-used-exports-c.js 4.67 KiB
  chunk (runtime: a, b, c) no-used-exports-572.js (id hint: ) 72 bytes [initial] [rendered] split chunk (cache group: default)
    ./objects.js 72 bytes [built] [code generated]
  chunk (runtime: a) no-used-exports-a.js (a) 54 bytes (javascript) 2.89 KiB (runtime) [entry] [rendered]
    ./a.js 54 bytes [built] [code generated]
  chunk (runtime: b) no-used-exports-b.js (b) 54 bytes (javascript) 2.89 KiB (runtime) [entry] [rendered]
    ./b.js 54 bytes [built] [code generated]
  chunk (runtime: c) no-used-exports-c.js (c) 59 bytes (javascript) 2.89 KiB (runtime) [entry] [rendered]
    ./c.js 59 bytes [built] [code generated]
  no-used-exports (Rspack x.x.x) compiled successfully in X.23

global:
  asset global-c.js 4.59 KiB [emitted] (name: c)
  asset global-b.js 4.59 KiB [emitted] (name: b)
  asset global-a.js 4.59 KiB [emitted] (name: a)
  asset global-572.js 321 bytes [emitted]
  Entrypoint a 4.9 KiB = global-572.js 321 bytes global-a.js 4.59 KiB
  Entrypoint b 4.9 KiB = global-572.js 321 bytes global-b.js 4.59 KiB
  Entrypoint c 4.91 KiB = global-572.js 321 bytes global-c.js 4.59 KiB
  chunk (runtime: a, b, c) global-572.js (id hint: ) 72 bytes [initial] [rendered] split chunk (cache group: default)
    ./objects.js 72 bytes [built] [code generated]
  chunk (runtime: a) global-a.js (a) 54 bytes (javascript) 2.86 KiB (runtime) [entry] [rendered]
    ./a.js 54 bytes [built] [code generated]
  chunk (runtime: b) global-b.js (b) 54 bytes (javascript) 2.86 KiB (runtime) [entry] [rendered]
    ./b.js 54 bytes [built] [code generated]
  chunk (runtime: c) global-c.js (c) 59 bytes (javascript) 2.86 KiB (runtime) [entry] [rendered]
    ./c.js 59 bytes [built] [code generated]
  global (Rspack x.x.x) compiled successfully in X.23"
`;<|MERGE_RESOLUTION|>--- conflicted
+++ resolved
@@ -497,11 +497,7 @@
 `;
 
 exports[`StatsTestCases should print correct stats for immutable 1`] = `
-<<<<<<< HEAD
-"asset 01ffac96ae18b2ca.js 10.4 KiB [emitted] [immutable] (name: main)
-=======
-"asset 725eb9ab1d49e958.js 10.4 KiB [emitted] [immutable] (name: main)
->>>>>>> a81bd206
+"asset 4e754f8c75cc8afc.js 10.4 KiB [emitted] [immutable] (name: main)
 asset 7342054f673663df.js 167 bytes [emitted] [immutable]"
 `;
 
@@ -607,19 +603,11 @@
 assets by chunk 862 bytes (id hint: all)
   asset c-all-b_js-b683c5304b71900e.js 480 bytes [emitted] [immutable] (id hint: all)
   asset c-all-c_js-2c876c6ecab93d9b.js 382 bytes [emitted] [immutable] (id hint: all)
-<<<<<<< HEAD
-asset c-runtime~main-8dd008fd39da6616.js 11.1 KiB [emitted] [immutable] (name: runtime~main)
+asset c-runtime~main-eaec7b786f5c12b2.js 11.1 KiB [emitted] [immutable] (name: runtime~main)
 asset c-main-1b0ba12f79ed8053.js 643 bytes [emitted] [immutable] (name: main)
 asset c-vendors-node_modules_vendor_js-8e4df31a4698ceb4.js 173 bytes [emitted] [immutable] (id hint: vendors)
-Entrypoint main 12.1 KiB = c-runtime~main-8dd008fd39da6616.js 11.1 KiB c-all-c_js-2c876c6ecab93d9b.js 382 bytes c-main-1b0ba12f79ed8053.js 643 bytes
+Entrypoint main 12.1 KiB = c-runtime~main-eaec7b786f5c12b2.js 11.1 KiB c-all-c_js-2c876c6ecab93d9b.js 382 bytes c-main-1b0ba12f79ed8053.js 643 bytes
 runtime modules 9.75 KiB 13 modules
-=======
-asset c-runtime~main-ff03a71e8e030f89.js 11.1 KiB [emitted] [immutable] (name: runtime~main)
-asset c-main-1b0ba12f79ed8053.js 643 bytes [emitted] [immutable] (name: main)
-asset c-vendors-node_modules_vendor_js-8e4df31a4698ceb4.js 173 bytes [emitted] [immutable] (id hint: vendors)
-Entrypoint main 12.1 KiB = c-runtime~main-ff03a71e8e030f89.js 11.1 KiB c-all-c_js-2c876c6ecab93d9b.js 382 bytes c-main-1b0ba12f79ed8053.js 643 bytes
-runtime modules 9.73 KiB 13 modules
->>>>>>> a81bd206
 cacheable modules 101 bytes
   ./c.js 61 bytes [built] [code generated]
   ./b.js 17 bytes [built] [code generated]
