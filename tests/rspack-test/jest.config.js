--- conflicted
+++ resolved
@@ -16,31 +16,8 @@
 	],
 	testTimeout: process.env.CI ? 60000 : 30000,
 	prettierPath: require.resolve("prettier-2"),
-<<<<<<< HEAD
-	testMatch: [
-		"<rootDir>/legacy-test/*.test.js",
-		"<rootDir>/Cache.test.js",
-		"<rootDir>/Incremental-async-node.test.js",
-		"<rootDir>/Incremental-node.test.js",
-		"<rootDir>/Incremental-watch-webpack.test.js",
-		"<rootDir>/Incremental-watch.test.js",
-		"<rootDir>/Incremental-web.test.js",
-		"<rootDir>/Incremental-webworker.test.js",
-		"<rootDir>/HotWeb.test.js",
-		"<rootDir>/HotWorker.test.js",
-		"<rootDir>/HotNode.test.js",
-		"<rootDir>/Serial.test.js",
-		"<rootDir>/Diagnostics.test.js",
-		"<rootDir>/EsmOutput.test.js",
-		"<rootDir>/NativeWatcher.test.js",
-		"<rootDir>/NativeWatcher-webpack.test.js",
-	],
-=======
-	testMatch: process.env.WASM ? [
-		"<rootDir>/*.test.js",
-	] : [],
+	testMatch: [],
 	testPathIgnorePatterns: ["<rootDir>"],
->>>>>>> 6bd1251e
 	moduleNameMapper: {
 		// Fixed jest-serialize-path not working when non-ascii code contains.
 		slash: "@rspack/test-tools/jest/slash",
