--- conflicted
+++ resolved
@@ -3,10 +3,5 @@
 it("should accept changes", () => new Promise((resolve, reject) => {
 	const done = err => (err ? reject(err) : resolve());
 	expect(val).toBe(1);
-<<<<<<< HEAD
-	NEXT(require("../../update")(done, true, () => done()));
-}));
-=======
 	NEXT(require("@rspack/test-tools/helper/legacy/update")(done, true, () => done()));
-});
->>>>>>> 0b006d0c
+}));