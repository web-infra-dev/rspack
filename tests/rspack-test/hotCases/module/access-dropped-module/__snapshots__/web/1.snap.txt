# Case access-dropped-module: Step 1

## Changed Files
- a.js

## Asset Files
- Bundle: bundle.js
- Manifest: main.LAST_HASH.hot-update.json, size: 42
<<<<<<< HEAD
- Update: main.LAST_HASH.hot-update.js, size: 15437
=======
- Update: main.LAST_HASH.hot-update.js, size: 15390
>>>>>>> 4322519c

## Manifest

### main.LAST_HASH.hot-update.json

```json
{"c":["main"],"r":["b_js"],"m":["./b.js"]}
```


## Update


### main.LAST_HASH.hot-update.js

#### Changed Modules
- ./a.js

#### Changed Runtime Modules
- webpack/runtime/get_full_hash
- webpack/runtime/jsonp_chunk_loading

#### Changed Content
```js
self["webpackHotUpdate"]("main", {
<<<<<<< HEAD
"./a.js"
/*!**************!*\
  !*** ./a.js ***!
  \**************/
() {
=======
"./a.js": (function () {
>>>>>>> 4322519c
console.log("a");


},

},function(__webpack_require__) {
// webpack/runtime/get_full_hash
(() => {
__webpack_require__.h = () => ("CURRENT_HASH")
})();
// webpack/runtime/jsonp_chunk_loading
(() => {

      // object to store loaded and loading chunks
      // undefined = chunk not loaded, null = chunk preloaded/prefetched
      // [resolve, reject, Promise] = chunk loading, 0 = chunk loaded
      var installedChunks = __webpack_require__.hmrS_jsonp = __webpack_require__.hmrS_jsonp || {"main": 0,};
      var currentUpdatedModulesList;
var waitingUpdateResolves = {};
function loadUpdateChunk(chunkId, updatedModulesList) {
	currentUpdatedModulesList = updatedModulesList;
	return new Promise((resolve, reject) => {
		waitingUpdateResolves[chunkId] = resolve;
		// start update chunk loading
		var url = __webpack_require__.p + __webpack_require__.hu(chunkId);
		// create error before stack unwound to get useful stacktrace later
		var error = new Error();
		var loadingEnded = (event) => {
			if (waitingUpdateResolves[chunkId]) {
				waitingUpdateResolves[chunkId] = undefined;
				var errorType =
					event && (event.type === 'load' ? 'missing' : event.type);
				var realSrc = event && event.target && event.target.src;
				error.message =
					'Loading hot update chunk ' +
					chunkId +
					' failed.\n(' +
					errorType +
					': ' +
					realSrc +
					')';
				error.name = 'ChunkLoadError';
				error.type = errorType;
				error.request = realSrc;
				reject(error);
			}
		};
		__webpack_require__.l(url, loadingEnded);
	});
}

self["webpackHotUpdate"] = (chunkId, moreModules, runtime) => {
	for (var moduleId in moreModules) {
		if (__webpack_require__.o(moreModules, moduleId)) {
			currentUpdate[moduleId] = moreModules[moduleId];
			if (currentUpdatedModulesList) currentUpdatedModulesList.push(moduleId);
		}
	}
	if (runtime) currentUpdateRuntime.push(runtime);
	if (waitingUpdateResolves[chunkId]) {
		waitingUpdateResolves[chunkId]();
		waitingUpdateResolves[chunkId] = undefined;
	}
};
var currentUpdateChunks;
var currentUpdate;
var currentUpdateRemovedChunks;
var currentUpdateRuntime;
function applyHandler(options) {
	if (__webpack_require__.f) delete __webpack_require__.f.jsonpHmr;
	currentUpdateChunks = undefined;
	function getAffectedModuleEffects(updateModuleId) {
		var outdatedModules = [updateModuleId];
		var outdatedDependencies = {};
		var queue = outdatedModules.map(function (id) {
			return {
				chain: [id],
				id: id
			};
		});
		while (queue.length > 0) {
			var queueItem = queue.pop();
			var moduleId = queueItem.id;
			var chain = queueItem.chain;
			var module = __webpack_require__.c[moduleId];
			if (
				!module ||
				(module.hot._selfAccepted && !module.hot._selfInvalidated)
			) {
				continue;
			}

			if (module.hot._selfDeclined) {
				return {
					type: "self-declined",
					chain: chain,
					moduleId: moduleId
				};
			}

			if (module.hot._main) {
				return {
					type: "unaccepted",
					chain: chain,
					moduleId: moduleId
				};
			}

			for (var i = 0; i < module.parents.length; i++) {
				var parentId = module.parents[i];
				var parent = __webpack_require__.c[parentId];
				if (!parent) {
					continue;
				}
				if (parent.hot._declinedDependencies[moduleId]) {
					return {
						type: "declined",
						chain: chain.concat([parentId]),
						moduleId: moduleId,
						parentId: parentId
					};
				}
				if (outdatedModules.indexOf(parentId) !== -1) {
					continue;
				}
				if (parent.hot._acceptedDependencies[moduleId]) {
					if (!outdatedDependencies[parentId]) {
						outdatedDependencies[parentId] = [];
					}
					addAllToSet(outdatedDependencies[parentId], [moduleId]);
					continue;
				}
				delete outdatedDependencies[parentId];
				outdatedModules.push(parentId);
				queue.push({
					chain: chain.concat([parentId]),
					id: parentId
				});
			}
		}

		return {
			type: "accepted",
			moduleId: updateModuleId,
			outdatedModules: outdatedModules,
			outdatedDependencies: outdatedDependencies
		};
	}

	function addAllToSet(a, b) {
		for (var i = 0; i < b.length; i++) {
			var item = b[i];
			if (a.indexOf(item) === -1) a.push(item);
		}
	}

	var outdatedDependencies = {};
	var outdatedModules = [];
	var appliedUpdate = {};

	var warnUnexpectedRequire = function warnUnexpectedRequire(module) {
		console.warn(
			"[HMR] unexpected require(" + module.id + ") to disposed module"
		);
		throw Error("RuntimeError: factory is undefined(" + module.id + ")");
	};

	for (var moduleId in currentUpdate) {
		if (__webpack_require__.o(currentUpdate, moduleId)) {
			var newModuleFactory = currentUpdate[moduleId];
			var result = newModuleFactory ? getAffectedModuleEffects(moduleId) : {
				type: "disposed",
				moduleId: moduleId
			};
			var abortError = false;
			var doApply = false;
			var doDispose = false;
			var chainInfo = "";
			if (result.chain) {
				chainInfo = "\nUpdate propagation: " + result.chain.join(" -> ");
			}
			switch (result.type) {
				case "self-declined":
					if (options.onDeclined) options.onDeclined(result);
					if (!options.ignoreDeclined)
						abortError = new Error(
							"Aborted because of self decline: " + result.moduleId + chainInfo
						);
					break;
				case "declined":
					if (options.onDeclined) options.onDeclined(result);
					if (!options.ignoreDeclined)
						abortError = new Error(
							"Aborted because of declined dependency: " +
							result.moduleId +
							" in " +
							result.parentId +
							chainInfo
						);
					break;
				case "unaccepted":
					if (options.onUnaccepted) options.onUnaccepted(result);
					if (!options.ignoreUnaccepted)
						abortError = new Error(
							"Aborted because " + moduleId + " is not accepted" + chainInfo
						);
					break;
				case "accepted":
					if (options.onAccepted) options.onAccepted(result);
					doApply = true;
					break;
				case "disposed":
					if (options.onDisposed) options.onDisposed(result);
					doDispose = true;
					break;
				default:
					throw new Error("Unexception type " + result.type);
			}
			if (abortError) {
				return {
					error: abortError
				};
			}
			if (doApply) {
				appliedUpdate[moduleId] = newModuleFactory;
				addAllToSet(outdatedModules, result.outdatedModules);
				for (moduleId in result.outdatedDependencies) {
					if (__webpack_require__.o(result.outdatedDependencies, moduleId)) {
						if (!outdatedDependencies[moduleId])
							outdatedDependencies[moduleId] = [];
						addAllToSet(
							outdatedDependencies[moduleId],
							result.outdatedDependencies[moduleId]
						);
					}
				}
			}
			if (doDispose) {
				addAllToSet(outdatedModules, [result.moduleId]);
				appliedUpdate[moduleId] = warnUnexpectedRequire;
			}
		}
	}
	currentUpdate = undefined;

	var outdatedSelfAcceptedModules = [];
	for (var j = 0; j < outdatedModules.length; j++) {
		var outdatedModuleId = outdatedModules[j];
		var module = __webpack_require__.c[outdatedModuleId];
		if (
			module &&
			(module.hot._selfAccepted || module.hot._main) &&
			// removed self-accepted modules should not be required
			appliedUpdate[outdatedModuleId] !== warnUnexpectedRequire &&
			// when called invalidate self-accepting is not possible
			!module.hot._selfInvalidated
		) {
			outdatedSelfAcceptedModules.push({
				module: outdatedModuleId,
				require: module.hot._requireSelf,
				errorHandler: module.hot._selfAccepted
			});
		}
	}
	
	if (self.__HMR_UPDATED_RUNTIME__) {
		self.__HMR_UPDATED_RUNTIME__.javascript.outdatedModules = outdatedModules;
		self.__HMR_UPDATED_RUNTIME__.javascript.outdatedDependencies = outdatedDependencies;
	}
	

	var moduleOutdatedDependencies;
	return {
		dispose: function () {
			currentUpdateRemovedChunks.forEach(function (chunkId) {
				delete installedChunks[chunkId];
			});
			currentUpdateRemovedChunks = undefined;

			var idx;
			var queue = outdatedModules.slice();
			while (queue.length > 0) {
				var moduleId = queue.pop();
				var module = __webpack_require__.c[moduleId];
				if (!module) continue;

				var data = {};

				// Call dispose handlers
				var disposeHandlers = module.hot._disposeHandlers;
				
 				if (disposeHandlers.length > 0 && self.__HMR_UPDATED_RUNTIME__) {
        	self.__HMR_UPDATED_RUNTIME__.javascript.disposedModules.push(moduleId);
      	}
				
				for (j = 0; j < disposeHandlers.length; j++) {
					disposeHandlers[j].call(null, data);
				}
				__webpack_require__.hmrD[moduleId] = data;

				module.hot.active = false;

				delete __webpack_require__.c[moduleId];

				delete outdatedDependencies[moduleId];

				for (j = 0; j < module.children.length; j++) {
					var child = __webpack_require__.c[module.children[j]];
					if (!child) continue;
					idx = child.parents.indexOf(moduleId);
					if (idx >= 0) {
						child.parents.splice(idx, 1);
					}
				}
			}

			var dependency;
			for (var outdatedModuleId in outdatedDependencies) {
				if (__webpack_require__.o(outdatedDependencies, outdatedModuleId)) {
					module = __webpack_require__.c[outdatedModuleId];
					if (module) {
						moduleOutdatedDependencies = outdatedDependencies[outdatedModuleId];
						for (j = 0; j < moduleOutdatedDependencies.length; j++) {
							dependency = moduleOutdatedDependencies[j];
							idx = module.children.indexOf(dependency);
							if (idx >= 0) module.children.splice(idx, 1);
						}
					}
				}
			}
		},
		apply: function (reportError) {
			// insert new code
			for (var updateModuleId in appliedUpdate) {
				if (__webpack_require__.o(appliedUpdate, updateModuleId)) {
					__webpack_require__.m[updateModuleId] = appliedUpdate[updateModuleId];
					
					if (self.__HMR_UPDATED_RUNTIME__) {
						self.__HMR_UPDATED_RUNTIME__.javascript.updatedModules.push(updateModuleId);
					}
					
				}
			}

			// run new runtime modules
			for (var i = 0; i < currentUpdateRuntime.length; i++) {
				
				currentUpdateRuntime[i](new Proxy(__webpack_require__, {
					set(target, prop, value, receiver) {
						if (self.__HMR_UPDATED_RUNTIME__) {
							self.__HMR_UPDATED_RUNTIME__.javascript.updatedRuntime.push(`__webpack_require__.${prop}`);
						}
						return Reflect.set(target, prop, value, receiver);
					}
				}));
				
			}

			// call accept handlers
			for (var outdatedModuleId in outdatedDependencies) {
				if (__webpack_require__.o(outdatedDependencies, outdatedModuleId)) {
					var module = __webpack_require__.c[outdatedModuleId];
					if (module) {
						moduleOutdatedDependencies = outdatedDependencies[outdatedModuleId];
						var callbacks = [];
						var errorHandlers = [];
						var dependenciesForCallbacks = [];
						for (var j = 0; j < moduleOutdatedDependencies.length; j++) {
							var dependency = moduleOutdatedDependencies[j];
							var acceptCallback = module.hot._acceptedDependencies[dependency];
							var errorHandler = module.hot._acceptedErrorHandlers[dependency];
							if (acceptCallback) {
								if (callbacks.indexOf(acceptCallback) !== -1) continue;
								callbacks.push(acceptCallback);
								errorHandlers.push(errorHandler);
								
								if (self.__HMR_UPDATED_RUNTIME__) {
									self.__HMR_UPDATED_RUNTIME__.javascript.acceptedModules.push(dependency);
								}
								
								dependenciesForCallbacks.push(dependency);
							}
						}
						for (var k = 0; k < callbacks.length; k++) {
							try {
								callbacks[k].call(null, moduleOutdatedDependencies);
							} catch (err) {
								if (typeof errorHandlers[k] === "function") {
									try {
										errorHandlers[k](err, {
											moduleId: outdatedModuleId,
											dependencyId: dependenciesForCallbacks[k]
										});
									} catch (err2) {
										if (options.onErrored) {
											options.onErrored({
												type: "accept-error-handler-errored",
												moduleId: outdatedModuleId,
												dependencyId: dependenciesForCallbacks[k],
												error: err2,
												originalError: err
											});
										}
										if (!options.ignoreErrored) {
											reportError(err2);
											reportError(err);
										}
									}
								} else {
									if (options.onErrored) {
										options.onErrored({
											type: "accept-errored",
											moduleId: outdatedModuleId,
											dependencyId: dependenciesForCallbacks[k],
											error: err
										});
									}
									if (!options.ignoreErrored) {
										reportError(err);
									}
								}
							}
						}
					}
				}
			}

			// Load self accepted modules
			for (var o = 0; o < outdatedSelfAcceptedModules.length; o++) {
				var item = outdatedSelfAcceptedModules[o];
				var moduleId = item.module;
				try {
					item.require(moduleId);
				} catch (err) {
					if (typeof item.errorHandler === "function") {
						try {
							item.errorHandler(err, {
								moduleId: moduleId,
								module: __webpack_require__.c[moduleId]
							});
						} catch (err1) {
							if (options.onErrored) {
								options.onErrored({
									type: "self-accept-error-handler-errored",
									moduleId: moduleId,
									error: err1,
									originalError: err
								});
							}
							if (!options.ignoreErrored) {
								reportError(err1);
								reportError(err);
							}
						}
					} else {
						if (options.onErrored) {
							options.onErrored({
								type: "self-accept-errored",
								moduleId: moduleId,
								error: err
							});
						}
						if (!options.ignoreErrored) {
							reportError(err);
						}
					}
				}
			}

			return outdatedModules;
		}
	};
}

__webpack_require__.hmrI.jsonp = function (moduleId, applyHandlers) {
	if (!currentUpdate) {
		currentUpdate = {};
		currentUpdateRuntime = [];
		currentUpdateRemovedChunks = [];
		applyHandlers.push(applyHandler);
	}
	if (!__webpack_require__.o(currentUpdate, moduleId)) {
		currentUpdate[moduleId] = __webpack_require__.m[moduleId];
	}
};

__webpack_require__.hmrC.jsonp = function (
	chunkIds,
	removedChunks,
	removedModules,
	promises,
	applyHandlers,
	updatedModulesList
) {
	applyHandlers.push(applyHandler);
	currentUpdateChunks = {};
	currentUpdateRemovedChunks = removedChunks;
	currentUpdate = removedModules.reduce(function (obj, key) {
		obj[key] = false;
		return obj;
	}, {});
	currentUpdateRuntime = [];
	chunkIds.forEach(function (chunkId) {
		if (
			__webpack_require__.o(installedChunks, chunkId) &&
			installedChunks[chunkId] !== undefined
		) {
			promises.push(loadUpdateChunk(chunkId, updatedModulesList));
			currentUpdateChunks[chunkId] = true;
		} else {
			currentUpdateChunks[chunkId] = false;
		}
	});
	if (__webpack_require__.f) {
		__webpack_require__.f.jsonpHmr = function (chunkId, promises) {
			if (
				currentUpdateChunks &&
				__webpack_require__.o(currentUpdateChunks, chunkId) &&
				!currentUpdateChunks[chunkId]
			) {
				promises.push(loadUpdateChunk(chunkId));
				currentUpdateChunks[chunkId] = true;
			}
		};
	}
};
__webpack_require__.hmrM = () => {
	if (typeof fetch === "undefined")
		throw new Error("No browser support: need fetch API");
	return fetch(__webpack_require__.p + __webpack_require__.hmrF()).then(
		(response) => {
			if (response.status === 404) return; // no update available
			if (!response.ok)
				throw new Error(
					"Failed to fetch update manifest " + response.statusText
				);
			return response.json();
		}
	);
};

})();

}
);
```<|MERGE_RESOLUTION|>--- conflicted
+++ resolved
@@ -6,11 +6,7 @@
 ## Asset Files
 - Bundle: bundle.js
 - Manifest: main.LAST_HASH.hot-update.json, size: 42
-<<<<<<< HEAD
-- Update: main.LAST_HASH.hot-update.js, size: 15437
-=======
-- Update: main.LAST_HASH.hot-update.js, size: 15390
->>>>>>> 4322519c
+- Update: main.LAST_HASH.hot-update.js, size: 15377
 
 ## Manifest
 
@@ -36,15 +32,7 @@
 #### Changed Content
 ```js
 self["webpackHotUpdate"]("main", {
-<<<<<<< HEAD
-"./a.js"
-/*!**************!*\
-  !*** ./a.js ***!
-  \**************/
-() {
-=======
-"./a.js": (function () {
->>>>>>> 4322519c
+"./a.js"() {
 console.log("a");
 
 
