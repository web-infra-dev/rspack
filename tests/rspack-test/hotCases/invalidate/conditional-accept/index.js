import "./data.json";
import mod1 from "./module1";
import mod2 from "./module2";
import { value1, value2 } from "./store";

<<<<<<< HEAD
it("should invalidate a self-accepted module", () => new Promise((resolve, reject) => {
	const done = err => (err ? reject(err) : resolve());
=======
it("should invalidate a self-accepted module", function (done) {
>>>>>>> 0b006d0c
	expect(mod1).toBe(1);
	expect(mod2).toBe(1);
	expect(value1).toBe(1);
	expect(value2).toBe(1);
	let step = 0;
	module.hot.accept("./module1");
	module.hot.accept("./module2");
	module.hot.accept("./data.json", () =>
		setTimeout(() => {
			switch (step) {
				case 0:
					step++;
					expect(mod1).toBe(1);
					expect(mod2).toBe(1);
					expect(value1).toBe(2);
					expect(value2).toBe(2);
					NEXT(require("@rspack/test-tools/helper/legacy/update")(done));
					break;
				case 1:
					step++;
					expect(mod1).toBe(2);
					expect(mod2).toBe(2);
					expect(value1).toBe(2);
					expect(value2).toBe(2);
					NEXT(require("@rspack/test-tools/helper/legacy/update")(done));
					break;
				case 2:
					step++;
					expect(mod1).toBe(3);
					expect(mod2).toBe(3);
					expect(value1).toBe(3);
					expect(value2).toBe(3);
					done();
					break;
				default:
					done(new Error("should not happen"));
					break;
			}
		}, 100)
	);
<<<<<<< HEAD
	NEXT(require("../../update")(done));
}));
=======
	NEXT(require("@rspack/test-tools/helper/legacy/update")(done));
});
>>>>>>> 0b006d0c
<|MERGE_RESOLUTION|>--- conflicted
+++ resolved
@@ -3,12 +3,8 @@
 import mod2 from "./module2";
 import { value1, value2 } from "./store";
 
-<<<<<<< HEAD
 it("should invalidate a self-accepted module", () => new Promise((resolve, reject) => {
 	const done = err => (err ? reject(err) : resolve());
-=======
-it("should invalidate a self-accepted module", function (done) {
->>>>>>> 0b006d0c
 	expect(mod1).toBe(1);
 	expect(mod2).toBe(1);
 	expect(value1).toBe(1);
@@ -49,10 +45,5 @@
 			}
 		}, 100)
 	);
-<<<<<<< HEAD
-	NEXT(require("../../update")(done));
-}));
-=======
 	NEXT(require("@rspack/test-tools/helper/legacy/update")(done));
-});
->>>>>>> 0b006d0c
+}));