--- conflicted
+++ resolved
@@ -6,11 +6,7 @@
 ## Asset Files
 - Bundle: bundle.js
 - Manifest: main.LAST_HASH.hot-update.json, size: 28
-<<<<<<< HEAD
-- Update: main.LAST_HASH.hot-update.js, size: 318
-=======
-- Update: main.LAST_HASH.hot-update.js, size: 256
->>>>>>> 4322519c
+- Update: main.LAST_HASH.hot-update.js, size: 243
 
 ## Manifest
 
@@ -36,15 +32,7 @@
 ```js
 "use strict";
 self["webpackHotUpdate"]("main", {
-<<<<<<< HEAD
-"./data.json"
-/*!*******************!*\
-  !*** ./data.json ***!
-  \*******************/
-(module) {
-=======
-"./data.json": (function (module) {
->>>>>>> 4322519c
+"./data.json"(module) {
 module.exports = {"a":3,"b":3}
 
 },
