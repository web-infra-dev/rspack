<<<<<<< HEAD
it("should be able to recover from json error", () => new Promise((resolve, reject) => {
	const done = err => (err ? reject(err) : resolve());
=======
it("should be able to recover from json error", function (done) {
>>>>>>> 0b006d0c
	expect(() => require("./data.json")).toThrowError();
	module.hot.accept("./data.json", function () {
		expect(require("./data.json")).toBe(42);
		done();
	});
<<<<<<< HEAD
	NEXT(require("../../update")(done));
}));
=======
	NEXT(require("@rspack/test-tools/helper/legacy/update")(done));
});
>>>>>>> 0b006d0c
<|MERGE_RESOLUTION|>--- conflicted
+++ resolved
@@ -1,18 +1,9 @@
-<<<<<<< HEAD
 it("should be able to recover from json error", () => new Promise((resolve, reject) => {
 	const done = err => (err ? reject(err) : resolve());
-=======
-it("should be able to recover from json error", function (done) {
->>>>>>> 0b006d0c
 	expect(() => require("./data.json")).toThrowError();
 	module.hot.accept("./data.json", function () {
 		expect(require("./data.json")).toBe(42);
 		done();
 	});
-<<<<<<< HEAD
-	NEXT(require("../../update")(done));
-}));
-=======
 	NEXT(require("@rspack/test-tools/helper/legacy/update")(done));
-});
->>>>>>> 0b006d0c
+}));