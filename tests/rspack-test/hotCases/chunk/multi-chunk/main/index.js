var value = require("../file");

it("should accept a dependencies multiple times", () => new Promise((resolve, reject) => {
	const done = err => (err ? reject(err) : resolve());
	expect(value).toBe(1);
	module.hot.accept("../file", () => {
		var oldValue = value;
		value = require("../file");
		expect(value).toBe(oldValue + 1);
		if (value < 4)
			NEXT(require("@rspack/test-tools/helper/legacy/update")(done));
		else
			done();
	});
<<<<<<< HEAD
	NEXT(require("../../../update")(done));
}));
=======
	NEXT(require("@rspack/test-tools/helper/legacy/update")(done));
});
>>>>>>> 0b006d0c
<|MERGE_RESOLUTION|>--- conflicted
+++ resolved
@@ -12,10 +12,5 @@
 		else
 			done();
 	});
-<<<<<<< HEAD
-	NEXT(require("../../../update")(done));
-}));
-=======
 	NEXT(require("@rspack/test-tools/helper/legacy/update")(done));
-});
->>>>>>> 0b006d0c
+}));