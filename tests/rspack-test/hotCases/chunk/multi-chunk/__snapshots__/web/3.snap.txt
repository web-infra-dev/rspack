# Case multi-chunk: Step 3

## Changed Files
- file.js

## Asset Files
- Bundle: a.js
- Bundle: b.js
- Bundle: main.js
- Manifest: a.LAST_HASH.hot-update.json, size: 25
- Manifest: b.LAST_HASH.hot-update.json, size: 25
- Manifest: main.LAST_HASH.hot-update.json, size: 28
<<<<<<< HEAD
- Update: a.LAST_HASH.hot-update.js, size: 283
- Update: b.LAST_HASH.hot-update.js, size: 283
- Update: main.LAST_HASH.hot-update.js, size: 286
=======
- Update: a.LAST_HASH.hot-update.js, size: 227
- Update: b.LAST_HASH.hot-update.js, size: 227
- Update: main.LAST_HASH.hot-update.js, size: 230
>>>>>>> 4322519c

## Manifest

### a.LAST_HASH.hot-update.json

```json
{"c":["a"],"r":[],"m":[]}
```



### b.LAST_HASH.hot-update.json

```json
{"c":["b"],"r":[],"m":[]}
```



### main.LAST_HASH.hot-update.json

```json
{"c":["main"],"r":[],"m":[]}
```


## Update


### a.LAST_HASH.hot-update.js

#### Changed Modules
- ./file.js

#### Changed Runtime Modules
- webpack/runtime/get_full_hash

#### Changed Content
```js
self["webpackHotUpdate"]("a", {
<<<<<<< HEAD
"./file.js"
/*!*****************!*\
  !*** ./file.js ***!
  \*****************/
(module) {
=======
"./file.js": (function (module) {
>>>>>>> 4322519c
module.exports = 4;


},

},function(__webpack_require__) {
// webpack/runtime/get_full_hash
(() => {
__webpack_require__.h = () => ("CURRENT_HASH")
})();

}
);
```



### b.LAST_HASH.hot-update.js

#### Changed Modules
- ./file.js

#### Changed Runtime Modules
- webpack/runtime/get_full_hash

#### Changed Content
```js
self["webpackHotUpdate"]("b", {
<<<<<<< HEAD
"./file.js"
/*!*****************!*\
  !*** ./file.js ***!
  \*****************/
(module) {
=======
"./file.js": (function (module) {
>>>>>>> 4322519c
module.exports = 4;


},

},function(__webpack_require__) {
// webpack/runtime/get_full_hash
(() => {
__webpack_require__.h = () => ("CURRENT_HASH")
})();

}
);
```



### main.LAST_HASH.hot-update.js

#### Changed Modules
- ./file.js

#### Changed Runtime Modules
- webpack/runtime/get_full_hash

#### Changed Content
```js
self["webpackHotUpdate"]("main", {
<<<<<<< HEAD
"./file.js"
/*!*****************!*\
  !*** ./file.js ***!
  \*****************/
(module) {
=======
"./file.js": (function (module) {
>>>>>>> 4322519c
module.exports = 4;


},

},function(__webpack_require__) {
// webpack/runtime/get_full_hash
(() => {
__webpack_require__.h = () => ("CURRENT_HASH")
})();

}
);
```




## Runtime
### Status

```txt
check => prepare => dispose => apply => idle
```



### JavaScript

#### Outdated

Outdated Modules:
- ./file.js


Outdated Dependencies:
```json
{
  "./main/index.js": [
    "./file.js"
  ]
}
```

#### Updated

Updated Modules:
- ./file.js

Updated Runtime:
- `__webpack_require__.h`


#### Callback

Accepted Callback:
- ./file.js

Disposed Callback:<|MERGE_RESOLUTION|>--- conflicted
+++ resolved
@@ -10,15 +10,9 @@
 - Manifest: a.LAST_HASH.hot-update.json, size: 25
 - Manifest: b.LAST_HASH.hot-update.json, size: 25
 - Manifest: main.LAST_HASH.hot-update.json, size: 28
-<<<<<<< HEAD
-- Update: a.LAST_HASH.hot-update.js, size: 283
-- Update: b.LAST_HASH.hot-update.js, size: 283
-- Update: main.LAST_HASH.hot-update.js, size: 286
-=======
-- Update: a.LAST_HASH.hot-update.js, size: 227
-- Update: b.LAST_HASH.hot-update.js, size: 227
-- Update: main.LAST_HASH.hot-update.js, size: 230
->>>>>>> 4322519c
+- Update: a.LAST_HASH.hot-update.js, size: 214
+- Update: b.LAST_HASH.hot-update.js, size: 214
+- Update: main.LAST_HASH.hot-update.js, size: 217
 
 ## Manifest
 
@@ -59,15 +53,7 @@
 #### Changed Content
 ```js
 self["webpackHotUpdate"]("a", {
-<<<<<<< HEAD
-"./file.js"
-/*!*****************!*\
-  !*** ./file.js ***!
-  \*****************/
-(module) {
-=======
-"./file.js": (function (module) {
->>>>>>> 4322519c
+"./file.js"(module) {
 module.exports = 4;
 
 
@@ -96,15 +82,7 @@
 #### Changed Content
 ```js
 self["webpackHotUpdate"]("b", {
-<<<<<<< HEAD
-"./file.js"
-/*!*****************!*\
-  !*** ./file.js ***!
-  \*****************/
-(module) {
-=======
-"./file.js": (function (module) {
->>>>>>> 4322519c
+"./file.js"(module) {
 module.exports = 4;
 
 
@@ -133,15 +111,7 @@
 #### Changed Content
 ```js
 self["webpackHotUpdate"]("main", {
-<<<<<<< HEAD
-"./file.js"
-/*!*****************!*\
-  !*** ./file.js ***!
-  \*****************/
-(module) {
-=======
-"./file.js": (function (module) {
->>>>>>> 4322519c
+"./file.js"(module) {
 module.exports = 4;
 
 
