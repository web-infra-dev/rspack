<<<<<<< HEAD
it("should regenerate contenthash", () => new Promise((resolve, reject) => {
	const done = err => (err ? reject(err) : resolve());
=======
it("should regenerate contenthash", function (done) {
>>>>>>> 0b006d0c
	const value1 = new URL("./file.text", import.meta.url);
	expect(/file\.[\da-f]{16}\.text/.test(value1.toString())).toBe(true);
	module.hot.accept("./file.text", function () {
		const value2 = new URL("./file.text", import.meta.url);
		expect(/file\.[\da-f]{16}\.text/.test(value2.toString())).toBe(true);
		expect(value1.toString()).not.toBe(value2.toString());
		done();
	});
<<<<<<< HEAD
	NEXT(require("../../update")(done));
}));
=======
	NEXT(require("@rspack/test-tools/helper/legacy/update")(done));
});
>>>>>>> 0b006d0c
<|MERGE_RESOLUTION|>--- conflicted
+++ resolved
@@ -1,9 +1,5 @@
-<<<<<<< HEAD
 it("should regenerate contenthash", () => new Promise((resolve, reject) => {
 	const done = err => (err ? reject(err) : resolve());
-=======
-it("should regenerate contenthash", function (done) {
->>>>>>> 0b006d0c
 	const value1 = new URL("./file.text", import.meta.url);
 	expect(/file\.[\da-f]{16}\.text/.test(value1.toString())).toBe(true);
 	module.hot.accept("./file.text", function () {
@@ -12,10 +8,5 @@
 		expect(value1.toString()).not.toBe(value2.toString());
 		done();
 	});
-<<<<<<< HEAD
-	NEXT(require("../../update")(done));
-}));
-=======
 	NEXT(require("@rspack/test-tools/helper/legacy/update")(done));
-});
->>>>>>> 0b006d0c
+}));