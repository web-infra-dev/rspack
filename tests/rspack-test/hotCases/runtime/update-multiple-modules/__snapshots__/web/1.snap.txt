# Case update-multiple-modules: Step 1

## Changed Files
- fileA.js
- fileB.js

## Asset Files
- Bundle: bundle.js
- Manifest: main.LAST_HASH.hot-update.json, size: 28
<<<<<<< HEAD
- Update: main.LAST_HASH.hot-update.js, size: 410
=======
- Update: main.LAST_HASH.hot-update.js, size: 292
>>>>>>> 4322519c

## Manifest

### main.LAST_HASH.hot-update.json

```json
{"c":["main"],"r":[],"m":[]}
```


## Update


### main.LAST_HASH.hot-update.js

#### Changed Modules
- ./fileA.js
- ./fileB.js

#### Changed Runtime Modules
- webpack/runtime/get_full_hash

#### Changed Content
```js
self["webpackHotUpdate"]("main", {
<<<<<<< HEAD
"./fileA.js"
/*!******************!*\
  !*** ./fileA.js ***!
  \******************/
(module) {
module.exports = 2;


},
"./fileB.js"
/*!******************!*\
  !*** ./fileB.js ***!
  \******************/
(module) {
=======
"./fileA.js": (function (module) {
module.exports = 2;


}),
"./fileB.js": (function (module) {
>>>>>>> 4322519c
module.exports = 2;


},

},function(__webpack_require__) {
// webpack/runtime/get_full_hash
(() => {
__webpack_require__.h = () => ("CURRENT_HASH")
})();

}
);
```<|MERGE_RESOLUTION|>--- conflicted
+++ resolved
@@ -7,11 +7,7 @@
 ## Asset Files
 - Bundle: bundle.js
 - Manifest: main.LAST_HASH.hot-update.json, size: 28
-<<<<<<< HEAD
-- Update: main.LAST_HASH.hot-update.js, size: 410
-=======
-- Update: main.LAST_HASH.hot-update.js, size: 292
->>>>>>> 4322519c
+- Update: main.LAST_HASH.hot-update.js, size: 266
 
 ## Manifest
 
@@ -37,29 +33,12 @@
 #### Changed Content
 ```js
 self["webpackHotUpdate"]("main", {
-<<<<<<< HEAD
-"./fileA.js"
-/*!******************!*\
-  !*** ./fileA.js ***!
-  \******************/
-(module) {
+"./fileA.js"(module) {
 module.exports = 2;
 
 
 },
-"./fileB.js"
-/*!******************!*\
-  !*** ./fileB.js ***!
-  \******************/
-(module) {
-=======
-"./fileA.js": (function (module) {
-module.exports = 2;
-
-
-}),
-"./fileB.js": (function (module) {
->>>>>>> 4322519c
+"./fileB.js"(module) {
 module.exports = 2;
 
 
