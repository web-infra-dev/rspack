# Case self-accept-factory: Step 1

## Changed Files
- a.js

## Asset Files
- Bundle: bundle.js
- Manifest: main.LAST_HASH.hot-update.json, size: 28
<<<<<<< HEAD
- Update: main.LAST_HASH.hot-update.js, size: 596
=======
- Update: main.LAST_HASH.hot-update.js, size: 478
>>>>>>> 4322519c

## Manifest

### main.LAST_HASH.hot-update.json

```json
{"c":["main"],"r":[],"m":[]}
```


## Update


### main.LAST_HASH.hot-update.js

#### Changed Modules
- ./a.js
- ./b.js

#### Changed Runtime Modules
- webpack/runtime/get_full_hash

#### Changed Content
```js
self["webpackHotUpdate"]("main", {
<<<<<<< HEAD
"./a.js"
/*!**************!*\
  !*** ./a.js ***!
  \**************/
(module, __unused_webpack_exports, __webpack_require__) {
=======
"./a.js": (function (module, __unused_webpack_exports, __webpack_require__) {
>>>>>>> 4322519c
/* module decorator */ module = __webpack_require__.nmd(module);

__webpack_require__("./hot.js")(module);
__webpack_require__("./b.js");

module.hot.data.callback();


<<<<<<< HEAD
},
"./b.js"
/*!**************!*\
  !*** ./b.js ***!
  \**************/
(module) {
=======
}),
"./b.js": (function (module) {
>>>>>>> 4322519c
module.exports = 1;


},

},function(__webpack_require__) {
// webpack/runtime/get_full_hash
(() => {
__webpack_require__.h = () => ("CURRENT_HASH")
})();

}
);
```<|MERGE_RESOLUTION|>--- conflicted
+++ resolved
@@ -6,11 +6,7 @@
 ## Asset Files
 - Bundle: bundle.js
 - Manifest: main.LAST_HASH.hot-update.json, size: 28
-<<<<<<< HEAD
-- Update: main.LAST_HASH.hot-update.js, size: 596
-=======
-- Update: main.LAST_HASH.hot-update.js, size: 478
->>>>>>> 4322519c
+- Update: main.LAST_HASH.hot-update.js, size: 452
 
 ## Manifest
 
@@ -36,15 +32,7 @@
 #### Changed Content
 ```js
 self["webpackHotUpdate"]("main", {
-<<<<<<< HEAD
-"./a.js"
-/*!**************!*\
-  !*** ./a.js ***!
-  \**************/
-(module, __unused_webpack_exports, __webpack_require__) {
-=======
-"./a.js": (function (module, __unused_webpack_exports, __webpack_require__) {
->>>>>>> 4322519c
+"./a.js"(module, __unused_webpack_exports, __webpack_require__) {
 /* module decorator */ module = __webpack_require__.nmd(module);
 
 __webpack_require__("./hot.js")(module);
@@ -53,17 +41,8 @@
 module.hot.data.callback();
 
 
-<<<<<<< HEAD
 },
-"./b.js"
-/*!**************!*\
-  !*** ./b.js ***!
-  \**************/
-(module) {
-=======
-}),
-"./b.js": (function (module) {
->>>>>>> 4322519c
+"./b.js"(module) {
 module.exports = 1;
 
 
