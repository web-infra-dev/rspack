import path from 'node:path';
import { defineConfig } from '@rstest/core';
const root = path.resolve(__dirname, "../../");

const setupFilesAfterEnv = [
	"@rspack/test-tools/setup-env",
	"@rspack/test-tools/setup-expect",
];

const wasmConfig = process.env.WASM && defineConfig({
	setupFiles: [...setupFilesAfterEnv, "@rspack/test-tools/setup-wasm"],
	exclude: [
		// Skip because they reply on snapshots
		"Diagnostics.test.js",
		"Error.test.js",
		"StatsAPI.test.js",
		"StatsOutput.test.js",
		// Skip because the loader can not be loaded in CI
		// "Hot*.test.js",

		// Skip temporarily and should investigate in the future
		"Cache.test.js",
		"Compiler.test.js",
		"Serial.test.js",
		// "Example.test.js",
		"Incremental-*.test.js",
		"NativeWatcher*.test.js",

		// Rstest ignored
		"EsmOutput.test.js",
	],
	maxConcurrency: 1,
	pool: {
		maxWorkers: 1,
		execArgv: ['--no-warnings', '--expose-gc', '--max-old-space-size=8192', '--experimental-vm-modules'],	
	}
});


export default defineConfig({
	setupFiles: setupFilesAfterEnv,
	testTimeout: process.env.CI ? 60000 : 30000,
<<<<<<< HEAD
	include: [
		"<rootDir>/*.test.js",
=======
	include: process.env.WASM ? [] : [
		"*.test.js",
>>>>>>> b885f3e0
	],
	exclude: ["Cache.test.js", "Incremental-*.test.js", "Hot*.test.js", "Serial.test.js", "NativeWatcher*.test.js", "Diagnostics.test.js", "EsmOutput.test.js"],
	slowTestThreshold: 5000,
	resolve: {
		alias: {
			// Fixed jest-serialize-path not working when non-ascii code contains.
			slash: path.join(__dirname, "../../scripts/test/slash.cjs"),
			// disable sourcemap remapping for ts file
			"source-map-support/register": "identity-obj-proxy"
		}
	},
	source: {
		exclude: [root],
	},
	globals: true,
	output: {
		externals: [/.*/],
	},
	passWithNoTests: true,
	snapshotFormat: {
		escapeString: true,
		printBasicPrototype: true
	},
	pool: {
		maxWorkers: "80%",
		execArgv: ['--no-warnings', '--expose-gc', '--max-old-space-size=8192', '--experimental-vm-modules'],
	},
	env: {
		updateSnapshot:
			process.argv.includes("-u") || process.argv.includes("--updateSnapshot") ? 'true' : 'false',
		RSPACK_DEV: 'false',
		RSPACK_EXPERIMENTAL: 'true',
		RSPACK_CONFIG_VALIDATE: "strict",
		testFilter:
			process.argv.includes("--test") || process.argv.includes("-t")
				? process.argv[
				(process.argv.includes("-t")
					? process.argv.indexOf("-t")
					: process.argv.indexOf("--test")) + 1
				]
				: undefined,
		printLogger: process.argv.includes("--verbose") ? 'true' : 'false',
		__TEST_PATH__: __dirname,
		__TEST_FIXTURES_PATH__: path.resolve(__dirname, "fixtures"),
		__TEST_DIST_PATH__: path.resolve(__dirname, "js"),
		__ROOT_PATH__: root,
		__RSPACK_PATH__: path.resolve(root, "packages/rspack"),
		__RSPACK_TEST_TOOLS_PATH__: path.resolve(root, "packages/rspack-test-tools"),
		__DEBUG__: process.env.DEBUG === "test" ? 'true' : 'false',
	},
	reporters: process.env.CI ? undefined : ["verbose"],
	hideSkippedTests: true,
		...(wasmConfig || {}),
});
<|MERGE_RESOLUTION|>--- conflicted
+++ resolved
@@ -32,7 +32,7 @@
 	maxConcurrency: 1,
 	pool: {
 		maxWorkers: 1,
-		execArgv: ['--no-warnings', '--expose-gc', '--max-old-space-size=8192', '--experimental-vm-modules'],	
+		execArgv: ['--no-warnings', '--expose-gc', '--max-old-space-size=8192', '--experimental-vm-modules'],
 	}
 });
 
@@ -40,13 +40,8 @@
 export default defineConfig({
 	setupFiles: setupFilesAfterEnv,
 	testTimeout: process.env.CI ? 60000 : 30000,
-<<<<<<< HEAD
 	include: [
-		"<rootDir>/*.test.js",
-=======
-	include: process.env.WASM ? [] : [
 		"*.test.js",
->>>>>>> b885f3e0
 	],
 	exclude: ["Cache.test.js", "Incremental-*.test.js", "Hot*.test.js", "Serial.test.js", "NativeWatcher*.test.js", "Diagnostics.test.js", "EsmOutput.test.js"],
 	slowTestThreshold: 5000,
