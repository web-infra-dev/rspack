--- conflicted
+++ resolved
@@ -1,22 +1,11 @@
 ERROR in main.js
   × Chunk minification failed:
   ╰─▶   × JavaScript parse error: 'import', and 'export' cannot be used outside of module code
-<<<<<<< HEAD
-          ╭─[8:0]
-        6 │   /******************/
-        7 │ (module, exports) {
-        8 │ import "./abc"
-          · ──────
-        9 │
-       10 │
-          ╰────
-=======
          ╭─[4:0]
        2 │ var __webpack_modules__ = ({
-       3 │ "./index.js": (function (module, exports) {
+       3 │ "./index.js"(module, exports) {
        4 │ import "./abc"
          · ──────
        5 │
        6 │
-         ╰────
->>>>>>> 4322519c
+         ╰────