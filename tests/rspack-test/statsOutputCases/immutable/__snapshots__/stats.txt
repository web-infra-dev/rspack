<<<<<<< HEAD
asset 40d3459af213c94e.js xx KiB [emitted] [immutable] (name: main)
asset 92c4383731fffcb4.js 230 bytes [emitted] [immutable]
=======
asset e19c9dea2c7e333d.js xx KiB [emitted] [immutable] (name: main)
asset ce122906ee13f376.js 171 bytes [emitted] [immutable]
>>>>>>> 4322519c
<|MERGE_RESOLUTION|>--- conflicted
+++ resolved
@@ -1,7 +1,2 @@
-<<<<<<< HEAD
-asset 40d3459af213c94e.js xx KiB [emitted] [immutable] (name: main)
-asset 92c4383731fffcb4.js 230 bytes [emitted] [immutable]
-=======
 asset e19c9dea2c7e333d.js xx KiB [emitted] [immutable] (name: main)
-asset ce122906ee13f376.js 171 bytes [emitted] [immutable]
->>>>>>> 4322519c
+asset ce122906ee13f376.js 158 bytes [emitted] [immutable]