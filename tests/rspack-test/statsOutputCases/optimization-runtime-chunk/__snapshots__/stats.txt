--- conflicted
+++ resolved
@@ -1,10 +1,5 @@
-<<<<<<< HEAD
-Entrypoint e1 xx KiB = e1~runtime.js xx KiB e1.js 445 bytes
-Entrypoint e2 xx KiB = e2~runtime.js xx KiB e2.js 445 bytes
-=======
-Entrypoint e1 xx KiB = e1~runtime.js xx KiB e1.js 395 bytes
-Entrypoint e2 xx KiB = e2~runtime.js xx KiB e2.js 395 bytes
->>>>>>> 4322519c
+Entrypoint e1 xx KiB = e1~runtime.js xx KiB e1.js 382 bytes
+Entrypoint e2 xx KiB = e2~runtime.js xx KiB e2.js 382 bytes
 chunk (runtime: e1~runtime) e1.js (e1) 27 bytes [entry] [rendered]
 chunk (runtime: e1~runtime) e1~runtime.js (e1~runtime) xx KiB [initial] [rendered]
 chunk (runtime: e2~runtime) e2.js (e2) 27 bytes [entry] [rendered]
