<<<<<<< HEAD
Entrypoint e1 xx KiB = runtime.js xx KiB all.js 418 bytes e1.js 381 bytes
Entrypoint e2 xx KiB = runtime.js xx KiB all.js 418 bytes e2.js 381 bytes
=======
Entrypoint e1 xx KiB = runtime.js xx KiB all.js 318 bytes e1.js 381 bytes
Entrypoint e2 xx KiB = runtime.js xx KiB all.js 318 bytes e2.js 381 bytes
>>>>>>> 4322519c
Rspack x.x.x compiled successfully<|MERGE_RESOLUTION|>--- conflicted
+++ resolved
@@ -1,8 +1,3 @@
-<<<<<<< HEAD
-Entrypoint e1 xx KiB = runtime.js xx KiB all.js 418 bytes e1.js 381 bytes
-Entrypoint e2 xx KiB = runtime.js xx KiB all.js 418 bytes e2.js 381 bytes
-=======
-Entrypoint e1 xx KiB = runtime.js xx KiB all.js 318 bytes e1.js 381 bytes
-Entrypoint e2 xx KiB = runtime.js xx KiB all.js 318 bytes e2.js 381 bytes
->>>>>>> 4322519c
+Entrypoint e1 xx KiB = runtime.js xx KiB all.js 292 bytes e1.js 381 bytes
+Entrypoint e2 xx KiB = runtime.js xx KiB all.js 292 bytes e2.js 381 bytes
 Rspack x.x.x compiled successfully