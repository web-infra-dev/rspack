<<<<<<< HEAD
Entrypoint e1 xx KiB = runtime.js xx KiB e1.js 445 bytes
Entrypoint e2 xx KiB = runtime.js xx KiB e2.js 445 bytes
=======
Entrypoint e1 xx KiB = runtime.js xx KiB e1.js 395 bytes
Entrypoint e2 xx KiB = runtime.js xx KiB e2.js 395 bytes
>>>>>>> 4322519c
Rspack x.x.x compiled successfully<|MERGE_RESOLUTION|>--- conflicted
+++ resolved
@@ -1,8 +1,3 @@
-<<<<<<< HEAD
-Entrypoint e1 xx KiB = runtime.js xx KiB e1.js 445 bytes
-Entrypoint e2 xx KiB = runtime.js xx KiB e2.js 445 bytes
-=======
-Entrypoint e1 xx KiB = runtime.js xx KiB e1.js 395 bytes
-Entrypoint e2 xx KiB = runtime.js xx KiB e2.js 395 bytes
->>>>>>> 4322519c
+Entrypoint e1 xx KiB = runtime.js xx KiB e1.js 382 bytes
+Entrypoint e2 xx KiB = runtime.js xx KiB e2.js 382 bytes
 Rspack x.x.x compiled successfully