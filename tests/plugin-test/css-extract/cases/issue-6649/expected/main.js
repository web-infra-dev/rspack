(() => { // webpackBootstrap
var __webpack_modules__ = ({});
/************************************************************************/
// The module cache
var __webpack_module_cache__ = {};

// The require function
function __webpack_require__(moduleId) {

// Check if module is in cache
var cachedModule = __webpack_module_cache__[moduleId];
if (cachedModule !== undefined) {
return cachedModule.exports;
}
// Create a new module (and put it into the cache)
var module = (__webpack_module_cache__[moduleId] = {
exports: {}
});
// Execute the module function
__webpack_modules__[moduleId](module, module.exports, __webpack_require__);

// Return the exports of the module
return module.exports;

}

// expose the modules object (__webpack_modules__)
__webpack_require__.m = __webpack_modules__;

/************************************************************************/
// webpack/runtime/create_fake_namespace_object
(() => {
var getProto = Object.getPrototypeOf ? function(obj) { return Object.getPrototypeOf(obj); } : function(obj) { return obj.__proto__ };
var leafPrototypes;
// create a fake namespace object
// mode & 1: value is a module id, require it
// mode & 2: merge all properties of value into the ns
// mode & 4: return value when already ns object
// mode & 16: return value when it's Promise-like
// mode & 8|1: behave like require
__webpack_require__.t = function(value, mode) {
	if(mode & 1) value = this(value);
	if(mode & 8) return value;
	if(typeof value === 'object' && value) {
		if((mode & 4) && value.__esModule) return value;
		if((mode & 16) && typeof value.then === 'function') return value;
	}
	var ns = Object.create(null);
	__webpack_require__.r(ns);
	var def = {};
	leafPrototypes = leafPrototypes || [null, getProto({}), getProto([]), getProto(getProto)];
	for(var current = mode & 2 && value; typeof current == 'object' && !~leafPrototypes.indexOf(current); current = getProto(current)) {
		Object.getOwnPropertyNames(current).forEach(function(key) { def[key] = function() { return  value[key]; } });
	}
	def['default'] = function() { return value };
	__webpack_require__.d(ns, def);
	return ns;
};
})();
// webpack/runtime/define_property_getters
(() => {
__webpack_require__.d = function(exports, definition) {
	for(var key in definition) {
        if(__webpack_require__.o(definition, key) && !__webpack_require__.o(exports, key)) {
            Object.defineProperty(exports, key, { enumerable: true, get: definition[key] });
        }
    }
};
})();
// webpack/runtime/ensure_chunk
(() => {
__webpack_require__.f = {};
// This file contains only the entry chunk.
// The chunk loading function for additional chunks
__webpack_require__.e = function (chunkId) {
	return Promise.all(
		Object.keys(__webpack_require__.f).reduce(function (promises, key) {
			__webpack_require__.f[key](chunkId, promises);
			return promises;
		}, [])
	);
};

})();
// webpack/runtime/get javascript chunk filename
(() => {
// This function allow to reference chunks
        __webpack_require__.u = function (chunkId) {
          // return url for filenames not based on template
          
          // return url for filenames based on template
          return "" + chunkId + ".$" + {"\\css\\chunk": "__CONTENT__css_chunk_DH_js_HASH__","\\js\\chunk": "__CONTENT__js_chunk_DH_js_HASH__",}[chunkId] + "$.js";
        };
      
})();
// webpack/runtime/get mini-css chunk filename
(() => {
// This function allow to reference chunks
        __webpack_require__.miniCssF = function (chunkId) {
          // return url for filenames not based on template
          
          // return url for filenames based on template
          return "" + chunkId + ".$" + "__CONTENT__css_chunk_DH_css_HASH__" + "$.css";
        };
      
})();
// webpack/runtime/get_full_hash
(() => {
__webpack_require__.h = function () {
<<<<<<< HEAD
	return "17ce0e87683b8fa7f43a";
=======
	return "__FULL_HASH__";
>>>>>>> 8b1ebe5b
};

})();
// webpack/runtime/global
(() => {
__webpack_require__.g = (function () {
	if (typeof globalThis === 'object') return globalThis;
	try {
		return this || new Function('return this')();
	} catch (e) {
		if (typeof window === 'object') return window;
	}
})();

})();
// webpack/runtime/has_own_property
(() => {
__webpack_require__.o = function (obj, prop) {
	return Object.prototype.hasOwnProperty.call(obj, prop);
};

})();
// webpack/runtime/load_script
(() => {
var inProgress = {};


// loadScript function to load a script via script tag
__webpack_require__.l = function (url, done, key, chunkId) {
	if (inProgress[url]) {
		inProgress[url].push(done);
		return;
	}
	var script, needAttach;
	if (key !== undefined) {
		var scripts = document.getElementsByTagName("script");
		for (var i = 0; i < scripts.length; i++) {
			var s = scripts[i];
			if (s.getAttribute("src") == url) {
				script = s;
				break;
			}
		}
	}
	if (!script) {
		needAttach = true;
		
    script = document.createElement('script');
    
		script.charset = 'utf-8';
		script.timeout = 120;
		if (__webpack_require__.nc) {
			script.setAttribute("nonce", __webpack_require__.nc);
		}
		
		
		script.src = url;
		
    
	}
	inProgress[url] = [done];
	var onScriptComplete = function (prev, event) {
		script.onerror = script.onload = null;
		clearTimeout(timeout);
		var doneFns = inProgress[url];
		delete inProgress[url];
		script.parentNode && script.parentNode.removeChild(script);
		doneFns &&
			doneFns.forEach(function (fn) {
				return fn(event);
			});
		if (prev) return prev(event);
	};
	var timeout = setTimeout(
		onScriptComplete.bind(null, undefined, {
			type: 'timeout',
			target: script
		}),
		120000
	);
	script.onerror = onScriptComplete.bind(null, script.onerror);
	script.onload = onScriptComplete.bind(null, script.onload);
	needAttach && document.head.appendChild(script);
};

})();
// webpack/runtime/make_namespace_object
(() => {
// define __esModule on exports
__webpack_require__.r = function(exports) {
	if(typeof Symbol !== 'undefined' && Symbol.toStringTag) {
		Object.defineProperty(exports, Symbol.toStringTag, { value: 'Module' });
	}
	Object.defineProperty(exports, '__esModule', { value: true });
};

})();
// webpack/runtime/auto_public_path
(() => {

    var scriptUrl;
    if (__webpack_require__.g.importScripts) scriptUrl = __webpack_require__.g.location + "";
    var document = __webpack_require__.g.document;
    if (!scriptUrl && document) {
      // Technically we could use `document.currentScript instanceof window.HTMLScriptElement`,
      // but an attacker could try to inject `<script>HTMLScriptElement = HTMLImageElement</script>`
      // and use `<img name="currentScript" src="https://attacker.controlled.server/"></img>`
      if (document.currentScript && document.currentScript.tagName.toUpperCase() === 'SCRIPT') scriptUrl = document.currentScript.src;
      if (!scriptUrl) {
        var scripts = document.getElementsByTagName("script");
            if (scripts.length) {
              var i = scripts.length - 1;
              while (i > -1 && (!scriptUrl || !/^http(s?):/.test(scriptUrl))) scriptUrl = scripts[i--].src;
            }
      }
      }
    
    // When supporting browsers where an automatic publicPath is not supported you must specify an output.publicPath manually via configuration",
    // or pass an empty string ("") and set the __webpack_public_path__ variable from your code to use your own logic.',
    if (!scriptUrl) throw new Error("Automatic publicPath is not supported in this browser");
    scriptUrl = scriptUrl.replace(/^blob:/, "").replace(/#.*$/, "").replace(/\?.*$/, "").replace(/\/[^\/]+$/, "/");
    __webpack_require__.p = scriptUrl
    
})();
// webpack/runtime/css loading
(() => {
if (typeof document === "undefined") return;
var createStylesheet = function (
	chunkId, fullhref, oldTag, resolve, reject
) {
	var linkTag = document.createElement("link");
	
	linkTag.rel = "stylesheet";
	linkTag.type="text/css";
	if (__webpack_require__.nc) {
		linkTag.nonce = __webpack_require__.nc;
	}
	var onLinkComplete = function (event) {
		// avoid mem leaks.
		linkTag.onerror = linkTag.onload = null;
		if (event.type === 'load') {
			resolve();
		} else {
			var errorType = event && (event.type === 'load' ? 'missing' : event.type);
			var realHref = event && event.target && event.target.href || fullhref;
			var err = new Error("Loading CSS chunk " + chunkId + " failed.\\n(" + realHref + ")");
			err.code = "CSS_CHUNK_LOAD_FAILED";
			err.type = errorType;
			err.request = realHref;
			if (linkTag.parentNode) linkTag.parentNode.removeChild(linkTag)
			reject(err);
		}
	}

	linkTag.onerror = linkTag.onload = onLinkComplete;
	linkTag.href = fullhref;
	
	if (oldTag) {
  oldTag.parentNode.insertBefore(linkTag, oldTag.nextSibling);
} else {
  document.head.appendChild(linkTag);
}
	return linkTag;
}
var findStylesheet = function (href, fullhref) {
	var existingLinkTags = document.getElementsByTagName("link");
	for (var i = 0; i < existingLinkTags.length; i++) {
		var tag = existingLinkTags[i];
		var dataHref = tag.getAttribute("data-href") || tag.getAttribute("href");
		if (tag.rel === "stylesheet" && (dataHref === href || dataHref === fullhref)) return tag;
	}

	var existingStyleTags = document.getElementsByTagName("style");
	for (var i = 0; i < existingStyleTags.length; i++) {
		var tag = existingStyleTags[i];
		var dataHref = tag.getAttribute("data-href");
		if (dataHref === href || dataHref === fullhref) return tag;
	}
}

var loadStylesheet = function (chunkId) {
	return new Promise(function (resolve, reject) {
		var href = __webpack_require__.miniCssF(chunkId);
		var fullhref = __webpack_require__.p + href;
		if (findStylesheet(href, fullhref)) return resolve();
		createStylesheet(chunkId, fullhref, null, resolve, reject);
	})
}

// object to store loaded CSS chunks
var installedCssChunks = {
	"\\entry\\name": 0,

};

__webpack_require__.f.miniCss = function(chunkId, promises) {
	var cssChunks = {
"\\css\\chunk": 1,

};
	if(installedCssChunks[chunkId]) promises.push(installedCssChunks[chunkId])
	else if(installedCssChunks[chunkId] !== 0 && cssChunks[chunkId])
		promises.push(
			installedCssChunks[chunkId] = loadStylesheet(chunkId).then(
				function() {
					installedCssChunks[chunkId] = 0;
				},
				function(e) {
					delete installedCssChunks[chunkId];
					throw e;
				}
			)
		)
}

// no hmr

})();
// webpack/runtime/jsonp_chunk_loading
(() => {

      // object to store loaded and loading chunks
      // undefined = chunk not loaded, null = chunk preloaded/prefetched
      // [resolve, reject, Promise] = chunk loading, 0 = chunk loaded
      var installedChunks = {"\\entry\\name": 0,};
      
        __webpack_require__.f.j = function (chunkId, promises) {
          // JSONP chunk loading for javascript
var installedChunkData = __webpack_require__.o(installedChunks, chunkId)
	? installedChunks[chunkId]
	: undefined;
if (installedChunkData !== 0) {
	// 0 means "already installed".

	// a Promise means "currently loading".
	if (installedChunkData) {
		promises.push(installedChunkData[2]);
	} else {
		if (true) {
			// setup Promise in chunk cache
			var promise = new Promise(function (resolve, reject) {
				installedChunkData = installedChunks[chunkId] = [resolve, reject];
			});
			promises.push((installedChunkData[2] = promise));

			// start chunk loading
			var url = __webpack_require__.p + __webpack_require__.u(chunkId);
			// create error before stack unwound to get useful stacktrace later
			var error = new Error();
			var loadingEnded = function (event) {
				if (__webpack_require__.o(installedChunks, chunkId)) {
					installedChunkData = installedChunks[chunkId];
					if (installedChunkData !== 0) installedChunks[chunkId] = undefined;
					if (installedChunkData) {
						var errorType =
							event && (event.type === 'load' ? 'missing' : event.type);
						var realSrc = event && event.target && event.target.src;
						error.message =
							'Loading chunk ' +
							chunkId +
							' failed.\n(' +
							errorType +
							': ' +
							realSrc +
							')';
						error.name = 'ChunkLoadError';
						error.type = errorType;
						error.request = realSrc;
						installedChunkData[1](error);
					}
				}
			};
			__webpack_require__.l(url, loadingEnded, "chunk-" + chunkId, chunkId);
		} 
	}
}

        }
        // install a JSONP callback for chunk loading
var webpackJsonpCallback = function (parentChunkLoadingFunction, data) {
	var chunkIds = data[0];
	var moreModules = data[1];
	var runtime = data[2];
	// add "moreModules" to the modules object,
	// then flag all "chunkIds" as loaded and fire callback
	var moduleId,
		chunkId,
		i = 0;
	if (chunkIds.some(function (id) { return installedChunks[id] !== 0 })) {
		for (moduleId in moreModules) {
			if (__webpack_require__.o(moreModules, moduleId)) {
				__webpack_require__.m[moduleId] = moreModules[moduleId];
			}
		}
		if (runtime) var result = runtime(__webpack_require__);
	}
	if (parentChunkLoadingFunction) parentChunkLoadingFunction(data);
	for (; i < chunkIds.length; i++) {
		chunkId = chunkIds[i];
		if (
			__webpack_require__.o(installedChunks, chunkId) &&
			installedChunks[chunkId]
		) {
			installedChunks[chunkId][0]();
		}
		installedChunks[chunkId] = 0;
	}
	
};

var chunkLoadingGlobal = self["webpackChunk"] = self["webpackChunk"] || [];
chunkLoadingGlobal.forEach(webpackJsonpCallback.bind(null, 0));
chunkLoadingGlobal.push = webpackJsonpCallback.bind(
	null,
	chunkLoadingGlobal.push.bind(chunkLoadingGlobal)
);

})();
/************************************************************************/
var __webpack_exports__ = {};
__webpack_require__.e(/* import() | \js\chunk */ "\\js\\chunk").then(__webpack_require__.t.bind(__webpack_require__, "./src/chunk.js", 23));

})()
;<|MERGE_RESOLUTION|>--- conflicted
+++ resolved
@@ -107,11 +107,7 @@
 // webpack/runtime/get_full_hash
 (() => {
 __webpack_require__.h = function () {
-<<<<<<< HEAD
-	return "17ce0e87683b8fa7f43a";
-=======
 	return "__FULL_HASH__";
->>>>>>> 8b1ebe5b
 };
 
 })();
