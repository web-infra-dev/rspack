--- conflicted
+++ resolved
@@ -107,11 +107,7 @@
 // webpack/runtime/get_full_hash
 (() => {
 __webpack_require__.h = function () {
-<<<<<<< HEAD
-	return "1b37c78b1a3dda18bfa8";
-=======
-	return "c7531e66fd9ba2e78281";
->>>>>>> 708ce24f
+	return "17ce0e87683b8fa7f43a";
 };
 
 })();
