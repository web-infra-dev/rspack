--- conflicted
+++ resolved
@@ -9,13 +9,8 @@
   "devDependencies": {
     "@babel/core": "^7.27.4",
     "@babel/preset-react": "^7.27.1",
-<<<<<<< HEAD
-    "@playwright/test": "1.52.0",
-    "core-js": "3.42.0",
-=======
-    "@playwright/test": "1.47.0",
+    "@playwright/test": "1.53.0",
     "core-js": "3.43.0",
->>>>>>> d00567b2
     "@rspack/core": "workspace:*",
     "@rspack/dev-server": "~1.1.3",
     "@rspack/plugin-react-refresh": "^1.4.3",
