--- conflicted
+++ resolved
@@ -7,17 +7,10 @@
     "test:CI": "CI=1 pnpm run test"
   },
   "devDependencies": {
-<<<<<<< HEAD
-    "@babel/core": "^7.28.0",
-    "@babel/preset-react": "^7.27.1",
-    "@playwright/test": "^1.54.2",
-    "core-js": "3.45.0",
-=======
     "@babel/core": "^7.28.5",
     "@babel/preset-react": "^7.28.5",
     "@playwright/test": "1.56.0",
     "core-js": "3.46.0",
->>>>>>> 480f74ac
     "@rspack/core": "workspace:*",
     "@rspack/dev-server": "~1.1.4",
     "@rspack/plugin-react-refresh": "^1.5.3",
