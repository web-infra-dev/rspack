--- conflicted
+++ resolved
@@ -1,37 +1,7 @@
-<<<<<<< HEAD
-/*! Legal Comment */
-
-/**
- * @preserve Copyright 2009 SomeThirdParty.
- * Here is the full license text and copyright
- * notice for this file. Note that the notice can span several
- * lines and is only terminated by the closing star and slash:
- */
-
-/**
- * Utility functions for the foo package.
- * @license Apache-2.0
- */
-
-/*! Legal Foo */
-
-// Foo
-
-/*
- Foo Bar
- */
-
-/*
-* Foo
-*/
-// @lic
-module.exports = Math.random();
-=======
 import { answer } from "./answer";
 function render() {
 	document.getElementById(
 		"root"
 	).innerHTML = `the answer to the universe is ${answer}`;
 }
-render();
->>>>>>> e764de62
+render();