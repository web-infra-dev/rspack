module.exports = {
  mode : 'development',
  entry : {
    main : './src/index.js',
  },
  output : {
    // publicPath : 'http://localhost:3000',
    // filename: '[name].[contenthash:8][ext]',
  },
  devServer: {
    webSocketServer: true,
    hot: true,
  },
  module : {
    rules : [
      {
        test : '.less',
        type : 'css'
      }, 
      {
        // use entry or not
        test: "\.js$",
        uses: [
          {
            builtinLoader: "react-refresh-loader"
          }
        ]
      }
    ],
    parser : {
      asset : {
        dataUrlCondition : {
          maxSize : 1,
        },
      },
    },
  },
  builtins : {
    html : [{
      template: './index.html'
    }],
    define : {
<<<<<<< HEAD
      'process.env.NODE_ENV' : "'development'",
=======
      'process.env.NODE_ENV' : '"development"',
>>>>>>> 73d8f948
    },
    progress: {},
    react: {
      development: true,
    }
  },
};<|MERGE_RESOLUTION|>--- conflicted
+++ resolved
@@ -40,11 +40,7 @@
       template: './index.html'
     }],
     define : {
-<<<<<<< HEAD
-      'process.env.NODE_ENV' : "'development'",
-=======
-      'process.env.NODE_ENV' : '"development"',
->>>>>>> 73d8f948
+      'process.env.NODE_ENV' : "'development'"
     },
     progress: {},
     react: {
