--- conflicted
+++ resolved
@@ -67,11 +67,7 @@
 
     - name: Restore pnpm cache
       id: restore
-<<<<<<< HEAD
-      if: ${{ runner.environment == 'github-hosted' }}
-=======
-      if: ${{ inputs.run-install == 'true' && startsWith(runner.name, 'GitHub Actions') }}
->>>>>>> 2b45815e
+      if: ${{ inputs.run-install == 'true' && runner.environment == 'github-hosted' }}
       uses: actions/cache/restore@0c907a75c2c80ebcb7f088228285e798b750cf8f # v4
       with:
         path: ${{ steps.pnpm-cache.outputs.STORE_PATH }}
@@ -91,11 +87,7 @@
 
     - name: Save pnpm cache
       uses: actions/cache/save@0c907a75c2c80ebcb7f088228285e798b750cf8f # v4
-<<<<<<< HEAD
-      if: ${{ runner.environment == 'github-hosted' && inputs.save-if == 'true' && steps.restore.outputs.cache-hit != 'true' }}
-=======
-      if: ${{ inputs.run-install == 'true' && startsWith(runner.name, 'GitHub Actions') && inputs.save-if == 'true' && steps.restore.outputs.cache-hit != 'true' }}
->>>>>>> 2b45815e
+      if: ${{ inputs.run-install == 'true' && runner.environment == 'github-hosted' && inputs.save-if == 'true' && steps.restore.outputs.cache-hit != 'true' }}
       with:
         path: ${{ steps.pnpm-cache.outputs.STORE_PATH }}
         key: node-cache-${{ runner.os }}-pnpm-${{ hashFiles('pnpm-lock.yaml') }}