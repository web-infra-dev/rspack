--- conflicted
+++ resolved
@@ -11,11 +11,7 @@
 jobs:
   lint:
     name: Lint
-<<<<<<< HEAD
     runs-on: [ubuntu-latest]
-=======
-    runs-on: ubuntu-latest
->>>>>>> 70c91336
     steps:
       - uses: actions/checkout@v2
 
