name: CI

on:
  merge_group:
    types: [checks_requested]
  workflow_dispatch:
    inputs:
      debug_enabled:
        type: boolean
        description: "Run the build with tmate debugging enabled (https://github.com/marketplace/actions/debugging-with-tmate)"
        required: false
        default: false
  pull_request:
    types: [opened, synchronize]
<<<<<<< HEAD
    paths-ignore:
      - "**/*.md"
      - "website/**/*"
      - '!.github/workflows/ci.yml'
=======
>>>>>>> b1db56cb
  push:
    branches:
      - main
    paths-ignore:
      - "**/*.md"
      - "website/**"
    tags-ignore:
      - "**"

concurrency:
  group: ${{ github.workflow }}-${{ github.event.pull_request.number || github.sha }}
  cancel-in-progress: ${{ github.ref_name != 'main' }}

jobs:
  get-runner-labels:
    name: Get Runner Labels
    uses: ./.github/workflows/get-runner-labels.yml

  check-changed:
    runs-on: ubuntu-latest
    name: Check Source Changed
    outputs:
      changed: ${{ steps.filter.outputs.changed == 'true' }}
    steps:
      - uses: actions/checkout@v4
      - uses: dorny/paths-filter@v3
        id: filter
        with:
          predicate-quantifier: 'every'
          filters: |
            changed:
              - "!**/*.md"
              - "!**/*.mdx"
              - "!website/**"

  test-linux:
    name: Test Linux
    needs: [get-runner-labels, check-changed]
    uses: ./.github/workflows/reusable-build.yml
    with:
      target: x86_64-unknown-linux-gnu
      profile: "debug"
      runner: ${{ needs.get-runner-labels.outputs.LINUX_RUNNER_LABELS }}
      skipable: ${{ needs.check-changed.outputs.changed != 'true' }}

  test-release-linux:
    name: Test Release Linux
    needs: [get-runner-labels]
    if: contains(github.event.pull_request.title, '!linux')
    uses: ./.github/workflows/reusable-build.yml
    strategy:
      fail-fast: false # Build and test everything so we can look at all the errors
      matrix:
        array:
          - target: x86_64-unknown-linux-gnu
          - target: aarch64-unknown-linux-gnu
          - target: x86_64-unknown-linux-musl
          - target: aarch64-unknown-linux-musl
    with:
      target: ${{ matrix.array.target }}
      runner: ${{ needs.get-runner-labels.outputs.LINUX_RUNNER_LABELS }}

  test-windows:
    name: Test Windows
    needs: [get-runner-labels, check-changed]
    uses: ./.github/workflows/reusable-build.yml
    with:
      target: x86_64-pc-windows-msvc
      profile: "debug"
      runner: ${{ needs.get-runner-labels.outputs.WINDOWS_RUNNER_LABELS }}
      skipable: ${{ needs.check-changed.outputs.changed != 'true' }}

  test-release-windows:
    name: Test Release Windows
    needs: [get-runner-labels]
    if: contains(github.event.pull_request.title, '!windows')
    uses: ./.github/workflows/reusable-build.yml
    strategy:
      fail-fast: false # Build and test everything so we can look at all the errors
      matrix:
        array:
          - target: i686-pc-windows-msvc
          - target: x86_64-pc-windows-msvc
          - target: aarch64-pc-windows-msvc
    with:
      target: ${{ matrix.array.target }}
      runner: ${{ needs.get-runner-labels.outputs.WINDOWS_RUNNER_LABELS }}

  test-mac:
    name: Test Mac
    needs: [get-runner-labels, check-changed]
    if: github.ref_name == 'main' || contains(github.event.pull_request.title, '!macos')
    uses: ./.github/workflows/reusable-build.yml
    with:
      target: x86_64-apple-darwin
      profile: "debug"
      runner: ${{ needs.get-runner-labels.outputs.MACOS_RUNNER_LABELS }}
      skipable: ${{ needs.check-changed.outputs.changed  != 'true' }}

  test-release-mac:
    name: Test Release Mac
    needs: [get-runner-labels]
    if: contains(github.event.pull_request.title, '!macos')
    uses: ./.github/workflows/reusable-build.yml
    strategy:
      fail-fast: false # Build and test everything so we can look at all the errors
      matrix:
        array:
          - target: x86_64-apple-darwin
          - target: aarch64-apple-darwin
    with:
      target: ${{ matrix.array.target }}
      runner: ${{ needs.get-runner-labels.outputs.MACOS_RUNNER_LABELS }}

  cargo-deny:
    name: Check license of dependencies
    runs-on: ubuntu-latest
    steps:
      - uses: actions/checkout@v4
      - uses: dorny/paths-filter@v3
        id: filter
        with:
          filters: |
            src:
              - 'Cargo.lock'
      - name: Install cargo-deny
        if: steps.filter.outputs.src == 'true'
        uses: taiki-e/install-action@cargo-deny
      - name: Check licenses
        if: steps.filter.outputs.src == 'true'
        run: cargo deny check license

  spell:
    name: Spell check
    runs-on: ubuntu-latest
    steps:
      - uses: actions/checkout@v4
      - uses: crate-ci/typos@master
        with:
          files: .

  lint:
    name: Lint and format code
    runs-on: ubuntu-latest
    needs: [check-changed]
    if: ${{ needs.check-changed.outputs.changed == 'true' }}
    steps:
      - uses: actions/checkout@v4

      - uses: dorny/paths-filter@v3
        id: changes
        with:
          filters: |
            src:
              - pnpm-lock.yaml
              - '**/*.{ts,js,mjs,tsx,jsx}'

      - name: Pnpm Cache
        uses: ./.github/actions/pnpm-cache

      - name: Oxlint
        if: steps.changes.outputs.src == 'true'
        run: pnpm run lint:js

      - name: Prettier
        if: steps.changes.outputs.src == 'true'
        run: pnpm run format-ci:js

  lint-website:
    name: Lint and format website
    runs-on: ubuntu-latest
    needs: [check-changed]
    steps:
      - uses: actions/checkout@v4

      - name: Pnpm Cache
        uses: ./.github/actions/pnpm-cache

      - name: Run
        run: |
          cd website
          pnpm install
          pnpm run check:ci

  rust_changes:
    name: Rust Changes
    runs-on: ubuntu-latest
    needs: [check-changed]
    if: ${{ needs.check-changed.outputs.changed == 'true' }}
    outputs:
      changed: ${{ steps.filter.outputs.changed }}
    steps:
      - uses: actions/checkout@v4

      - uses: dorny/paths-filter@v3
        id: filter
        with:
          filters: |
            changed:
              - '.github/workflows/ci.yml'
              - 'crates/**'
              - 'Cargo.lock'
              - 'Cargo.toml'
              - 'rust-toolchain.toml'

  pnpm_lockfile_check:
    name: Pnpm Lockfile Check
    runs-on: ubuntu-latest
    steps:
      - uses: actions/checkout@v4

      - name: Pnpm Cache # Required by some tests
        uses: ./.github/actions/pnpm-cache
        with:
          frozen-lockfile: true

  rust_check:
    name: Rust check
    needs: [get-runner-labels, rust_changes]
    if: ${{ needs.rust_changes.outputs.changed == 'true' }}
    runs-on: ${{ fromJSON(needs.get-runner-labels.outputs.LINUX_RUNNER_LABELS) }}
    steps:
      - uses: actions/checkout@v4

      - name: Install Rust Toolchain
        uses: ./.github/actions/rustup
        with:
          clippy: true
          fmt: true
          shared-key: check

      - name: Pnpm Cache # Required by some tests
        uses: ./.github/actions/pnpm-cache

      - name: Run Cargo Check
        run: cargo check --workspace --all-targets --locked # Not using --release because it uses too much cache, and is also slow.

      - name: Run Clippy
        uses: actions-rs/cargo@v1
        with:
          command: clippy
          args: --workspace --all-targets -- -D warnings

      - name: Run rustfmt
        uses: actions-rs/cargo@v1
        with:
          command: fmt
          args: --all -- --check

      - name: Run toml format check
        run: pnpm run format-ci:toml

  rust_unused_dependencies:
    name: Check Rust Unused Dependencies
    needs: [get-runner-labels, rust_changes]
    if: ${{ needs.rust_changes.outputs.changed == 'true' }}
    runs-on: ${{ fromJSON(needs.get-runner-labels.outputs.LINUX_RUNNER_LABELS) }}
    steps:
      - uses: actions/checkout@v4
      - uses: ./.github/actions/rustup
        with:
          shared-key: check
      - uses: cargo-bins/cargo-binstall@main
      - run: cargo binstall --no-confirm cargo-shear
      - run: cargo shear

  rust_test:
    name: Rust test
    needs: [get-runner-labels, rust_changes]
    if: ${{ needs.rust_changes.outputs.changed == 'true' }}
    runs-on: ${{ fromJSON(needs.get-runner-labels.outputs.LINUX_RUNNER_LABELS) }}
    steps:
      - uses: actions/checkout@v4

      - name: Pnpm Cache # Required by some tests
        uses: ./.github/actions/pnpm-cache

      - name: Install Rust Toolchain
        uses: ./.github/actions/rustup
        with:
          save-cache: ${{ github.ref_name == 'main' }}
          shared-key: check

      # Compile test without debug info for reducing the CI cache size
      - name: Change profile.test
        shell: bash
        run: |
          echo '[profile.test]' >> Cargo.toml
          echo 'debug = false' >> Cargo.toml

      - name: Run test
        run: cargo test --workspace -- --nocapture

  run_benchmark:
    name: Run benchmark
    runs-on: ubuntu-latest
    if: github.ref_name == 'main' && github.repository_owner == 'web-infra-dev'
    steps:
      - name: Run Benchmark
        uses: convictional/trigger-workflow-and-wait@v1.6.5
        with:
          owner: ${{ github.repository_owner }}
          repo: "rspack-ecosystem-benchmark"
          workflow_file_name: "bench_rspack_commit.yml"
          github_token: ${{ secrets.RSPACK_ACCESS_TOKEN }}
          ref: "main"
          client_payload: '{"commit_sha":"${{ github.sha }}"}'

  run_ecosystem_ci:
    name: Run Ecosystem CI
    runs-on: ubuntu-latest
    if: github.ref_name == 'main' && github.repository_owner == 'web-infra-dev'
    steps:
      - name: Run Ecosystem CI
        id: eco_ci
        continue-on-error: true
        uses: convictional/trigger-workflow-and-wait@v1.6.5
        with:
          owner: ${{ github.repository_owner }}
          repo: "rspack-ecosystem-ci"
          workflow_file_name: "ecosystem-ci-from-commit.yml"
          github_token: ${{ secrets.RSPACK_ACCESS_TOKEN }}
          ref: "main"
          client_payload: '{"commitSHA":"${{ github.sha }}","repo":"web-infra-dev/rspack","suite":"-","suiteRefType":"precoded","suiteRef":"precoded"}'

      - if: steps.eco_ci.outcome == 'failure'
        uses: actions/checkout@v4
      - if: steps.eco_ci.outcome == 'failure'
        uses: actions/setup-node@v4
        with:
          node-version: 20
      - name: Send Failure Notification
        if: steps.eco_ci.outcome == 'failure'
        shell: bash
        run: ./scripts/alert/lark.js
        env:
          TITLE: Ecosystem CI failed on main branch
          DESCRIPTION: |
            commitID: [${{github.sha}}](${{github.server_url}}/${{github.repository}}/commit/${{github.sha}})
          URL: ${{github.server_url}}/${{github.repository}}/actions/runs/${{github.run_id}}
          LARK_WEBHOOK_URL: ${{secrets.LARK_WEBHOOK_URL}}

  failure_notification:
    name: Failure Notification
    needs:
      [
        test-linux,
        test-windows,
        test-mac,
        rust_check,
        rust_test,
        run_benchmark
      ]
    if: ${{ failure() && !cancelled() && github.ref_name == 'main' && github.repository_owner == 'web-infra-dev' }}
    runs-on: ubuntu-latest
    steps:
      - uses: actions/checkout@v4
      - uses: actions/setup-node@v4
        with:
          node-version: 20
      - shell: bash
        run: ./scripts/alert/lark.js
        env:
          TITLE: CI failed on main branch
          DESCRIPTION: |
            commitID: [${{github.sha}}](${{github.server_url}}/${{github.repository}}/commit/${{github.sha}})
          URL: ${{github.server_url}}/${{github.repository}}/actions/runs/${{github.run_id}}
          LARK_WEBHOOK_URL: ${{secrets.LARK_WEBHOOK_URL}}<|MERGE_RESOLUTION|>--- conflicted
+++ resolved
@@ -12,13 +12,6 @@
         default: false
   pull_request:
     types: [opened, synchronize]
-<<<<<<< HEAD
-    paths-ignore:
-      - "**/*.md"
-      - "website/**/*"
-      - '!.github/workflows/ci.yml'
-=======
->>>>>>> b1db56cb
   push:
     branches:
       - main
