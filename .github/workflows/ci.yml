name: CI

on:
  merge_group:
    types: [checks_requested]
  workflow_dispatch:
    inputs:
      debug_enabled:
        type: boolean
        description: "Run the build with tmate debugging enabled (https://github.com/marketplace/actions/debugging-with-tmate)"
        required: false
        default: false
  pull_request:
    types: [opened, synchronize]
  push:
    branches:
      - main
    paths-ignore:
      - "**/*.md"
      - "website/**"
    tags-ignore:
      - "**"

concurrency:
  group: ${{ github.workflow }}-${{ github.event.pull_request.number || github.sha }}
  cancel-in-progress: ${{ github.ref_name != 'main' }}

permissions:
  # Allow commenting on issues for `reusable-build.yml`
  issues: write

jobs:
  check-changed:
    runs-on: ubuntu-latest
    name: Check Source Changed
    outputs:
      code_changed: ${{ steps.filter.outputs.code_changed == 'true' }}
      document_changed: ${{ steps.filter.outputs.document_changed == 'true' }}
    steps:
      - uses: actions/checkout@11bd71901bbe5b1630ceea73d27597364c9af683 # v4
      - uses: dorny/paths-filter@de90cc6fb38fc0963ad72b210f1f284cd68cea36 # v3
        id: filter
        with:
          predicate-quantifier: "every"
          filters: |
            code_changed:
              - "!**/*.md"
              - "!**/*.mdx"
              - "!website/**"
            document_changed:
              - "website/**"

  test-linux:
    name: Test Linux
    needs: [check-changed]
    if: ${{ needs.check-changed.outputs.code_changed == 'true' }}
    uses: ./.github/workflows/reusable-build.yml
    with:
      target: x86_64-unknown-linux-gnu
      runner: ${{ vars.LINUX_SELF_HOSTED_RUNNER_LABELS || '"ubuntu-22.04"' }}
      test: true
      bench: true
<<<<<<< HEAD
      prefer_docker: ${{ vars.LINUX_SELF_HOSTED_RUNNER_LABELS == '' }}
=======
      prefer_docker: false
>>>>>>> 797acf15

  test-windows:
    name: Test Windows
    needs: [check-changed]
    if: ${{ needs.check-changed.outputs.code_changed == 'true' }}
    uses: ./.github/workflows/reusable-build.yml
    with:
      target: x86_64-pc-windows-msvc
      profile: "dev"
      runner: ${{ vars.WINDOWS_SELF_HOSTED_RUNNER_LABELS || '"windows-latest"' }}
      test-runner: '"windows-latest"'
      test: true

  test-mac:
    name: Test Mac ARM64
    needs: [check-changed]
    if: ${{ needs.check-changed.outputs.code_changed == 'true' }}
    uses: ./.github/workflows/reusable-build.yml
    with:
      target: aarch64-apple-darwin
      profile: "ci"
      runner: ${{ vars.MACOS_RUNNER_LABELS || '"macos-latest"' }}
      test: true

  test-wasm:
    name: Test WASM
    needs: [check-changed]
    if: ${{ needs.check-changed.outputs.code_changed == 'true' }}
    uses: ./.github/workflows/reusable-build.yml
    with:
      target: wasm32-wasip1-threads
      profile: "ci"
      runner: ${{ vars.LINUX_SELF_HOSTED_RUNNER_LABELS || '"ubuntu-22.04"' }}
      test: false

  test_required_check:
    # this job will be used for GitHub actions to determine required job success or not;
    # When code changed, it will check if any of the test jobs failed.
    # When *only* doc changed, it will run as success directly
    name: Test Required Check
    needs: [test-linux, test-windows, test-mac, check-changed]
    if: ${{ always() && !cancelled() }}
    runs-on: ubuntu-latest
    steps:
      - name: Log
        run: echo ${{ join(needs.*.result, ',') }}
      - name: Test check
        if: ${{ needs.check-changed.outputs.code_changed == 'true' && join(needs.*.result, ',')!='success,success,success,success' }}
        run: echo "Tess Failed" && exit 1
      - name: No check to Run test
        run: echo "Success"

  # TODO: enable it after self hosted runners are ready
  # pkg-preview:
  #   name: Pkg Preview
  #   needs:
  #     - test-linux
  #     - test-windows
  #     - cargo-deny
  #     - lint
  #     - rust_check
  #     - rust_test
  #   # after merged to main branch
  #   if: ${{ !failure() && github.event_name == 'push' }}
  #   uses: ./.github/workflows/preview-commit.yml<|MERGE_RESOLUTION|>--- conflicted
+++ resolved
@@ -60,11 +60,7 @@
       runner: ${{ vars.LINUX_SELF_HOSTED_RUNNER_LABELS || '"ubuntu-22.04"' }}
       test: true
       bench: true
-<<<<<<< HEAD
-      prefer_docker: ${{ vars.LINUX_SELF_HOSTED_RUNNER_LABELS == '' }}
-=======
       prefer_docker: false
->>>>>>> 797acf15
 
   test-windows:
     name: Test Windows
