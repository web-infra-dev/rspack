--- conflicted
+++ resolved
@@ -36,21 +36,12 @@
       target: x86_64-unknown-linux-gnu
       profile: "debug"
 
-<<<<<<< HEAD
   # test-windows:
   #   name: Test Windows
   #   uses: ./.github/workflows/reusable-build.yml
   #   with:
   #     target: x86_64-pc-windows-msvc
-  #     profile: 'debug'
-=======
-  test-windows:
-    name: Test Windows
-    uses: ./.github/workflows/reusable-build.yml
-    with:
-      target: x86_64-pc-windows-msvc
-      profile: "debug"
->>>>>>> 57c0af02
+  #     profile: "debug"
 
   test-mac:
     name: Test Mac
