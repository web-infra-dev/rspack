--- conflicted
+++ resolved
@@ -133,11 +133,6 @@
         if: ${{ inputs.target == 'x86_64-pc-windows-msvc' }}
         run: pnpm run test:ci
 
-<<<<<<< HEAD
-      - name: Debug
-        if: always()
-        uses: ./.github/actions/debugger
-=======
       ### WASM
       - name: Test WASM
         timeout-minutes: 15 # Tests should finish within 15 mins, please fix your tests instead of changing this to a higher timeout.
@@ -146,7 +141,6 @@
           NODE_NO_WARNINGS: 1
           WASM: 1
         run: pnpm run test:ci
->>>>>>> cdbc52d5
 
       ### write the latest metric into branch gh-pages
       ### Note that, We can't merge this script, because this script only runs on main branch
