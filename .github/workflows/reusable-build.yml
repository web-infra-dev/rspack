--- conflicted
+++ resolved
@@ -73,11 +73,6 @@
 
       - name: Clean
         if: ${{ !inputs.skipable && !startsWith(runner.name, 'GitHub Actions') }}
-<<<<<<< HEAD
-        uses: ./.github/actions/clean
-        with:
-          target: ${{ inputs.target }}
-=======
         shell: bash
         run: |
           git config --system core.longpaths true
@@ -86,7 +81,6 @@
           echo "git clean -ffdx -e target"
           git clean -ffdx -e target
           git reset --hard HEAD
->>>>>>> b7026816
 
       - name: Setup tmate session
         uses: mxschmitt/action-tmate@v3
@@ -233,11 +227,6 @@
 
       - name: Clean
         if: ${{ !startsWith(runner.name, 'GitHub Actions') }}
-<<<<<<< HEAD
-        uses: ./.github/actions/clean
-        with:
-          target: ${{ inputs.target }}
-=======
         shell: bash
         run: |
           git config --system core.longpaths true
@@ -246,7 +235,6 @@
           echo "git clean -ffdx -e target"
           git clean -ffdx -e target
           git reset --hard HEAD
->>>>>>> b7026816
 
       - name: Download bindings
         uses: ./.github/actions/download-artifact
@@ -296,11 +284,6 @@
 
       - name: Clean
         if: ${{ !inputs.skipable && !startsWith(runner.name, 'GitHub Actions') }}
-<<<<<<< HEAD
-        uses: ./.github/actions/clean
-        with:
-          target: ${{ inputs.target }}
-=======
         shell: bash
         run: |
           git config --system core.longpaths true
@@ -309,7 +292,6 @@
           echo "git clean -ffdx -e target"
           git clean -ffdx -e target
           git reset --hard HEAD
->>>>>>> b7026816
 
       - name: Download bindings
         if: ${{ !inputs.skipable }}
