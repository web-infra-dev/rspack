name: Reusable Release

# Example job:
# jobs:
#   build:
#     name: Release
#     strategy:
#       matrix:
#         target:
#           - x86_64-unknown-linux-gnu
#           - aarch64-unknown-linux-gnu
#           - x86_64-unknown-linux-musl
#           - aarch64-unknown-linux-musl
#           - i686-pc-windows-msvc
#           - x86_64-pc-windows-msvc
#           - aarch64-pc-windows-msvc
#           - x86_64-apple-darwin
#           - aarch64-apple-darwin
#     uses: ./.github/workflows/reusable-build.yml
#     with:
#       target: ${{ matrix.target }}

on:
  workflow_call:
    inputs:
      target:
        required: true
        type: string

jobs:
  select:
    name: Select Host
    runs-on: ubuntu-latest
    outputs:
      host: ${{ steps.run.outputs.host }}
    steps:
      - name: Choose Target for ${{ inputs.target }}
        id: run
        shell: bash
        run: |
          if [[ "${{ contains(inputs.target, 'linux') }}" == "true" ]]; then
            echo "host=ubuntu-latest" >> "$GITHUB_OUTPUT"
          fi
          if [[ "${{ contains(inputs.target, 'windows') }}" == "true" ]]; then
            echo "host=windows-latest" >> "$GITHUB_OUTPUT"
          fi
          if [[ "${{ contains(inputs.target, 'apple') }}" == "true" ]]; then
            echo "host=macos-latest" >> "$GITHUB_OUTPUT"
          fi

  build:
    name: Build
    needs: select
    runs-on: ${{ needs.select.outputs.host }}
    defaults:
      run:
        shell: bash
    steps:
      - name: Checkout
        uses: actions/checkout@v3

      - name: Setup tmate session
        uses: mxschmitt/action-tmate@v3
        if: ${{ github.event_name == 'workflow_dispatch' && inputs.debug_enabled }}

      - name: Pnpm Cache
        uses: ./.github/actions/pnpm-cache
        with:
          save-if: ${{ github.ref_name == 'main' }}

      - name: Install Rust Toolchain
        uses: ./.github/actions/rustup
        with:
          save-cache: ${{ github.ref_name == 'main' }} # This should be safe because we have nightly building the cache every day
          shared-key: build-${{ inputs.target }}

      - name: Setup Rust Target
        run: rustup target add ${{ inputs.target }}

      # Linux

      - name: Build x86_64-unknown-linux-gnu in Docker
        if: ${{ inputs.target == 'x86_64-unknown-linux-gnu' }}
        uses: ./.github/actions/docker-build
        with:
          image: ghcr.io/napi-rs/napi-rs/nodejs-rust:lts-debian
          target: ${{ inputs.target }}

      - name: Build aarch64-unknown-linux-gnu in Docker
        if: ${{ inputs.target == 'aarch64-unknown-linux-gnu' }}
        uses: ./.github/actions/docker-build
        with:
          target: ${{ inputs.target }}
          image: ghcr.io/napi-rs/napi-rs/nodejs-rust:lts-debian-aarch64

      - name: Build x86_64-unknown-linux-musl in Docker
        if: ${{ inputs.target == 'x86_64-unknown-linux-musl' }}
        uses: ./.github/actions/docker-build
        with:
          target: ${{ inputs.target }}
          image: ghcr.io/napi-rs/napi-rs/nodejs-rust:lts-alpine

      - name: Build aarch64-unknown-linux-musl in Docker
        if: ${{ inputs.target == 'aarch64-unknown-linux-musl' }}
        uses: ./.github/actions/docker-build
        with:
          target: ${{ inputs.target }}
          image: ghcr.io/napi-rs/napi-rs/nodejs-rust:lts-alpine
          pre: |
            export CARGO_TARGET_AARCH64_UNKNOWN_LINUX_MUSL_LINKER=aarch64-linux-musl-gcc

      # Windows

      - name: Build i686-pc-windows-msvc
        if: ${{ inputs.target == 'i686-pc-windows-msvc' }}
        run: RUST_TARGET=${{ inputs.target }} pnpm build:binding:release

      - name: Build x86_64-pc-windows-msvc
        if: ${{ inputs.target == 'x86_64-pc-windows-msvc' }}
        run: RUST_TARGET=${{ inputs.target }} pnpm build:binding:release

      - name: Build aarch64-pc-windows-msvc
        if: ${{ inputs.target == 'aarch64-pc-windows-msvc' }}
        run: RUST_TARGET=${{ inputs.target }} pnpm build:binding:release

      # Mac
      - uses: goto-bus-stop/setup-zig@v2
        if: ${{ contains(inputs.target, 'apple') }}
        with:
          version: 0.10.1

      - name: Build x86_64-apple-darwin
        if: ${{ inputs.target == 'x86_64-apple-darwin' }}
        run: |
          RUST_TARGET=${{ inputs.target }} pnpm build:binding:release

      - name: Build aarch64-apple-darwin
        if: ${{ inputs.target == 'aarch64-apple-darwin' }}
        run: |
          sudo rm -Rf /Library/Developer/CommandLineTools/SDKs/*;
          export CC=$(xcrun -f clang);
          export CXX=$(xcrun -f clang++);
          SYSROOT=$(xcrun --sdk macosx --show-sdk-path);
          export CFLAGS="-isysroot $SYSROOT -isystem $SYSROOT";
          RUST_TARGET=${{ inputs.target }} pnpm build:binding:release

      - name: Upload artifact
        uses: actions/upload-artifact@v3
        with:
          name: bindings-${{ inputs.target }}
          path: crates/node_binding/*.node
          if-no-files-found: error

  e2e:
    name: E2E Testing
    needs: [select, build]
    if: inputs.target == 'x86_64-unknown-linux-gnu'
    runs-on: ubuntu-latest
    container:
      image: mcr.microsoft.com/playwright:v1.33.0-jammy
    steps:
      - uses: actions/checkout@v3

      - name: Download bindings
        uses: actions/download-artifact@v3
        with:
          name: bindings-${{ inputs.target }}
          path: crates/node_binding/

      - name: Setup Pnpm
        uses: ./.github/actions/pnpm-cache
        with:
          node-version: 16

      - name: Run e2e
        shell: bash
        run: |
          pnpm run build:js
          pnpm run test:e2e

  test:
    needs: [select, build]
    runs-on: ${{ needs.select.outputs.host }}
    # Tests should finish within 15 mins, please fix your tests instead of changing this to a higher timeout.
    timeout-minutes: 15
    strategy:
      fail-fast: false # Build and test everything so we can look at all the errors
      matrix:
        node: [14, 16, 18]
    name: Test Node ${{ matrix.node }}
    env:
      PLAYWRIGHT_SKIP_BROWSER_DOWNLOAD: true
      PUPPETEER_SKIP_DOWNLOAD: true
    steps:
      - uses: actions/checkout@v3

      - name: Download bindings
        uses: actions/download-artifact@v3
        with:
          name: bindings-${{ inputs.target }}
          path: crates/node_binding/

      - name: Show restored binding
        shell: bash
        run: ls -lah crates/node_binding/*.node

      - name: Setup Pnpm
        uses: ./.github/actions/pnpm-cache
        with:
          node-version: ${{ matrix.node }}

      ### x86_64-unknown-linux-gnu

      - name: Test x86_64-unknown-linux-gnu
        if: ${{ inputs.target == 'x86_64-unknown-linux-gnu' }}
        run: pnpm run test:ci

      ### x86_64-apple-darwin

      - name: Test x86_64-apple-darwin
        if: ${{ inputs.target == 'x86_64-apple-darwin' }}
        run: pnpm run test:ci

      ### x86_64-pc-windows-msvc

      - name: Test x86_64-pc-windows-msvc
        if: ${{  inputs.target == 'x86_64-pc-windows-msvc' }}
        run: pnpm run test:ci

      ### write the latest metric into branch gh-pages
      ### Note that, We can't merge this script, because this script only runs on main branch
      - name: Update main branch test compatibility metric
<<<<<<< HEAD
        if: ${{ inputs.target == 'x86_64-unknown-linux-gnu' && github.ref_name == 'main' && matrix.node == '18' }}
        run: node ./webpack-test/scripts/generate.js ${{ secrets.GITHUB_TOKEN }} ${{ github.sha }}  
=======
        if: ${{ inputs.target == 'x86_64-unknown-linux-gnu' && github.ref_name == 'main' }}
        run: node ./webpack-test/scripts/generate.js ${{ secrets.GITHUB_TOKEN }} ${{ github.sha }}

>>>>>>> 06f5d61e
      ### update metric diff against main branch when pull request change
      - name: Update
        if: ${{ inputs.target == 'x86_64-unknown-linux-gnu' && github.event_name == 'pull_request' && matrix.node == '18' }}
        uses: ./.github/actions/webpack-test-metric-diff
        with:
          github-token: ${{ secrets.GITHUB_TOKEN }}
          sha: ${{ github.sha }}<|MERGE_RESOLUTION|>--- conflicted
+++ resolved
@@ -230,14 +230,9 @@
       ### write the latest metric into branch gh-pages
       ### Note that, We can't merge this script, because this script only runs on main branch
       - name: Update main branch test compatibility metric
-<<<<<<< HEAD
         if: ${{ inputs.target == 'x86_64-unknown-linux-gnu' && github.ref_name == 'main' && matrix.node == '18' }}
         run: node ./webpack-test/scripts/generate.js ${{ secrets.GITHUB_TOKEN }} ${{ github.sha }}  
-=======
-        if: ${{ inputs.target == 'x86_64-unknown-linux-gnu' && github.ref_name == 'main' }}
-        run: node ./webpack-test/scripts/generate.js ${{ secrets.GITHUB_TOKEN }} ${{ github.sha }}
-
->>>>>>> 06f5d61e
+
       ### update metric diff against main branch when pull request change
       - name: Update
         if: ${{ inputs.target == 'x86_64-unknown-linux-gnu' && github.event_name == 'pull_request' && matrix.node == '18' }}
