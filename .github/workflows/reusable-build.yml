--- conflicted
+++ resolved
@@ -221,11 +221,7 @@
           clean: ${{ runner.environment == 'github-hosted' }}
 
       - name: Clean
-<<<<<<< HEAD
-        if: runner.environment == 'self-hosted'
-=======
         if: ${{ runner.environment == 'self-hosted' }}
->>>>>>> 423fd69a
         uses: ./.github/actions/clean
         with:
           target: ${{ inputs.target }}
@@ -386,11 +382,7 @@
           clean: ${{ runner.environment == 'github-hosted' }}
 
       - name: Clean
-<<<<<<< HEAD
-        if: runner.environment == 'self-hosted'
-=======
         if: ${{ runner.environment == 'self-hosted' }}
->>>>>>> 423fd69a
         uses: ./.github/actions/clean
         with:
           target: ${{ inputs.target }}
