--- conflicted
+++ resolved
@@ -39,13 +39,9 @@
               - "website/**"
   rust_check:
     name: Rust check
-<<<<<<< HEAD
-    runs-on: ${{ fromJSON(vars.LINUX_SELF_HOSTED_RUNNER_LABELS) ||  'ubuntu-22.04' }}
-=======
     needs: [ check-changed ]
     if: ${{ needs.check-changed.outputs.code_changed == 'true' }}
-    runs-on: ubuntu-22.04
->>>>>>> 44900c0d
+    runs-on: ${{ fromJSON(vars.LINUX_SELF_HOSTED_RUNNER_LABELS) ||  'ubuntu-22.04' }}
     steps:
       - uses: actions/checkout@11bd71901bbe5b1630ceea73d27597364c9af683 # v4
 
@@ -99,13 +95,9 @@
 
   rust_test:
     name: Rust test
-<<<<<<< HEAD
     runs-on: ${{ fromJSON(vars.LINUX_SELF_HOSTED_RUNNER_LABELS) ||  'ubuntu-22.04' }}
-=======
-    runs-on: ubuntu-22.04
     needs: [ check-changed ]
     if: ${{ needs.check-changed.outputs.code_changed == 'true' }}
->>>>>>> 44900c0d
     steps:
       - uses: actions/checkout@11bd71901bbe5b1630ceea73d27597364c9af683 # v4
 
