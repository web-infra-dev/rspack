--- conflicted
+++ resolved
@@ -18,118 +18,9 @@
     tags-ignore:
       - "**"
 jobs:
-<<<<<<< HEAD
-  check-changed:
-    runs-on: ubuntu-latest
-    name: Check Source Changed
-    outputs:
-      code_changed: ${{ steps.filter.outputs.code_changed == 'true' }}
-      document_changed: ${{ steps.filter.outputs.document_changed == 'true' }}
-    steps:
-      - uses: actions/checkout@11bd71901bbe5b1630ceea73d27597364c9af683 # v4
-      - uses: dorny/paths-filter@de90cc6fb38fc0963ad72b210f1f284cd68cea36 # v3
-        id: filter
-        with:
-          predicate-quantifier: "every"
-          filters: |
-            code_changed:
-              - "!**/*.md"
-              - "!**/*.mdx"
-              - "!website/**"
-            document_changed:
-              - "website/**"
-  rust_check:
-    name: Rust check
-    needs: [check-changed]
-    if: ${{ needs.check-changed.outputs.code_changed == 'true' }}
-    runs-on: ${{ fromJSON(vars.LINUX_SELF_HOSTED_RUNNER_LABELS ||  '"ubuntu-22.04"') }}
-    steps:
-      - uses: actions/checkout@11bd71901bbe5b1630ceea73d27597364c9af683 # v4
-
-      - name: Install Rust Toolchain
-        uses: ./.github/actions/rustup
-        with:
-          save-if: true
-          key: check
-
-      - name: Run Cargo Check
-        run: cargo check --workspace --all-targets --locked # Not using --release because it uses too much cache, and is also slow.
-
-      - name: Run Clippy
-        uses: actions-rs/cargo@844f36862e911db73fe0815f00a4a2602c279505 # v1
-        with:
-          command: clippy
-          args: --workspace --all-targets --tests -- -D warnings
-
-      - name: Run rustfmt
-        uses: actions-rs/cargo@844f36862e911db73fe0815f00a4a2602c279505 # v1
-        with:
-          command: fmt
-          args: --all -- --check
-
-      - name: Install tapo
-        run: cargo install taplo-cli --locked
-      - name: Run toml format check
-        run: taplo format --check '.cargo/*.toml' './crates/**/Cargo.toml' './Cargo.toml'
-
-  rust_unused_dependencies:
-    needs: [check-changed]
-    if: ${{ needs.check-changed.outputs.code_changed == 'true' }}
-    name: Check Rust Dependencies
-    runs-on: ${{ fromJSON(vars.LINUX_SELF_HOSTED_RUNNER_LABELS || '"ubuntu-22.04"') }}
-    steps:
-      - uses: actions/checkout@11bd71901bbe5b1630ceea73d27597364c9af683 # v4
-      - uses: ./.github/actions/rustup
-        with:
-          key: check
-
-      - name: Install cargo-deny
-        uses: taiki-e/install-action@726a5c9e4be3a589bab5f60185f0cdde7ed4498e # v2
-        with:
-          tool: cargo-deny@0.16
-      - name: Check licenses
-        run: cargo deny check license bans
-
-      - uses: cargo-bins/cargo-binstall@8aac5aa2bf0dfaa2863eccad9f43c68fe40e5ec8 # v1.14.1
-      - run: cargo binstall --no-confirm cargo-shear@1.1.12 --force
-      - run: cargo shear
-
-  rust_test:
-    name: Rust test
-    runs-on: ${{ fromJSON(vars.LINUX_SELF_HOSTED_RUNNER_LABELS || '"ubuntu-22.04"') }}
-    needs: [check-changed]
-    if: ${{ needs.check-changed.outputs.code_changed == 'true' }}
-    steps:
-      - uses: actions/checkout@11bd71901bbe5b1630ceea73d27597364c9af683 # v4
-
-      - name: Install Rust Toolchain
-        uses: ./.github/actions/rustup
-        with:
-          save-if: true
-          key: test
-
-      # Compile test without debug info for reducing the CI cache size
-      - name: Change profile.test
-        shell: bash
-        run: |
-          echo '[profile.test]' >> Cargo.toml
-          echo 'debug = false' >> Cargo.toml
-      - name: Run rspack test
-        run: |
-          cargo test --workspace \
-            --exclude rspack_binding_api \
-            --exclude rspack_node \
-            --exclude rspack_binding_builder \
-            --exclude rspack_binding_builder_macros \
-            --exclude rspack_binding_builder_testing \
-            --exclude rspack_binding_build \
-            --exclude rspack_napi \
-            -- --nocapture
-=======
   rust_tests:
     name: Run Rust Tests
     uses: ./.github/workflows/reusable-rust-test.yml
->>>>>>> 6cddb40f
 
   rust_test_miri:
     name: Rust test miri
