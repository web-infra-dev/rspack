[workspace]
members  = ["crates/*"]
resolver = "2"          # See https://doc.rust-lang.org/cargo/reference/resolver.html#feature-resolver-version-2

[workspace.dependencies]
anyhow             = { version = "1.0.80", features = ["backtrace"] }
async-recursion    = { version = "1.0.5" }
async-scoped       = { version = "0.9.0" }
async-trait        = { version = "0.1.77" }
backtrace          = "0.3"
better_scoped_tls  = { version = "0.1.1" }
bitflags           = { version = "2.4.2" }
colored            = { version = "2.1.0" }
concat-string      = "1.0.1"
dashmap            = { version = "5.5.3" }
derivative         = { version = "2.2.0" }
derive_builder     = { version = "0.20.0" }
futures            = { version = "0.3.30" }
futures-util       = { version = "0.3.30" }
glob               = { version = "0.3.1" }
hashlink           = { version = "0.9.0" }
indexmap           = { version = "2.2.5" }
insta              = { version = "1.36.1" }
itertools          = { version = "0.12.1" }
json               = { version = "0.12.4" }
linked_hash_set    = { version = "0.1.4" }
mimalloc-rust      = { version = "0.2" }
mime_guess         = { version = "2.0.4" }
once_cell          = { version = "1.19.0" }
paste              = { version = "1.0" }
path-clean         = { version = "1.0.1" }
pathdiff           = { version = "0.2.1" }
preset_env_base    = { version = "0.4.11" }
proc-macro2        = { version = "1.0.78" }
quote              = { version = "1.0.35" }
rayon              = { version = "1.9.0" }
regex              = { version = "1.10.3" }
<<<<<<< HEAD
rkyv               = { version = "0.7.44" }
rspack_sources     = { git = "https://github.com/SyMind/rspack-sources.git#dba020522de7bdfba7651ff486b17b8d56e3ed95" }
=======
rkyv               = { version = "=0.7.42" }
rspack_sources     = { version = "=0.2.12" }
>>>>>>> 7b2e1568
rustc-hash         = { version = "1.1.0" }
schemars           = { version = "0.8.16" }
serde              = { version = "1.0.197" }
serde_json         = { version = "1.0.114" }
similar            = { version = "2.4.0" }
sugar_path         = { version = "0.0.12" }
syn                = { version = "2.0.52" }
testing_macros     = { version = "0.2.12" }
tokio              = { version = "1.36.0" }
tracing            = { version = "0.1.40" }
tracing-subscriber = { version = "0.3.18" }
url                = { version = "2.5.0" }
urlencoding        = { version = "2.1.3" }
ustr               = { package = "ustr-fxhash", version = "1.0.0" }
xxhash-rust        = { version = "0.8.10" }

# Pinned
napi              = { version = "=2.16.0" }
napi-build        = { version = "=2.1.2" }
napi-derive       = { version = "=2.16.0" }
napi-sys          = { version = "=2.3.0" }
tikv-jemallocator = { version = "=0.5.4", features = ["disable_initial_exec_tls"] }

# Must be pinned with the same swc versions
styled_components   = { version = "=0.96.3" }
swc_config          = { version = "=0.1.10" }
swc_core            = { version = "=0.89.6", default-features = false }
swc_css             = { version = "=0.157.32" }
swc_ecma_minifier   = { version = "=0.191.7", default-features = false }
swc_emotion         = { version = "=0.72.2" }
swc_error_reporters = { version = "=0.17.14" }
swc_html            = { version = "=0.136.7" }
swc_html_minifier   = { version = "=0.133.7" }
swc_node_comments   = { version = "=0.20.14" }

[profile.dev]
codegen-units = 16      # debug build will cause runtime panic if codegen-unints is default
debug         = 2
incremental   = true
panic         = "abort"

[profile.release]
codegen-units = 1
debug         = 1
lto           = "thin"  # Performs “thin” LTO. This is similar to “fat”, but takes substantially less time to run while still achieving performance gains similar to “fat”.
opt-level     = 3
panic         = "abort"
strip         = false<|MERGE_RESOLUTION|>--- conflicted
+++ resolved
@@ -35,13 +35,8 @@
 quote              = { version = "1.0.35" }
 rayon              = { version = "1.9.0" }
 regex              = { version = "1.10.3" }
-<<<<<<< HEAD
-rkyv               = { version = "0.7.44" }
+rkyv               = { version = "=0.7.42" }
 rspack_sources     = { git = "https://github.com/SyMind/rspack-sources.git#dba020522de7bdfba7651ff486b17b8d56e3ed95" }
-=======
-rkyv               = { version = "=0.7.42" }
-rspack_sources     = { version = "=0.2.12" }
->>>>>>> 7b2e1568
 rustc-hash         = { version = "1.1.0" }
 schemars           = { version = "0.8.16" }
 serde              = { version = "1.0.197" }
