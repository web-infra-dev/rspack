[workspace]
members  = ["crates/*"]
resolver = "2"          # See https://doc.rust-lang.org/cargo/reference/resolver.html#feature-resolver-version-2

[workspace.dependencies]
anyhow             = { version = "1.0.79", features = ["backtrace"] }
async-recursion    = { version = "1.0.5" }
async-scoped       = { version = "0.9.0" }
async-trait        = { version = "0.1.77" }
backtrace          = "0.3"
better_scoped_tls  = { version = "0.1.1" }
bitflags           = { version = "2.4.2" }
colored            = { version = "2.1.0" }
concat-string      = "1.0.1"
dashmap            = { version = "5.5.3" }
derivative         = { version = "2.2.0" }
derive_builder     = { version = "0.13.0" }
futures            = { version = "0.3.30" }
futures-util       = { version = "0.3.30" }
glob               = { version = "0.3.1" }
hashlink           = { version = "0.9.0" }
indexmap           = { version = "2.2.1" }
insta              = { version = "1.34.0" }
itertools          = { version = "0.12.1" }
json               = { version = "0.12.4" }
linked_hash_set    = { version = "0.1.4" }
mimalloc-rust      = { version = "0.2" }
mime_guess         = { version = "2.0.4" }
once_cell          = { version = "1.19.0" }
paste              = { version = "1.0" }
path-clean         = { version = "1.0.1" }
pathdiff           = { version = "0.2.1" }
preset_env_base    = { version = "0.4.10" }
proc-macro2        = { version = "1.0.78" }
quote              = { version = "1.0.35" }
rayon              = { version = "1.8.1" }
regex              = { version = "1.10.3" }
rkyv               = { version = "0.7.43" }
<<<<<<< HEAD
rspack_sources     = { version = "0.2.9" }
=======
rspack_sources     = { version = "=0.2.7" }
>>>>>>> f0fd6b1d
rustc-hash         = { version = "1.1.0" }
schemars           = { version = "0.8.16" }
serde              = { version = "1.0.196" }
serde_json         = { version = "1.0.113" }
similar            = { version = "2.4.0" }
sugar_path         = { version = "0.0.12" }
syn                = { version = "2.0.48" }
testing_macros     = { version = "0.2.12" }
tokio              = { version = "1.35.1" }
tracing            = { version = "0.1.40" }
tracing-subscriber = { version = "0.3.18" }
url                = { version = "2.5.0" }
urlencoding        = { version = "2.1.3" }
ustr               = { package = "ustr-fxhash", version = "1.0.0" }
xxhash-rust        = { version = "0.8.8" }

# Pinned
napi              = { version = "=2.15.0" }
napi-build        = { version = "=2.1.0" }
napi-derive       = { version = "=2.15.0" }
napi-sys          = { version = "=2.3.0" }
tikv-jemallocator = { version = "=0.5.4", features = ["disable_initial_exec_tls"] }

# Must be pinned with the same swc versions
styled_components   = { version = "=0.96.3" }
swc_config          = { version = "=0.1.10" }
swc_core            = { version = "=0.89.6", default-features = false }
swc_css             = { version = "=0.157.32" }
swc_ecma_minifier   = { version = "=0.191.7", default-features = false }
swc_emotion         = { version = "=0.72.2" }
swc_error_reporters = { version = "=0.17.14" }
swc_html            = { version = "=0.136.7" }
swc_html_minifier   = { version = "=0.133.7" }
swc_node_comments   = { version = "=0.20.14" }

[profile.dev]
codegen-units = 16      # debug build will cause runtime panic if codegen-unints is default
debug         = 2
incremental   = true
panic         = "abort"

[profile.release]
codegen-units = 1
debug         = false
lto           = "thin"  # Performs “thin” LTO. This is similar to “fat”, but takes substantially less time to run while still achieving performance gains similar to “fat”.
opt-level     = 3
panic         = "abort"
strip         = true<|MERGE_RESOLUTION|>--- conflicted
+++ resolved
@@ -36,11 +36,7 @@
 rayon              = { version = "1.8.1" }
 regex              = { version = "1.10.3" }
 rkyv               = { version = "0.7.43" }
-<<<<<<< HEAD
-rspack_sources     = { version = "0.2.9" }
-=======
-rspack_sources     = { version = "=0.2.7" }
->>>>>>> f0fd6b1d
+rspack_sources     = { version = "=0.2.9" }
 rustc-hash         = { version = "1.1.0" }
 schemars           = { version = "0.8.16" }
 serde              = { version = "1.0.196" }
