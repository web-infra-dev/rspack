[workspace]
members  = ["crates/*", "xtask/benchmark", "xtask"]
resolver = "2"                                      # See https://doc.rust-lang.org/cargo/reference/resolver.html#feature-resolver-version-2

[workspace.package]
authors = ["Rspack Teams"]
# See https://crates.io/category_slugs for a list of supported slugs
categories    = ["development-tools", "web-programming"]
documentation = "https://rspack.rs/"
edition       = "2021"
homepage      = "https://rspack.rs/"
license       = "MIT"
repository    = "https://github.com/web-infra-dev/rspack"
version       = "0.2.1-alpha.1"

[workspace.metadata.cargo-shear]
ignored = ["swc", "rspack"]
[workspace.dependencies]
aho-corasick        = { version = "1.1.3", default-features = false }
anyhow              = { version = "1.0.95", default-features = false, features = ["backtrace", "std"] }
anymap              = { package = "anymap3", version = "1.0.1", default-features = false, features = ["std"] }
async-recursion     = { version = "1.1.1", default-features = false }
async-trait         = { version = "0.1.84", default-features = false }
base64              = { version = "0.22.1", default-features = false }
base64-simd         = { version = "0.8.0", default-features = false, features = ["alloc"] }
bitflags            = { version = "2.9.1", default-features = false }
browserslist-rs     = { version = "0.19.0", default-features = false }
bytes               = { version = "1.10.0", default-features = false }
camino              = { version = "1.1.9", default-features = false }
cargo_toml          = { version = "0.21.0", default-features = false }
<<<<<<< HEAD
clap                = { version = "4.5.41", default-features = false }
=======
cfg-if              = { version = "1.0.1", default-features = false }
>>>>>>> ae1f7628
color-backtrace     = { version = "0.7.0", default-features = false }
concat-string       = { version = "1.0.1", default-features = false }
cow-utils           = { version = "0.1.3", default-features = false }
criterion2          = { default-features = false, version = "2.0.0", features = ["async_tokio"] }
css-module-lexer    = { version = "0.0.15", default-features = false }
dashmap             = { version = "6.1.0", default-features = false }
derive_more         = { version = "1.0.0", default-features = false }
dunce               = { version = "1.0.5", default-features = false }
dyn-clone           = { version = "1.0.17", default-features = false }
either              = { version = "1.13.0", default-features = false }
enum-tag            = { version = "0.3.0", default-features = false }
fast-glob           = { version = "0.4.4", default-features = false }
futures             = { version = "0.3.31", default-features = false, features = ["std"] }
glob                = { version = "0.3.2", default-features = false }
handlebars          = { version = "6.3.0", default-features = false }
hashlink            = { version = "0.10.0", default-features = false }
heck                = { version = "0.5.0", default-features = false }
hex                 = { version = "0.4.3", default-features = false, features = ["std"] }
indexmap            = { version = "2.7.0", default-features = false }
indicatif           = { version = "0.17.9", default-features = false }
indoc               = { version = "2.0.5", default-features = false }
insta               = { version = "1.42.0", default-features = false }
itertools           = { version = "0.14.0", default-features = false, features = ["use_std"] }
itoa                = { version = "1.0.14", default-features = false }
json                = { version = "0.12.4", default-features = false }
jsonc-parser        = { version = "0.26.2", default-features = false, features = ["serde"] }
lightningcss        = { version = "1.0.0-alpha.64", default-features = false, features = ["grid", "serde"] }
linked_hash_set     = { version = "0.1.5", default-features = false }
md4                 = { version = "0.10.2", default-features = false }
micromegas-perfetto = { version = "0.9.0", default-features = false }
miette              = { version = "7.5.0", default-features = false }
mimalloc            = { version = "0.2.4", package = "mimalloc-rspack", default-features = false }
mime_guess          = { version = "2.0.5", default-features = false, features = ["rev-mappings"] }
num-bigint          = { version = "0.4.6", default-features = false }
once_cell           = { version = "1.20.2", default-features = false }
oneshot             = { version = "0.1.8", default-features = false, features = ["std", "async"] }
owo-colors          = { version = "4.0.0", default-features = false }
parcel_sourcemap    = { version = "2.1.1", default-features = false }
paste               = { version = "1.0.15", default-features = false }
path-clean          = { version = "1.0.1", default-features = false }
pathdiff            = { version = "0.2.3", default-features = false }
pretty_assertions   = { version = "1.4.1", default-features = false, features = ["std"] }
proc-macro2         = { version = "1.0.92", default-features = false }
prost               = { version = "0.13", default-features = false }
quote               = { version = "1.0.38", default-features = false }
rayon               = { version = "1.10.0", default-features = false }
regex               = { version = "1.11.1", default-features = false }
regex-syntax        = { version = "0.8.5", default-features = false, features = ["std"] }
regress             = { version = "0.10.1", default-features = false }
ropey               = { version = "1.6.1", default-features = false }
rspack_resolver     = { features = ["package_json_raw_json_api", "yarn_pnp"], version = "0.6.0", default-features = false }
rspack_sources      = { version = "0.4.8", default-features = false }
rustc-hash          = { version = "2.1.0", default-features = false }
scopeguard          = { version = "1.2.0", default-features = false }
serde               = { version = "1.0.217", default-features = false, features = ["derive"] }
serde_json          = { version = "1.0.134", default-features = false, features = ["std"] }
sftrace-setup       = { version = "0.1.0", default-features = false }
sha2                = { version = "0.10.8", default-features = false }
signal-hook         = { version = "0.3.18", default-features = false, features = ["iterator"] }
simd-json           = { version = "0.14.3", default-features = false }
smol_str            = { version = "0.3.0", default-features = false }
stacker             = { version = "0.1.17", default-features = false }
sugar_path          = { version = "1.2.0", default-features = false, features = ["cached_current_dir"] }
syn                 = { version = "2.0.95", default-features = false }
termcolor           = { version = "1.4.1", default-features = false }
textwrap            = { version = "0.16.1", default-features = false }
thiserror           = { version = "1.0.69", default-features = false }
tokio               = { version = "1.42.0", default-features = false, features = ["rt", "rt-multi-thread"] }
toml                = { version = "0.8.19", default-features = false, features = ["parse", "display"] }
tracing             = { version = "0.1.41", default-features = false, features = ["max_level_trace", "release_max_level_trace"] }
tracing-subscriber  = { version = "0.3.19", default-features = false, features = ["fmt", "registry"] }
trybuild            = { version = "1.0.101", default-features = false, features = ["diff"] }
unicase             = { version = "2.8.1", default-features = false }
unicode-width       = { version = "0.2.0", default-features = false }
url                 = { version = "2.5.4", default-features = false }
urlencoding         = { version = "2.1.3", default-features = false }
ustr                = { package = "ustr-fxhash", version = "1.0.1", default-features = false }
wasmparser          = { version = "0.222.0", default-features = false }
xxhash-rust         = { version = "0.8.14", default-features = false }

# Pinned
napi        = { version = "3.0.0-beta.9", default-features = false }
napi-build  = { version = "3.0.0-beta.0", default-features = false }
napi-derive = { version = "3.0.0-beta.9", default-features = false }

# Serialize and Deserialize
inventory = { version = "0.3.17", default-features = false }
rkyv      = { version = "=0.8.8", default-features = false, features = ["std", "bytecheck"] }

# Must be pinned with the same swc versions
pnp                 = { version = "0.9.0", default-features = false }
swc                 = { version = "=30.0.0", default-features = false }
swc_config          = { version = "=3.1.1", default-features = false }
swc_core            = { version = "=31.0.1", default-features = false, features = ["parallel_rayon"] }
swc_ecma_lexer      = { version = "=19.0.0", default-features = false }
swc_ecma_minifier   = { version = "=25.0.0", default-features = false }
swc_error_reporters = { version = "=15.0.1", default-features = false }
swc_html            = { version = "=24.0.1", default-features = false }
swc_html_minifier   = { version = "=25.0.0", default-features = false }
swc_node_comments   = { version = "=13.0.0", default-features = false }

rspack_dojang = { version = "0.1.11", default-features = false }


# all rspack workspace dependencies
rspack                                 = { version = "=0.2.1-alpha.1", path = "crates/rspack", default-features = false }
rspack_allocator                       = { version = "=0.2.1-alpha.1", path = "crates/rspack_allocator", default-features = false }
rspack_base64                          = { version = "=0.2.1-alpha.1", path = "crates/rspack_base64", default-features = false }
rspack_binding_api                     = { version = "=0.2.1-alpha.1", path = "crates/rspack_binding_api", default-features = false }
rspack_binding_build                   = { version = "=0.2.1-alpha.1", path = "crates/rspack_binding_build", default-features = false }
rspack_binding_builder                 = { version = "=0.2.1-alpha.1", path = "crates/rspack_binding_builder", default-features = false }
rspack_binding_builder_macros          = { version = "=0.2.1-alpha.1", path = "crates/rspack_binding_builder_macros", default-features = false }
rspack_browserslist                    = { version = "=0.2.1-alpha.1", path = "crates/rspack_browserslist", default-features = false }
rspack_cacheable                       = { version = "=0.2.1-alpha.1", path = "crates/rspack_cacheable", default-features = false }
rspack_collections                     = { version = "=0.2.1-alpha.1", path = "crates/rspack_collections", default-features = false }
rspack_core                            = { version = "=0.2.1-alpha.1", path = "crates/rspack_core", default-features = false }
rspack_error                           = { version = "=0.2.1-alpha.1", path = "crates/rspack_error", default-features = false }
rspack_fs                              = { version = "=0.2.1-alpha.1", path = "crates/rspack_fs", default-features = false }
rspack_futures                         = { version = "=0.2.1-alpha.1", path = "crates/rspack_futures", default-features = false }
rspack_hash                            = { version = "=0.2.1-alpha.1", path = "crates/rspack_hash", default-features = false }
rspack_hook                            = { version = "=0.2.1-alpha.1", path = "crates/rspack_hook", default-features = false }
rspack_ids                             = { version = "=0.2.1-alpha.1", path = "crates/rspack_ids", default-features = false }
rspack_javascript_compiler             = { version = "=0.2.1-alpha.1", path = "crates/rspack_javascript_compiler", default-features = false }
rspack_loader_lightningcss             = { version = "=0.2.1-alpha.1", path = "crates/rspack_loader_lightningcss", default-features = false }
rspack_loader_preact_refresh           = { version = "=0.2.1-alpha.1", path = "crates/rspack_loader_preact_refresh", default-features = false }
rspack_loader_react_refresh            = { version = "=0.2.1-alpha.1", path = "crates/rspack_loader_react_refresh", default-features = false }
rspack_loader_runner                   = { version = "=0.2.1-alpha.1", path = "crates/rspack_loader_runner", default-features = false }
rspack_loader_swc                      = { version = "=0.2.1-alpha.1", path = "crates/rspack_loader_swc", default-features = false }
rspack_loader_testing                  = { version = "=0.2.1-alpha.1", path = "crates/rspack_loader_testing", default-features = false }
rspack_location                        = { version = "=0.2.1-alpha.1", path = "crates/rspack_location", default-features = false }
rspack_macros                          = { version = "=0.2.1-alpha.1", path = "crates/rspack_macros", default-features = false }
rspack_napi                            = { version = "=0.2.1-alpha.1", path = "crates/rspack_napi", default-features = false }
rspack_napi_macros                     = { version = "=0.2.1-alpha.1", path = "crates/rspack_napi_macros", default-features = false }
rspack_paths                           = { version = "=0.2.1-alpha.1", path = "crates/rspack_paths", default-features = false }
rspack_plugin_asset                    = { version = "=0.2.1-alpha.1", path = "crates/rspack_plugin_asset", default-features = false }
rspack_plugin_banner                   = { version = "=0.2.1-alpha.1", path = "crates/rspack_plugin_banner", default-features = false }
rspack_plugin_circular_dependencies    = { version = "=0.2.1-alpha.1", path = "crates/rspack_plugin_circular_dependencies", default-features = false }
rspack_plugin_context_replacement      = { version = "=0.2.1-alpha.1", path = "crates/rspack_plugin_context_replacement", default-features = false }
rspack_plugin_copy                     = { version = "=0.2.1-alpha.1", path = "crates/rspack_plugin_copy", default-features = false }
rspack_plugin_css                      = { version = "=0.2.1-alpha.1", path = "crates/rspack_plugin_css", default-features = false }
rspack_plugin_css_chunking             = { version = "=0.2.1-alpha.1", path = "crates/rspack_plugin_css_chunking", default-features = false }
rspack_plugin_devtool                  = { version = "=0.2.1-alpha.1", path = "crates/rspack_plugin_devtool", default-features = false }
rspack_plugin_dll                      = { version = "=0.2.1-alpha.1", path = "crates/rspack_plugin_dll", default-features = false }
rspack_plugin_dynamic_entry            = { version = "=0.2.1-alpha.1", path = "crates/rspack_plugin_dynamic_entry", default-features = false }
rspack_plugin_ensure_chunk_conditions  = { version = "=0.2.1-alpha.1", path = "crates/rspack_plugin_ensure_chunk_conditions", default-features = false }
rspack_plugin_entry                    = { version = "=0.2.1-alpha.1", path = "crates/rspack_plugin_entry", default-features = false }
rspack_plugin_externals                = { version = "=0.2.1-alpha.1", path = "crates/rspack_plugin_externals", default-features = false }
rspack_plugin_extract_css              = { version = "=0.2.1-alpha.1", path = "crates/rspack_plugin_extract_css", default-features = false }
rspack_plugin_hmr                      = { version = "=0.2.1-alpha.1", path = "crates/rspack_plugin_hmr", default-features = false }
rspack_plugin_html                     = { version = "=0.2.1-alpha.1", path = "crates/rspack_plugin_html", default-features = false }
rspack_plugin_ignore                   = { version = "=0.2.1-alpha.1", path = "crates/rspack_plugin_ignore", default-features = false }
rspack_plugin_javascript               = { version = "=0.2.1-alpha.1", path = "crates/rspack_plugin_javascript", default-features = false }
rspack_plugin_json                     = { version = "=0.2.1-alpha.1", path = "crates/rspack_plugin_json", default-features = false }
rspack_plugin_lazy_compilation         = { version = "=0.2.1-alpha.1", path = "crates/rspack_plugin_lazy_compilation", default-features = false }
rspack_plugin_library                  = { version = "=0.2.1-alpha.1", path = "crates/rspack_plugin_library", default-features = false }
rspack_plugin_lightning_css_minimizer  = { version = "=0.2.1-alpha.1", path = "crates/rspack_plugin_lightning_css_minimizer", default-features = false }
rspack_plugin_limit_chunk_count        = { version = "=0.2.1-alpha.1", path = "crates/rspack_plugin_limit_chunk_count", default-features = false }
rspack_plugin_merge_duplicate_chunks   = { version = "=0.2.1-alpha.1", path = "crates/rspack_plugin_merge_duplicate_chunks", default-features = false }
rspack_plugin_mf                       = { version = "=0.2.1-alpha.1", path = "crates/rspack_plugin_mf", default-features = false }
rspack_plugin_module_info_header       = { version = "=0.2.1-alpha.1", path = "crates/rspack_plugin_module_info_header", default-features = false }
rspack_plugin_no_emit_on_errors        = { version = "=0.2.1-alpha.1", path = "crates/rspack_plugin_no_emit_on_errors", default-features = false }
rspack_plugin_progress                 = { version = "=0.2.1-alpha.1", path = "crates/rspack_plugin_progress", default-features = false }
rspack_plugin_real_content_hash        = { version = "=0.2.1-alpha.1", path = "crates/rspack_plugin_real_content_hash", default-features = false }
rspack_plugin_remove_duplicate_modules = { version = "=0.2.1-alpha.1", path = "crates/rspack_plugin_remove_duplicate_modules", default-features = false }
rspack_plugin_remove_empty_chunks      = { version = "=0.2.1-alpha.1", path = "crates/rspack_plugin_remove_empty_chunks", default-features = false }
rspack_plugin_rsdoctor                 = { version = "=0.2.1-alpha.1", path = "crates/rspack_plugin_rsdoctor", default-features = false }
rspack_plugin_rslib                    = { version = "=0.2.1-alpha.1", path = "crates/rspack_plugin_rslib", default-features = false }
rspack_plugin_rstest                   = { version = "=0.2.1-alpha.1", path = "crates/rspack_plugin_rstest", default-features = false }
rspack_plugin_runtime                  = { version = "=0.2.1-alpha.1", path = "crates/rspack_plugin_runtime", default-features = false }
rspack_plugin_runtime_chunk            = { version = "=0.2.1-alpha.1", path = "crates/rspack_plugin_runtime_chunk", default-features = false }
rspack_plugin_schemes                  = { version = "=0.2.1-alpha.1", path = "crates/rspack_plugin_schemes", default-features = false }
rspack_plugin_size_limits              = { version = "=0.2.1-alpha.1", path = "crates/rspack_plugin_size_limits", default-features = false }
rspack_plugin_split_chunks             = { version = "=0.2.1-alpha.1", path = "crates/rspack_plugin_split_chunks", default-features = false }
rspack_plugin_sri                      = { version = "=0.2.1-alpha.1", path = "crates/rspack_plugin_sri", default-features = false }
rspack_plugin_swc_js_minimizer         = { version = "=0.2.1-alpha.1", path = "crates/rspack_plugin_swc_js_minimizer", default-features = false }
rspack_plugin_warn_sensitive_module    = { version = "=0.2.1-alpha.1", path = "crates/rspack_plugin_warn_sensitive_module", default-features = false }
rspack_plugin_wasm                     = { version = "=0.2.1-alpha.1", path = "crates/rspack_plugin_wasm", default-features = false }
rspack_plugin_web_worker_template      = { version = "=0.2.1-alpha.1", path = "crates/rspack_plugin_web_worker_template", default-features = false }
rspack_plugin_worker                   = { version = "=0.2.1-alpha.1", path = "crates/rspack_plugin_worker", default-features = false }
rspack_regex                           = { version = "=0.2.1-alpha.1", path = "crates/rspack_regex", default-features = false }
rspack_storage                         = { version = "=0.2.1-alpha.1", path = "crates/rspack_storage", default-features = false }
rspack_swc_plugin_import               = { version = "=0.2.1-alpha.1", path = "crates/swc_plugin_import", default-features = false }
rspack_swc_plugin_ts_collector         = { version = "=0.2.1-alpha.1", path = "crates/swc_plugin_ts_collector", default-features = false }
rspack_tasks                           = { version = "=0.2.1-alpha.1", path = "crates/rspack_tasks", default-features = false }
rspack_tracing                         = { version = "=0.2.1-alpha.1", path = "crates/rspack_tracing", default-features = false }
rspack_tracing_perfetto                = { version = "=0.2.1-alpha.1", path = "crates/rspack_tracing_perfetto", default-features = false }
rspack_util                            = { version = "=0.2.1-alpha.1", path = "crates/rspack_util", default-features = false }
rspack_workspace                       = { version = "=0.2.1-alpha.1", path = "crates/rspack_workspace", default-features = false }

[workspace.metadata.release]
rate-limit = { existing-packages = 70, new-packages = 70 }

# Follow servo's style https://github.com/servo/servo/blob/c95bd9d052d7eae378d31c5be0f92669cadb2c85/Cargo.toml#L175

[profile.bench]
debug     = true
lto       = false
opt-level = 0

# This is for local development
[profile.dev]
codegen-units = 16
debug         = 2       # debug build will cause runtime panic if codegen-unints is default
incremental   = true
panic         = "abort"

[profile.release-debug]
codegen-units = 16
inherits      = "dev"
opt-level     = 3
strip         = "debuginfo"

# This is for release build for users
[profile.release]
codegen-units = 1
debug         = false
# Performs “fat” LTO which attempts to perform optimizations across all crates within the dependency graph.
lto       = "fat"
opt-level = 3
panic     = "abort"
strip     = true

[profile.codspeed]
debug    = "full"
inherits = "release"
lto      = "off"
strip    = "none"

[profile.release.package]

[profile.release.package.regex-syntax]
opt-level = "s"

[profile.release.package.swc_ecma_transforms_module]
opt-level = "s"

[profile.release.package.handlebars]
opt-level = "s"

[profile.release.package.swc_ecma_transforms_proposal]
opt-level = "s"

[profile.release.package.swc_ecma_compat_es2022]
opt-level = "s"

[profile.release.package.rspack_plugin_rsdoctor]
opt-level = "s"

[profile.release.package.swc_ecma_compat_es3]
opt-level = "s"


[profile.release.package.backtrace]
opt-level = "s"

[profile.release.package.aho-corasick]
opt-level = "s"

[profile.release.package.miette]
opt-level = "s"

[profile.release.package.pnp]
opt-level = "s"


[profile.release.package.fancy-regex]
opt-level = "s"

[profile.release.package.swc_ecma_loader]
opt-level = "s"

[profile.release.package.chrono]
opt-level = "s"

[profile.release.package.once_cell]
opt-level = "s"

[profile.release.package.rustc-demangle]
opt-level = "s"

[profile.release.package.regress]
opt-level = "s"

[profile.release.package.indicatif]
opt-level = "s"

[profile.release.package.gimli]
opt-level = "s"

[profile.release.package.regex]
opt-level = "s"

[profile.release.package.rspack_error]
opt-level = "s"


[profile.release.package.rspack_plugin_progress]
opt-level = "s"

[profile.release.package.num-bigint]
opt-level = "s"


[profile.release.package.swc_error_reporters]
opt-level = "s"

[profile.release.package.http]
opt-level = "s"

[profile.release.package.idna]
opt-level = "s"

[profile.release.package.addr2line]
opt-level = "s"

[profile.release.package.color-backtrace]
opt-level = "s"

[profile.release.package.glob]
opt-level = "s"

[profile.release.package.wasmparser]
opt-level = "s"

[profile.release.package.jsonc-parser]
opt-level = "s"


[profile.release.package.textwrap]
opt-level = "s"

[profile.release.package.console]
opt-level = "s"

[profile.release.package.hashlink]
opt-level = "s"


[profile.release.package.swc_ecma_ext_transforms]
opt-level = "s"


[profile.release.package.icu_normalizer]
opt-level = "s"

[profile.release.package.rspack_plugin_banner]
opt-level = "s"

[profile.release.package.anyhow]
opt-level = "s"

[profile.release.package.oneshot]
opt-level = "s"

# This is for CI build based on release but with faster build time
[profile.ci]
codegen-units = 256
inherits      = "release"
lto           = false
## reduce little optimization to reduce build time
opt-level = 2

# This is for production for profiling production build
[profile.profiling]
debug           = "limited"
inherits        = "release"
lto             = "thin"
split-debuginfo = "off"
strip           = false

[profile.release-wasi]
codegen-units = 16
debug         = 'full'
inherits      = "release"
lto           = "thin"
opt-level     = "s"
strip         = "none"


# the following lints rules are from https://github.com/biomejs/biome/blob/4bd3d6f09642952ee14445ed56af81a73796cea1/Cargo.toml#L7C1-L75C1
[workspace.lints.rust]
absolute_paths_not_starting_with_crate = "warn"
dead_code                              = "warn"
trivial_numeric_casts                  = "warn"
unused_import_braces                   = "warn"
unused_lifetimes                       = "warn"
unused_macro_rules                     = "warn"

[workspace.lints.clippy]
cargo_common_metadata   = "allow"
empty_docs              = "allow" # there are some false positives inside biome_wasm
multiple_crate_versions = "allow"

# pedantic
checked_conversions          = "warn"
cloned_instead_of_copied     = "warn"
copy_iterator                = "warn"
dbg_macro                    = "warn"
doc_link_with_quotes         = "warn"
empty_enum                   = "warn"
expl_impl_clone_on_copy      = "warn"
explicit_into_iter_loop      = "warn"
filter_map_next              = "warn"
flat_map_option              = "warn"
fn_params_excessive_bools    = "warn"
from_iter_instead_of_collect = "warn"
implicit_clone               = "warn"
# not sure whether it's necessary
# implicit_hasher              = "warn"
index_refutable_slice        = "warn"
inefficient_to_string        = "warn"
invalid_upcast_comparisons   = "warn"
iter_not_returning_iterator  = "warn"
large_stack_arrays           = "warn"
large_types_passed_by_value  = "warn"
macro_use_imports            = "warn"
manual_ok_or                 = "warn"
manual_string_new            = "warn"
map_flatten                  = "warn"
map_unwrap_or                = "warn"
mismatching_type_param_order = "warn"
mut_mut                      = "warn"
naive_bytecount              = "warn"
needless_bitwise_bool        = "warn"
needless_continue            = "warn"
needless_for_each            = "warn"
no_effect_underscore_binding = "warn"
ref_binding_to_reference     = "warn"
ref_option_ref               = "warn"
stable_sort_primitive        = "warn"
uninlined_format_args        = "warn"
unnecessary_box_returns      = "warn"
unnecessary_join             = "warn"
unnested_or_patterns         = "warn"
unreadable_literal           = "warn"
verbose_bit_mask             = "warn"
zero_sized_map_values        = "warn"

# restriction
empty_drop                      = "warn"
float_cmp_const                 = "warn"
get_unwrap                      = "warn"
infinite_loop                   = "warn"
lossy_float_literal             = "warn"
rc_buffer                       = "warn"
rc_mutex                        = "warn"
rest_pat_in_fully_bound_structs = "warn"
verbose_file_reads              = "warn"
# https://github.com/rustwasm/wasm-bindgen/issues/3944
#mem_forget                      = "warn"<|MERGE_RESOLUTION|>--- conflicted
+++ resolved
@@ -28,11 +28,8 @@
 bytes               = { version = "1.10.0", default-features = false }
 camino              = { version = "1.1.9", default-features = false }
 cargo_toml          = { version = "0.21.0", default-features = false }
-<<<<<<< HEAD
+cfg-if              = { version = "1.0.1", default-features = false }
 clap                = { version = "4.5.41", default-features = false }
-=======
-cfg-if              = { version = "1.0.1", default-features = false }
->>>>>>> ae1f7628
 color-backtrace     = { version = "0.7.0", default-features = false }
 concat-string       = { version = "1.0.1", default-features = false }
 cow-utils           = { version = "0.1.3", default-features = false }
