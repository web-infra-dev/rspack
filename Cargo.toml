--- conflicted
+++ resolved
@@ -48,11 +48,8 @@
 quote              = { version = "1.0.35" }
 rayon              = { version = "1.10.0" }
 regex              = { version = "1.10.4" }
-<<<<<<< HEAD
 rspack_resolver    = { version = "0.3.3", features = ["package_json_raw_json_api"] }
-=======
 ropey              = "1.6.1"
->>>>>>> 7903e053
 rspack_sources     = { version = "=0.3.2" }
 rustc-hash         = { version = "1.1.0" }
 serde              = { version = "1.0.197" }
