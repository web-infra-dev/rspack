--- conflicted
+++ resolved
@@ -55,35 +55,13 @@
 json                = { version = "0.12.4", default-features = false }
 jsonc-parser        = { version = "0.26.2", default-features = false, features = ["serde"] }
 lightningcss        = { version = "1.0.0-alpha.64", default-features = false, features = ["grid", "serde"] }
-<<<<<<< HEAD
-linked_hash_set     = { version = "0.1.5" }
-md4                 = { version = "0.10.2" }
-micromegas-perfetto = { version = "0.9.0" }
-miette              = { version = "7.5.0" }
-mimalloc            = { version = "0.2.4", package = "mimalloc-rspack" }
-mime_guess          = { version = "2.0.5" }
-notify              = { version = "8.1.0" }
-num-bigint          = { version = "0.4.6" }
-once_cell           = { version = "1.20.2" }
-oneshot             = { version = "0.1.8" }
-owo-colors          = { version = "4.0.0" }
-parcel_sourcemap    = { version = "2.1.1" }
-paste               = { version = "1.0.15" }
-path-clean          = { version = "1.0.1" }
-pathdiff            = { version = "0.2.3" }
-pretty_assertions   = { version = "1.4.1" }
-proc-macro2         = { version = "1.0.92" }
-prost               = { version = "0.13" }
-quote               = { version = "1.0.38" }
-rayon               = { version = "1.10.0" }
-regex               = { version = "1.11.1" }
-=======
 linked_hash_set     = { version = "0.1.5", default-features = false }
 md4                 = { version = "0.10.2", default-features = false }
 micromegas-perfetto = { version = "0.9.0", default-features = false }
 miette              = { version = "7.5.0", default-features = false }
 mimalloc            = { version = "0.2.4", package = "mimalloc-rspack", default-features = false }
 mime_guess          = { version = "2.0.5", default-features = false, features = ["rev-mappings"] }
+notify              = { version = "8.1.0", default-features = false }
 num-bigint          = { version = "0.4.6", default-features = false }
 once_cell           = { version = "1.20.2", default-features = false }
 oneshot             = { version = "0.1.8", default-features = false, features = ["std", "async"] }
@@ -98,7 +76,6 @@
 quote               = { version = "1.0.38", default-features = false }
 rayon               = { version = "1.10.0", default-features = false }
 regex               = { version = "1.11.1", default-features = false }
->>>>>>> 0a13bb44
 regex-syntax        = { version = "0.8.5", default-features = false, features = ["std"] }
 regress             = { version = "0.10.1", default-features = false }
 ropey               = { version = "1.6.1", default-features = false }
