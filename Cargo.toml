[workspace]
members  = ["crates/*", "tasks/*"]
resolver = "2"                     # See https://doc.rust-lang.org/cargo/reference/resolver.html#feature-resolver-version-2

[workspace.package]
authors       = ["Rspack Teams"]
categories    = ["bundler", "development-tools", "web-programming"]
documentation = "https://rspack.dev/"
homepage      = "https://rspack.dev/"
license       = "MIT"
repository    = "https://github.com/web-infra-dev/rspack"

[workspace.metadata.cargo-shear]
ignored = [
  "swc",
  "rspack_plugin_dynamic",
  "rspack_builtin",
  "rspack_loader",
  "rspack_identifier",
  "rspack_testing",
  "rspack_plugin_emit",
  "rspack_collection",
  "rspack_deps_graph",
  "rspack_plugin_mini_css_extract",
  "rspack_binding",
  "rspack_plugin_merge",
  "rspack",
]
[workspace.dependencies]
anyhow             = { version = "1.0.95", features = ["backtrace"] }
anymap             = { package = "anymap3", version = "1.0.1" }
async-recursion    = { version = "1.1.1" }
async-scoped       = { version = "0.9.0" }
async-trait        = { version = "0.1.84" }
bitflags           = { version = "2.6.0" }
camino             = { version = "1.1.9" }
concat-string      = { version = "1.0.1" }
cow-utils          = { version = "0.1.3" }
css-module-lexer   = { version = "0.0.15" }
dashmap            = { version = "6.1.0" }
derive_more        = { version = "1.0.0" }
either             = { version = "1.13.0" }
enum-tag           = { version = "0.3.0" }
futures            = { version = "0.3.31" }
glob               = { version = "0.3.2" }
hashlink           = { version = "0.10.0" }
heck               = { version = "0.5.0" }
hex                = { version = "0.4.3" }
indexmap           = { version = "2.7.0" }
indoc              = { version = "2.0.5" }
insta              = { version = "1.42.0" }
itertools          = { version = "0.14.0" }
json               = { version = "0.12.4" }
lightningcss       = { version = "1.0.0-alpha.63" }
linked_hash_set    = { version = "0.1.5" }
mimalloc           = { version = "0.1.44", package = "mimalloc-rspack" }
mime_guess         = { version = "2.0.5" }
once_cell          = { version = "1.20.2" }
parcel_sourcemap   = { version = "2.1.1" }
paste              = { version = "1.0.15" }
path-clean         = { version = "1.0.1" }
pathdiff           = { version = "0.2.3" }
pollster           = { version = "0.4.0" }
proc-macro2        = { version = "1.0.92" }
quote              = { version = "1.0.38" }
rayon              = { version = "1.10.0" }
regex              = { version = "1.11.1" }
ropey              = "1.6.1"
<<<<<<< HEAD
rspack_resolver    = { features = ["package_json_raw_json_api"], version = "0.5.1" }
rspack_sources     = { version = "0.4.4" }
=======
rspack_resolver    = { features = ["package_json_raw_json_api"], version = "0.5.0" }
rspack_sources     = { version = "0.4.5" }
>>>>>>> 02d19249
rustc-hash         = { version = "2.1.0" }
serde              = { version = "1.0.217" }
serde_json         = { version = "1.0.134" }
sha2               = { version = "0.10.8" }
simd-json          = { version = "0.14.3" }
smol_str           = { version = "0.3.0" }
stacker            = { version = "0.1.17" }
sugar_path         = { version = "1.2.0", features = ["cached_current_dir"] }
syn                = { version = "2.0.95" }
tokio              = { version = "1.42.0" }
tracing            = { version = "0.1.41" }
tracing-subscriber = { version = "0.3.19" }
unicase            = { version = "2.8.1" }
url                = { version = "2.5.4" }
urlencoding        = { version = "2.1.3" }
ustr               = { package = "ustr-fxhash", version = "1.0.1" }
xxhash-rust        = { version = "0.8.14" }

# Pinned
napi        = { version = "3.0.0-alpha.24", features = ["anyhow"] }
napi-build  = { version = "2.1.4" }
napi-derive = { version = "3.0.0-alpha.22" }

# Serialize and Deserialize
inventory = { version = "0.3.17" }
rkyv      = { version = "=0.8.8" }

# Must be pinned with the same swc versions
swc                 = { version = "=13.0.1" }
swc_config          = { version = "=2.0.0" }
swc_core            = { version = "=13.0.3", default-features = false }
swc_ecma_minifier   = { version = "=10.0.0", default-features = false }
swc_error_reporters = { version = "=7.0.0" }
swc_html            = { version = "=10.0.0" }
swc_html_minifier   = { version = "=10.0.0", default-features = false }
swc_node_comments   = { version = "=6.0.0" }

pnp = { version = "0.9.0" }

rspack_dojang = { version = "0.1.11" }


# all rspack workspace dependencies
rspack                                 = { version = "0.2.0", path = "crates/rspack" }
rspack_allocator                       = { version = "0.2.0", path = "crates/rspack_allocator" }
rspack_ast                             = { version = "0.2.0", path = "crates/rspack_ast" }
rspack_base64                          = { version = "0.2.0", path = "crates/rspack_base64" }
rspack_binding                         = { version = "0.2.0", path = "crates/rspack_binding" }
rspack_binding_values                  = { version = "0.2.0", path = "crates/rspack_binding_values" }
rspack_builtin                         = { version = "0.2.0", path = "crates/rspack_builtin" }
rspack_cacheable                       = { version = "0.2.0", path = "crates/rspack_cacheable" }
rspack_collection                      = { version = "0.2.0", path = "crates/rspack_collection" }
rspack_collections                     = { version = "0.2.0", path = "crates/rspack_collections" }
rspack_core                            = { version = "0.2.0", path = "crates/rspack_core" }
rspack_deps_graph                      = { version = "0.2.0", path = "crates/rspack_deps_graph" }
rspack_error                           = { version = "0.2.0", path = "crates/rspack_error" }
rspack_fs                              = { version = "0.2.0", path = "crates/rspack_fs" }
rspack_fs_node                         = { version = "0.2.0", path = "crates/rspack_fs_node" }
rspack_futures                         = { version = "0.2.0", path = "crates/rspack_futures" }
rspack_hash                            = { version = "0.2.0", path = "crates/rspack_hash" }
rspack_hook                            = { version = "0.2.0", path = "crates/rspack_hook" }
rspack_identifier                      = { version = "0.2.0", path = "crates/rspack_identifier" }
rspack_ids                             = { version = "0.2.0", path = "crates/rspack_ids" }
rspack_loader                          = { version = "0.2.0", path = "crates/rspack_loader" }
rspack_loader_lightningcss             = { version = "0.2.0", path = "crates/rspack_loader_lightningcss" }
rspack_loader_preact_refresh           = { version = "0.2.0", path = "crates/rspack_loader_preact_refresh" }
rspack_loader_react_refresh            = { version = "0.2.0", path = "crates/rspack_loader_react_refresh" }
rspack_loader_runner                   = { version = "0.2.0", path = "crates/rspack_loader_runner" }
rspack_loader_swc                      = { version = "0.2.0", path = "crates/rspack_loader_swc" }
rspack_loader_testing                  = { version = "0.2.0", path = "crates/rspack_loader_testing" }
rspack_macros                          = { version = "0.2.0", path = "crates/rspack_macros" }
rspack_napi                            = { version = "0.2.0", path = "crates/rspack_napi" }
rspack_napi_macros                     = { version = "0.2.0", path = "crates/rspack_napi_macros" }
rspack_paths                           = { version = "0.2.0", path = "crates/rspack_paths" }
rspack_plugin_asset                    = { version = "0.2.0", path = "crates/rspack_plugin_asset" }
rspack_plugin_banner                   = { version = "0.2.0", path = "crates/rspack_plugin_banner" }
rspack_plugin_context_replacement      = { version = "0.2.0", path = "crates/rspack_plugin_context_replacement" }
rspack_plugin_copy                     = { version = "0.2.0", path = "crates/rspack_plugin_copy" }
rspack_plugin_css                      = { version = "0.2.0", path = "crates/rspack_plugin_css" }
rspack_plugin_devtool                  = { version = "0.2.0", path = "crates/rspack_plugin_devtool" }
rspack_plugin_dll                      = { version = "0.2.0", path = "crates/rspack_plugin_dll" }
rspack_plugin_dynamic                  = { version = "0.2.0", path = "crates/rspack_plugin_dynamic" }
rspack_plugin_dynamic_entry            = { version = "0.2.0", path = "crates/rspack_plugin_dynamic_entry" }
rspack_plugin_emit                     = { version = "0.2.0", path = "crates/rspack_plugin_emit" }
rspack_plugin_ensure_chunk_conditions  = { version = "0.2.0", path = "crates/rspack_plugin_ensure_chunk_conditions" }
rspack_plugin_entry                    = { version = "0.2.0", path = "crates/rspack_plugin_entry" }
rspack_plugin_externals                = { version = "0.2.0", path = "crates/rspack_plugin_externals" }
rspack_plugin_extract_css              = { version = "0.2.0", path = "crates/rspack_plugin_extract_css" }
rspack_plugin_hmr                      = { version = "0.2.0", path = "crates/rspack_plugin_hmr" }
rspack_plugin_html                     = { version = "0.2.0", path = "crates/rspack_plugin_html" }
rspack_plugin_ignore                   = { version = "0.2.0", path = "crates/rspack_plugin_ignore" }
rspack_plugin_javascript               = { version = "0.2.0", path = "crates/rspack_plugin_javascript" }
rspack_plugin_json                     = { version = "0.2.0", path = "crates/rspack_plugin_json" }
rspack_plugin_lazy_compilation         = { version = "0.2.0", path = "crates/rspack_plugin_lazy_compilation" }
rspack_plugin_library                  = { version = "0.2.0", path = "crates/rspack_plugin_library" }
rspack_plugin_lightning_css_minimizer  = { version = "0.2.0", path = "crates/rspack_plugin_lightning_css_minimizer" }
rspack_plugin_limit_chunk_count        = { version = "0.2.0", path = "crates/rspack_plugin_limit_chunk_count" }
rspack_plugin_merge                    = { version = "0.2.0", path = "crates/rspack_plugin_merge" }
rspack_plugin_merge_duplicate_chunks   = { version = "0.2.0", path = "crates/rspack_plugin_merge_duplicate_chunks" }
rspack_plugin_mf                       = { version = "0.2.0", path = "crates/rspack_plugin_mf" }
rspack_plugin_mini_css_extract         = { version = "0.2.0", path = "crates/rspack_plugin_mini_css_extract" }
rspack_plugin_no_emit_on_errors        = { version = "0.2.0", path = "crates/rspack_plugin_no_emit_on_errors" }
rspack_plugin_progress                 = { version = "0.2.0", path = "crates/rspack_plugin_progress" }
rspack_plugin_real_content_hash        = { version = "0.2.0", path = "crates/rspack_plugin_real_content_hash" }
rspack_plugin_remove_duplicate_modules = { version = "0.2.0", path = "crates/rspack_plugin_remove_duplicate_modules" }
rspack_plugin_remove_empty_chunks      = { version = "0.2.0", path = "crates/rspack_plugin_remove_empty_chunks" }
rspack_plugin_rsdoctor                 = { version = "0.2.0", path = "crates/rspack_plugin_rsdoctor" }
rspack_plugin_runtime                  = { version = "0.2.0", path = "crates/rspack_plugin_runtime" }
rspack_plugin_runtime_chunk            = { version = "0.2.0", path = "crates/rspack_plugin_runtime_chunk" }
rspack_plugin_schemes                  = { version = "0.2.0", path = "crates/rspack_plugin_schemes" }
rspack_plugin_size_limits              = { version = "0.2.0", path = "crates/rspack_plugin_size_limits" }
rspack_plugin_split_chunks             = { version = "0.2.0", path = "crates/rspack_plugin_split_chunks" }
rspack_plugin_swc_js_minimizer         = { version = "0.2.0", path = "crates/rspack_plugin_swc_js_minimizer" }
rspack_plugin_warn_sensitive_module    = { version = "0.2.0", path = "crates/rspack_plugin_warn_sensitive_module" }
rspack_plugin_wasm                     = { version = "0.2.0", path = "crates/rspack_plugin_wasm" }
rspack_plugin_web_worker_template      = { version = "0.2.0", path = "crates/rspack_plugin_web_worker_template" }
rspack_plugin_worker                   = { version = "0.2.0", path = "crates/rspack_plugin_worker" }
rspack_regex                           = { version = "0.2.0", path = "crates/rspack_regex" }
rspack_storage                         = { version = "0.2.0", path = "crates/rspack_storage" }
rspack_swc_plugin_import               = { version = "0.2.0", path = "crates/swc_plugin_import" }
rspack_testing                         = { version = "0.2.0", path = "crates/rspack_testing" }
rspack_tracing                         = { version = "0.2.0", path = "crates/rspack_tracing" }
rspack_util                            = { version = "0.2.0", path = "crates/rspack_util" }


[workspace.metadata.release]
rate-limit = { existing-packages = 70, new-packages = 70 }
[profile.dev]
codegen-units = 16
debug         = 2       # debug build will cause runtime panic if codegen-unints is default
incremental   = true
panic         = "abort"

[profile.release]
codegen-units = 1
debug         = false
# Performs “thin” LTO. This is similar to “fat”, but takes substantially less time to run while still achieving performance gains similar to “fat”.
lto       = "thin"
opt-level = 3
panic     = "abort"
strip     = true

[profile.release-prod]
inherits = "release"
# Performs “fat” LTO which attempts to perform optimizations across all crates within the dependency graph.
lto = "fat"

[profile.release-debug]
debug    = true
inherits = "release"
strip    = false

# the following lints rules are from https://github.com/biomejs/biome/blob/4bd3d6f09642952ee14445ed56af81a73796cea1/Cargo.toml#L7C1-L75C1
[workspace.lints.rust]
absolute_paths_not_starting_with_crate = "warn"
dead_code                              = "warn"
trivial_numeric_casts                  = "warn"
unused_import_braces                   = "warn"
unused_lifetimes                       = "warn"
unused_macro_rules                     = "warn"

[workspace.lints.clippy]
cargo_common_metadata   = "allow"
empty_docs              = "allow" # there are some false positives inside biome_wasm
multiple_crate_versions = "allow"

# pedantic
checked_conversions          = "warn"
cloned_instead_of_copied     = "warn"
copy_iterator                = "warn"
dbg_macro                    = "warn"
doc_link_with_quotes         = "warn"
empty_enum                   = "warn"
expl_impl_clone_on_copy      = "warn"
explicit_into_iter_loop      = "warn"
filter_map_next              = "warn"
flat_map_option              = "warn"
fn_params_excessive_bools    = "warn"
from_iter_instead_of_collect = "warn"
implicit_clone               = "warn"
# not sure whether it's necessary
# implicit_hasher              = "warn"
index_refutable_slice        = "warn"
inefficient_to_string        = "warn"
invalid_upcast_comparisons   = "warn"
iter_not_returning_iterator  = "warn"
large_stack_arrays           = "warn"
large_types_passed_by_value  = "warn"
macro_use_imports            = "warn"
manual_ok_or                 = "warn"
manual_string_new            = "warn"
map_flatten                  = "warn"
map_unwrap_or                = "warn"
mismatching_type_param_order = "warn"
mut_mut                      = "warn"
naive_bytecount              = "warn"
needless_bitwise_bool        = "warn"
needless_continue            = "warn"
needless_for_each            = "warn"
no_effect_underscore_binding = "warn"
ref_binding_to_reference     = "warn"
ref_option_ref               = "warn"
stable_sort_primitive        = "warn"
uninlined_format_args        = "warn"
unnecessary_box_returns      = "warn"
unnecessary_join             = "warn"
unnested_or_patterns         = "warn"
unreadable_literal           = "warn"
verbose_bit_mask             = "warn"
zero_sized_map_values        = "warn"

# restriction
empty_drop                      = "warn"
float_cmp_const                 = "warn"
get_unwrap                      = "warn"
infinite_loop                   = "warn"
lossy_float_literal             = "warn"
rc_buffer                       = "warn"
rc_mutex                        = "warn"
rest_pat_in_fully_bound_structs = "warn"
verbose_file_reads              = "warn"
# https://github.com/rustwasm/wasm-bindgen/issues/3944
#mem_forget                      = "warn"<|MERGE_RESOLUTION|>--- conflicted
+++ resolved
@@ -66,13 +66,8 @@
 rayon              = { version = "1.10.0" }
 regex              = { version = "1.11.1" }
 ropey              = "1.6.1"
-<<<<<<< HEAD
 rspack_resolver    = { features = ["package_json_raw_json_api"], version = "0.5.1" }
-rspack_sources     = { version = "0.4.4" }
-=======
-rspack_resolver    = { features = ["package_json_raw_json_api"], version = "0.5.0" }
 rspack_sources     = { version = "0.4.5" }
->>>>>>> 02d19249
 rustc-hash         = { version = "2.1.0" }
 serde              = { version = "1.0.217" }
 serde_json         = { version = "1.0.134" }
