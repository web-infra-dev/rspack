--- conflicted
+++ resolved
@@ -11,14 +11,10 @@
     "declarationMap": true,
     "composite": true,
     "forceConsistentCasingInFileNames": true,
-<<<<<<< HEAD
-    "skipLibCheck": true,
-    "resolveJsonModule": true
-=======
     "allowJs": true,
     "checkJs": true,
     "strict": true,
-    "skipLibCheck": false
->>>>>>> 1668566d
+    "skipLibCheck": false,
+    "resolveJsonModule": true
   }
 }