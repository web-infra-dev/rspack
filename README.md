--- conflicted
+++ resolved
@@ -42,17 +42,10 @@
 
 | Name                                                                                    | Description                                                                 |
 | --------------------------------------------------------------------------------------- | --------------------------------------------------------------------------- |
-<<<<<<< HEAD
-| [rspack website](https://rspack.org)                                                    | Official documentation for rspack                                           |
-| [rspack website repo](https://github.com/web-infra-dev/rspack-website)                  | Repository of official documentation                                        |
+| [Rspack website](https://rspack.org)                                                    | Official documentation for Rspack                                           |
+| [Rspack website repo](https://github.com/web-infra-dev/rspack-website)                  | Repository of official documentation                                        |
 | [rspack-sources](https://github.com/web-infra-dev/rspack-sources)                       | Rusty [webpack-sources](https://www.npmjs.com/package/webpack-sources) port |
-| [rspack-migration-showcase](https://github.com/web-infra-dev/rspack-migration-showcase) | Migration showcases for rspack                                              |
-=======
-| [Rspack website](https://rspack.org)                                                    | Official documentation for Rspack                                           |
-| [Rspack website repo](https://github.com/modern-js-dev/rspack-website)                  | Repository of official documentation                                        |
-| [rspack-sources](https://github.com/modern-js-dev/rspack-sources)                       | Rusty [webpack-sources](https://www.npmjs.com/package/webpack-sources) port |
-| [rspack-migration-showcase](https://github.com/modern-js-dev/rspack-migration-showcase) | Migration showcases for Rspack                                              |
->>>>>>> 629e10b4
+| [rspack-migration-showcase](https://github.com/web-infra-dev/rspack-migration-showcase) | Migration showcases for Rspack                                              |
 
 ## Credits
 
