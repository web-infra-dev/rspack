--- conflicted
+++ resolved
@@ -1,10 +1,6 @@
 <h1 align="center">Rspack</h1>
 
-<<<<<<< HEAD
-<p align="center">Maybe the next generation bundler.</p>
-=======
-A Fast Rust-based Web Bundler.
->>>>>>> b80c8e42
+<p align="center">A Fast Rust-based Web Bundler.</p>
 
 <p align="center">
   <img src="https://img.shields.io/npm/v/@rspack/core?style=flat-square&color=007ec6" alt="npm version" />
