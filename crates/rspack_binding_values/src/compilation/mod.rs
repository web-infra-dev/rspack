mod dependencies;
mod entries;

use std::cell::RefCell;
use std::collections::HashMap;
use std::ops::Deref;
use std::ops::DerefMut;

use dependencies::JsDependencies;
use entries::JsEntries;
use napi_derive::napi;
use rspack_collections::IdentifierSet;
use rspack_core::get_chunk_from_ukey;
use rspack_core::get_chunk_group_from_ukey;
use rspack_core::rspack_sources::BoxSource;
use rspack_core::AssetInfo;
use rspack_core::ChunkUkey;
use rspack_core::Compilation;
use rspack_core::CompilationId;
use rspack_core::ModuleIdentifier;
use rspack_error::Diagnostic;
use rspack_napi::napi::bindgen_prelude::*;
use rspack_napi::NapiResultExt;
use rspack_napi::OneShotRef;
use rspack_plugin_runtime::RuntimeModuleFromJs;

use super::{JsFilename, PathWithInfo};
use crate::utils::callbackify;
use crate::JsAddingRuntimeModule;
use crate::JsModuleWrapper;
use crate::JsStatsOptimizationBailout;
use crate::LocalJsFilename;
use crate::ToJsCompatSource;
use crate::{
  chunk::JsChunk, JsAsset, JsAssetInfo, JsChunkGroup, JsCompatSource, JsPathData, JsStats,
};
use crate::{JsRspackDiagnostic, JsRspackError};

#[napi]
pub struct JsCompilation(pub(crate) *const rspack_core::Compilation);

impl Deref for JsCompilation {
  type Target = rspack_core::Compilation;

  fn deref(&self) -> &Self::Target {
    unsafe { &*self.0 }
  }
}

impl DerefMut for JsCompilation {
  fn deref_mut(&mut self) -> &mut Self::Target {
    unsafe { &mut *(self.0 as *mut Compilation) }
  }
}

#[napi]
impl JsCompilation {
  #[napi(
    ts_args_type = r#"filename: string, newSourceOrFunction: JsCompatSource | ((source: JsCompatSource) => JsCompatSource), assetInfoUpdateOrFunction?: JsAssetInfo | ((assetInfo: JsAssetInfo) => JsAssetInfo)"#
  )]
  pub fn update_asset(
    &self,
    filename: String,
    new_source_or_function: Either<JsCompatSource, JsFunction>,
    asset_info_update_or_function: Option<Either<JsAssetInfo, JsFunction>>,
  ) -> Result<()> {
    let compilation = unsafe { &mut *(self.0 as *mut Compilation) };

    compilation
      .update_asset(&filename, |original_source, mut original_info| {
        let new_source: napi::Result<BoxSource> = try {
          let new_source = match new_source_or_function {
            Either::A(new_source) => new_source.into(),
            Either::B(new_source_fn) => {
              let js_compat_source: JsCompatSource =
                new_source_fn.call1(original_source.to_js_compat_source())?;
              js_compat_source.into()
            }
          };
          new_source
        };
        let new_source = new_source.into_rspack_result()?;

        let new_info: napi::Result<Option<AssetInfo>> = asset_info_update_or_function
          .map(
            |asset_info_update_or_function| match asset_info_update_or_function {
              Either::A(asset_info) => Ok(asset_info.into()),
              Either::B(asset_info_fn) => Ok(
                asset_info_fn
                  .call1::<JsAssetInfo, JsAssetInfo>(original_info.clone().into())?
                  .into(),
              ),
            },
          )
          .transpose();
        if let Some(new_info) = new_info.into_rspack_result()? {
          original_info.merge_another_asset(new_info);
        }
        Ok((new_source, original_info))
      })
      .map_err(|err| napi::Error::from_reason(err.to_string()))
  }

  #[napi(ts_return_type = "Readonly<JsAsset>[]")]
  pub fn get_assets(&self) -> Result<Vec<JsAsset>> {
    let compilation = unsafe { &*self.0 };

    let mut assets = Vec::<JsAsset>::with_capacity(compilation.assets().len());

    for (filename, asset) in compilation.assets() {
      assets.push(JsAsset {
        name: filename.clone(),
        info: asset.info.clone().into(),
      });
    }

    Ok(assets)
  }

  #[napi]
  pub fn get_asset(&self, name: String) -> Result<Option<JsAsset>> {
    let compilation = unsafe { &*self.0 };

    match compilation.assets().get(&name) {
      Some(asset) => Ok(Some(JsAsset {
        name,
        info: asset.info.clone().into(),
      })),
      None => Ok(None),
    }
  }

  #[napi]
  pub fn get_asset_source(&self, name: String) -> Result<Option<JsCompatSource>> {
    let compilation = unsafe { &*self.0 };

    compilation
      .assets()
      .get(&name)
      .and_then(|v| v.source.as_ref().map(|s| s.to_js_compat_source()))
      .transpose()
  }

<<<<<<< HEAD
  #[napi(getter, ts_return_type = "Array<JsModule>")]
  pub fn modules(&self) -> Vec<JsModuleWrapper> {
    let compilation = unsafe { &*self.0 };

    compilation
=======
  #[napi(getter, ts_return_type = "Array<ModuleDTO>")]
  pub fn modules(&self) -> Vec<ModuleDTOWrapper> {
    self
      .0
>>>>>>> 5eeeaf26
      .get_module_graph()
      .modules()
      .keys()
      .filter_map(|module_id| {
        compilation
          .module_by_identifier(module_id)
          .map(|module| JsModuleWrapper::new(module.as_ref(), Some(self.0)))
      })
      .collect::<Vec<_>>()
  }

<<<<<<< HEAD
  #[napi(getter, ts_return_type = "Array<JsModule>")]
  pub fn built_modules(&self) -> Vec<JsModuleWrapper> {
    let compilation = unsafe { &*self.0 };

    compilation
=======
  #[napi(getter, ts_return_type = "Array<ModuleDTO>")]
  pub fn built_modules(&self) -> Vec<ModuleDTOWrapper> {
    self
      .0
>>>>>>> 5eeeaf26
      .built_modules
      .iter()
      .filter_map(|module_id| {
        compilation
          .module_by_identifier(module_id)
          .map(|module| JsModuleWrapper::new(module.as_ref(), Some(self.0)))
      })
      .collect::<Vec<_>>()
  }

  #[napi]
  pub fn get_optimization_bailout(&self) -> Vec<JsStatsOptimizationBailout> {
    let compilation = unsafe { &*self.0 };

    compilation
      .get_module_graph()
      .module_graph_modules()
      .values()
      .flat_map(|item| item.optimization_bailout.clone())
      .map(|item| JsStatsOptimizationBailout { inner: item })
      .collect::<Vec<_>>()
  }

  #[napi]
  pub fn get_chunks(&self) -> Vec<JsChunk> {
    let compilation = unsafe { &*self.0 };

    compilation
      .chunk_by_ukey
      .values()
      .map(JsChunk::from)
      .collect::<Vec<_>>()
  }

  #[napi]
  pub fn get_named_chunk_keys(&self) -> Vec<String> {
    let compilation = unsafe { &*self.0 };

    compilation.named_chunks.keys().cloned().collect::<Vec<_>>()
  }

  #[napi]
  pub fn get_named_chunk(&self, name: String) -> Option<JsChunk> {
    let compilation = unsafe { &*self.0 };

    compilation
      .named_chunks
      .get(&name)
      .and_then(|c| get_chunk_from_ukey(c, &compilation.chunk_by_ukey).map(JsChunk::from))
  }

  #[napi]
  pub fn get_named_chunk_group_keys(&self) -> Vec<String> {
    let compilation = unsafe { &*self.0 };

    compilation
      .named_chunk_groups
      .keys()
      .cloned()
      .collect::<Vec<_>>()
  }

  #[napi]
  pub fn get_named_chunk_group(&self, name: String) -> Option<JsChunkGroup> {
    let compilation = unsafe { &*self.0 };

    compilation.named_chunk_groups.get(&name).and_then(|c| {
      get_chunk_group_from_ukey(c, &compilation.chunk_group_by_ukey)
        .map(|cg| JsChunkGroup::from_chunk_group(cg, compilation))
    })
  }

  #[napi]
  pub fn set_asset_source(&mut self, name: String, source: JsCompatSource) {
    let compilation = unsafe { &mut *(self.0 as *mut Compilation) };

    let source: BoxSource = source.into();
    match compilation.assets_mut().entry(name) {
      std::collections::hash_map::Entry::Occupied(mut e) => e.get_mut().set_source(Some(source)),
      std::collections::hash_map::Entry::Vacant(e) => {
        e.insert(rspack_core::CompilationAsset::from(source));
      }
    };
  }

  #[napi]
  pub fn delete_asset_source(&mut self, name: String) {
    let compilation = unsafe { &mut *(self.0 as *mut Compilation) };

    compilation
      .assets_mut()
      .entry(name)
      .and_modify(|a| a.set_source(None));
  }

  #[napi]
  pub fn get_asset_filenames(&self) -> Vec<String> {
    let compilation = unsafe { &*self.0 };

    compilation
      .assets()
      .iter()
      .filter(|(_, asset)| asset.get_source().is_some())
      .map(|(filename, _)| filename)
      .cloned()
      .collect()
  }

  #[napi]
  pub fn has_asset(&self, name: String) -> bool {
    let compilation = unsafe { &*self.0 };

    compilation.assets().contains_key(&name)
  }

  #[napi]
  pub fn emit_asset_from_loader(
    &mut self,
    filename: String,
    source: JsCompatSource,
    asset_info: JsAssetInfo,
    module: String,
  ) {
    let compilation = unsafe { &mut *(self.0 as *mut Compilation) };

    self.emit_asset(filename.clone(), source, asset_info);
    compilation
      .module_assets
      .entry(ModuleIdentifier::from(module))
      .or_default()
      .insert(filename);
  }

  #[napi]
  pub fn emit_asset(&mut self, filename: String, source: JsCompatSource, asset_info: JsAssetInfo) {
    let compilation = unsafe { &mut *(self.0 as *mut Compilation) };

    compilation.emit_asset(
      filename,
      rspack_core::CompilationAsset::new(Some(source.into()), asset_info.into()),
    );
  }

  #[napi]
  pub fn delete_asset(&mut self, filename: String) {
    let compilation = unsafe { &mut *(self.0 as *mut Compilation) };

    compilation.delete_asset(&filename);
  }

  #[napi]
  pub fn rename_asset(&mut self, filename: String, new_name: String) {
    let compilation = unsafe { &mut *(self.0 as *mut Compilation) };

    compilation.rename_asset(&filename, new_name);
  }

  #[napi(getter)]
  pub fn entrypoints(&self) -> HashMap<String, JsChunkGroup> {
    let compilation = unsafe { &*self.0 };

    compilation
      .entrypoints()
      .iter()
      .map(|(n, _)| {
        (
          n.clone(),
          JsChunkGroup::from_chunk_group(compilation.entrypoint_by_name(n), compilation),
        )
      })
      .collect()
  }

  #[napi(getter)]
  pub fn chunk_groups(&self) -> Vec<JsChunkGroup> {
    let compilation = unsafe { &*self.0 };

    compilation
      .chunk_group_by_ukey
      .values()
      .map(|cg| JsChunkGroup::from_chunk_group(cg, compilation))
      .collect::<Vec<JsChunkGroup>>()
  }

  #[napi(getter)]
  pub fn hash(&self) -> Option<String> {
    let compilation = unsafe { &*self.0 };

    compilation.get_hash().map(|hash| hash.to_owned())
  }

  #[napi]
  pub fn dependencies(&'static self) -> JsDependencies {
    let compilation = unsafe { &*self.0 };

    JsDependencies::new(compilation)
  }

  #[napi]
  pub fn push_diagnostic(&mut self, diagnostic: JsRspackDiagnostic) {
    let compilation = unsafe { &mut *(self.0 as *mut Compilation) };

    compilation.push_diagnostic(diagnostic.into());
  }

  #[napi]
  pub fn splice_diagnostic(
    &mut self,
    start: u32,
    end: u32,
    replace_with: Vec<crate::JsRspackDiagnostic>,
  ) {
    let compilation = unsafe { &mut *(self.0 as *mut Compilation) };

    let diagnostics = replace_with.into_iter().map(Into::into).collect();
    compilation.splice_diagnostic(start as usize, end as usize, diagnostics);
  }

  #[napi(ts_args_type = r#"diagnostic: ExternalObject<'Diagnostic'>"#)]
  pub fn push_native_diagnostic(&mut self, diagnostic: External<Diagnostic>) {
    let compilation = unsafe { &mut *(self.0 as *mut Compilation) };

    compilation.push_diagnostic(diagnostic.clone());
  }

  #[napi(ts_args_type = r#"diagnostics: ExternalObject<'Diagnostic[]'>"#)]
  pub fn push_native_diagnostics(&mut self, mut diagnostics: External<Vec<Diagnostic>>) {
    let compilation = unsafe { &mut *(self.0 as *mut Compilation) };

    while let Some(diagnostic) = diagnostics.pop() {
      compilation.push_diagnostic(diagnostic);
    }
  }

  #[napi]
  pub fn get_errors(&self) -> Vec<JsRspackError> {
    let compilation = unsafe { &*self.0 };

    let colored = compilation.options.stats.colors;
    compilation
      .get_errors_sorted()
      .map(|d| {
        JsRspackError::try_from_diagnostic(d, colored)
          .expect("should convert diagnostic to `JsRspackError`")
      })
      .collect()
  }

  #[napi]
  pub fn get_warnings(&self) -> Vec<JsRspackError> {
    let compilation = unsafe { &*self.0 };

    let colored = compilation.options.stats.colors;
    compilation
      .get_warnings_sorted()
      .map(|d| {
        JsRspackError::try_from_diagnostic(d, colored)
          .expect("should convert diagnostic to `JsRspackError`")
      })
      .collect()
  }

  #[napi]
  pub fn get_stats(&self, reference: Reference<JsCompilation>, env: Env) -> Result<JsStats> {
    Ok(JsStats::new(reference.share_with(env, |compilation| {
      let compilation = unsafe { &*compilation.0 };
      Ok(compilation.get_stats())
    })?))
  }

  #[napi]
  pub fn get_asset_path(
    &self,
    filename: LocalJsFilename,
    data: JsPathData,
  ) -> napi::Result<String> {
    let compilation = unsafe { &*self.0 };

    let chunk = data.chunk.as_ref().map(|c| c.to_chunk(compilation));
    compilation.get_asset_path(&filename.into(), data.to_path_data(chunk.as_ref()))
  }

  #[napi]
  pub fn get_asset_path_with_info(
    &self,
    filename: LocalJsFilename,
    data: JsPathData,
  ) -> napi::Result<PathWithInfo> {
    let compilation = unsafe { &*self.0 };

    let chunk = data.chunk.as_ref().map(|c| c.to_chunk(compilation));
    let path_and_asset_info =
      compilation.get_asset_path_with_info(&filename.into(), data.to_path_data(chunk.as_ref()))?;
    Ok(path_and_asset_info.into())
  }

  #[napi]
  pub fn get_path(&self, filename: LocalJsFilename, data: JsPathData) -> napi::Result<String> {
    let compilation = unsafe { &*self.0 };

    let chunk = data.chunk.as_ref().map(|c| c.to_chunk(compilation));
    compilation.get_path(&filename.into(), data.to_path_data(chunk.as_ref()))
  }

  #[napi]
  pub fn get_path_with_info(
    &self,
    filename: LocalJsFilename,
    data: JsPathData,
  ) -> napi::Result<PathWithInfo> {
    let compilation = unsafe { &*self.0 };

    let chunk = data.chunk.as_ref().map(|c| c.to_chunk(compilation));
    let path_and_asset_info =
      compilation.get_path_with_info(&filename.into(), data.to_path_data(chunk.as_ref()))?;
    Ok(path_and_asset_info.into())
  }

  #[napi]
  pub fn add_file_dependencies(&mut self, deps: Vec<String>) {
    let compilation = unsafe { &mut *(self.0 as *mut Compilation) };

    compilation
      .file_dependencies
      .extend(deps.into_iter().map(Into::into))
  }

  #[napi]
  pub fn add_context_dependencies(&mut self, deps: Vec<String>) {
    let compilation = unsafe { &mut *(self.0 as *mut Compilation) };

    compilation
      .context_dependencies
      .extend(deps.into_iter().map(Into::into))
  }

  #[napi]
  pub fn add_missing_dependencies(&mut self, deps: Vec<String>) {
    let compilation = unsafe { &mut *(self.0 as *mut Compilation) };

    compilation
      .missing_dependencies
      .extend(deps.into_iter().map(Into::into))
  }

  #[napi]
  pub fn add_build_dependencies(&mut self, deps: Vec<String>) {
    let compilation = unsafe { &mut *(self.0 as *mut Compilation) };

    compilation
      .build_dependencies
      .extend(deps.into_iter().map(Into::into))
  }

  #[napi]
  pub fn rebuild_module(
    &mut self,
    env: Env,
    module_identifiers: Vec<String>,
    f: JsFunction,
  ) -> Result<()> {
    let compilation = unsafe { &mut *(self.0 as *mut Compilation) };

    callbackify(env, f, async {
      let modules = compilation
        .rebuild_module(
          IdentifierSet::from_iter(module_identifiers.into_iter().map(ModuleIdentifier::from)),
          |modules| {
            modules
              .into_iter()
              .map(|module| JsModuleWrapper::new(module.as_ref(), None))
              .collect::<Vec<_>>()
          },
        )
        .await
        .map_err(|e| Error::new(napi::Status::GenericFailure, format!("{e}")))?;
      Ok(modules)
    })
  }

  #[allow(clippy::too_many_arguments)]
  #[napi]
  pub fn import_module(
    &self,
    env: Env,
    request: String,
    layer: Option<String>,
    public_path: Option<JsFilename>,
    base_uri: Option<String>,
    original_module: Option<String>,
    original_module_context: Option<String>,
    callback: JsFunction,
  ) -> Result<()> {
    let compilation = unsafe { &*self.0 };

    callbackify(env, callback, async {
      let module_executor = compilation
        .module_executor
        .as_ref()
        .expect("should have module executor");
      let result = module_executor
        .import_module(
          request,
          layer,
          public_path.map(|p| p.into()),
          base_uri,
          original_module_context.map(rspack_core::Context::from),
          original_module.map(ModuleIdentifier::from),
        )
        .await;
      match result {
        Ok(res) => {
          let js_result = JsExecuteModuleResult {
            cacheable: res.cacheable,
            file_dependencies: res
              .file_dependencies
              .into_iter()
              .map(|d| d.to_string_lossy().to_string())
              .collect(),
            context_dependencies: res
              .context_dependencies
              .into_iter()
              .map(|d| d.to_string_lossy().to_string())
              .collect(),
            build_dependencies: res
              .build_dependencies
              .into_iter()
              .map(|d| d.to_string_lossy().to_string())
              .collect(),
            missing_dependencies: res
              .missing_dependencies
              .into_iter()
              .map(|d| d.to_string_lossy().to_string())
              .collect(),
            assets: res.assets.into_iter().collect(),
            id: res.id,
          };
          Ok(js_result)
        }
        Err(e) => Err(Error::new(napi::Status::GenericFailure, format!("{e}"))),
      }
    })
  }

  #[napi(getter)]
  pub fn entries(&self) -> JsEntries {
    let compilation = unsafe { &mut *(self.0 as *mut Compilation) };

    JsEntries::new(compilation)
  }

  #[napi]
  pub fn add_runtime_module(
    &self,
    chunk_ukey: u32,
    runtime_module: JsAddingRuntimeModule,
  ) -> napi::Result<()> {
    let compilation = unsafe { &mut *(self.0 as *mut Compilation) };

    compilation
      .add_runtime_module(
        &ChunkUkey::from(chunk_ukey),
        Box::new(RuntimeModuleFromJs::from(runtime_module)),
      )
      .map_err(|e| Error::new(napi::Status::GenericFailure, format!("{e}")))
  }
}

<<<<<<< HEAD
=======
#[derive(Default)]
struct CompilationInstanceRefs(RefCell<HashMap<CompilationId, OneShotRef>>);

impl Drop for CompilationInstanceRefs {
  fn drop(&mut self) {
    // cleanup references to be executed in cases of panic or unexpected termination
    let mut refs = self.0.borrow_mut();
    refs.drain();
  }
}

>>>>>>> 5eeeaf26
thread_local! {
  static COMPILATION_INSTANCE_REFS: RefCell<HashMap<CompilationId, OneShotRef<ClassInstance<JsCompilation>>>> = Default::default();
}

// The difference between JsCompilationWrapper and JsCompilation is:
// JsCompilationWrapper maintains a cache to ensure that the corresponding instance of the same Compilation is unique on the JS side.
//
// This means that when transferring a JsCompilation from Rust to JS, you must use JsCompilationWrapper instead.
pub struct JsCompilationWrapper(pub(crate) *const Compilation);

unsafe impl Send for JsCompilationWrapper {}

impl JsCompilationWrapper {
  pub fn new(compilation: *const Compilation) -> Self {
    Self(compilation)
  }

  pub fn cleanup_last_compilation(compilation_id: CompilationId) {
    COMPILATION_INSTANCE_REFS.with(|ref_cell| {
<<<<<<< HEAD
      let mut refs = ref_cell.borrow_mut();
=======
      let mut refs = ref_cell.0.borrow_mut();
>>>>>>> 5eeeaf26
      refs.remove(&compilation_id);
    });
    JsModuleWrapper::cleanup_last_compilation(compilation_id);
  }
}

impl ToNapiValue for JsCompilationWrapper {
  unsafe fn to_napi_value(env: sys::napi_env, val: Self) -> Result<sys::napi_value> {
    COMPILATION_INSTANCE_REFS.with(|ref_cell| {
      let mut refs = ref_cell.borrow_mut();
      let compilation = unsafe { &*val.0 };

      let compilation_id = compilation.id();
      match refs.entry(compilation_id) {
        std::collections::hash_map::Entry::Occupied(entry) => {
          let r = entry.get();
          ToNapiValue::to_napi_value(env, r)
        }
        std::collections::hash_map::Entry::Vacant(entry) => {
          let env_wrapper = Env::from_raw(env);
          let instance = JsCompilation(val.0).into_instance(env_wrapper)?;
<<<<<<< HEAD
          let r = OneShotRef::new(env, instance)?;
=======
          let napi_value = ToNapiValue::to_napi_value(env, instance)?;
          let r = OneShotRef::new(env, napi_value)?;
>>>>>>> 5eeeaf26
          let r = entry.insert(r);
          ToNapiValue::to_napi_value(env, r)
        }
      }
    })
  }
}

#[napi(object)]
pub struct JsExecuteModuleResult {
  pub file_dependencies: Vec<String>,
  pub context_dependencies: Vec<String>,
  pub build_dependencies: Vec<String>,
  pub missing_dependencies: Vec<String>,
  pub cacheable: bool,
  pub assets: Vec<String>,
  pub id: u32,
}

#[napi(object)]
#[derive(Clone, Debug)]
pub struct JsBuildTimeExecutionOption {
  pub public_path: Option<String>,
  pub base_uri: Option<String>,
}<|MERGE_RESOLUTION|>--- conflicted
+++ resolved
@@ -141,18 +141,11 @@
       .transpose()
   }
 
-<<<<<<< HEAD
   #[napi(getter, ts_return_type = "Array<JsModule>")]
   pub fn modules(&self) -> Vec<JsModuleWrapper> {
     let compilation = unsafe { &*self.0 };
 
     compilation
-=======
-  #[napi(getter, ts_return_type = "Array<ModuleDTO>")]
-  pub fn modules(&self) -> Vec<ModuleDTOWrapper> {
-    self
-      .0
->>>>>>> 5eeeaf26
       .get_module_graph()
       .modules()
       .keys()
@@ -164,26 +157,11 @@
       .collect::<Vec<_>>()
   }
 
-<<<<<<< HEAD
   #[napi(getter, ts_return_type = "Array<JsModule>")]
   pub fn built_modules(&self) -> Vec<JsModuleWrapper> {
     let compilation = unsafe { &*self.0 };
 
-    compilation
-=======
-  #[napi(getter, ts_return_type = "Array<ModuleDTO>")]
-  pub fn built_modules(&self) -> Vec<ModuleDTOWrapper> {
-    self
-      .0
->>>>>>> 5eeeaf26
-      .built_modules
-      .iter()
-      .filter_map(|module_id| {
-        compilation
-          .module_by_identifier(module_id)
-          .map(|module| JsModuleWrapper::new(module.as_ref(), Some(self.0)))
-      })
-      .collect::<Vec<_>>()
+    compilation.built_modules.collect::<Vec<_>>()
   }
 
   #[napi]
@@ -644,20 +622,6 @@
   }
 }
 
-<<<<<<< HEAD
-=======
-#[derive(Default)]
-struct CompilationInstanceRefs(RefCell<HashMap<CompilationId, OneShotRef>>);
-
-impl Drop for CompilationInstanceRefs {
-  fn drop(&mut self) {
-    // cleanup references to be executed in cases of panic or unexpected termination
-    let mut refs = self.0.borrow_mut();
-    refs.drain();
-  }
-}
-
->>>>>>> 5eeeaf26
 thread_local! {
   static COMPILATION_INSTANCE_REFS: RefCell<HashMap<CompilationId, OneShotRef<ClassInstance<JsCompilation>>>> = Default::default();
 }
@@ -677,11 +641,7 @@
 
   pub fn cleanup_last_compilation(compilation_id: CompilationId) {
     COMPILATION_INSTANCE_REFS.with(|ref_cell| {
-<<<<<<< HEAD
       let mut refs = ref_cell.borrow_mut();
-=======
-      let mut refs = ref_cell.0.borrow_mut();
->>>>>>> 5eeeaf26
       refs.remove(&compilation_id);
     });
     JsModuleWrapper::cleanup_last_compilation(compilation_id);
@@ -703,12 +663,7 @@
         std::collections::hash_map::Entry::Vacant(entry) => {
           let env_wrapper = Env::from_raw(env);
           let instance = JsCompilation(val.0).into_instance(env_wrapper)?;
-<<<<<<< HEAD
           let r = OneShotRef::new(env, instance)?;
-=======
-          let napi_value = ToNapiValue::to_napi_value(env, instance)?;
-          let r = OneShotRef::new(env, napi_value)?;
->>>>>>> 5eeeaf26
           let r = entry.insert(r);
           ToNapiValue::to_napi_value(env, r)
         }
