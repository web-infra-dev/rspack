--- conflicted
+++ resolved
@@ -460,32 +460,6 @@
       Ok(modules)
     })
   }
-<<<<<<< HEAD
-
-  #[napi]
-  pub fn create_resolver(
-    &mut self,
-    options: raw_resolve::RawResolveOptionsWithDependencyType,
-  ) -> JsResolver {
-    let options = rspack_core::ResolveOptionsWithDependencyType {
-      resolve_options: Some(Box::new(
-        options
-          .resolve
-          .try_into()
-          .expect("the options of resolver is invalid"),
-      )),
-      resolve_to_context: options.resolve_to_context.unwrap_or_default(),
-      dependency_category: options
-        .dependency_category
-        .map(|category| DependencyCategory::from(category.as_str()))
-        .unwrap_or(DependencyCategory::Unknown),
-    };
-    let resolver = self.inner.resolver_factory.get(options);
-    JsResolver::new(resolver)
-  }
-}
-=======
->>>>>>> d42abefa
 
   #[allow(clippy::too_many_arguments)]
   #[napi]
@@ -546,6 +520,28 @@
       }
     })
   }
+
+  #[napi]
+  pub fn create_resolver(
+    &mut self,
+    options: raw_resolve::RawResolveOptionsWithDependencyType,
+  ) -> JsResolver {
+    let options = rspack_core::ResolveOptionsWithDependencyType {
+      resolve_options: Some(Box::new(
+        options
+          .resolve
+          .try_into()
+          .expect("the options of resolver is invalid"),
+      )),
+      resolve_to_context: options.resolve_to_context.unwrap_or_default(),
+      dependency_category: options
+        .dependency_category
+        .map(|category| DependencyCategory::from(category.as_str()))
+        .unwrap_or(DependencyCategory::Unknown),
+    };
+    let resolver = self.inner.resolver_factory.get(options);
+    JsResolver::new(resolver)
+  }
 }
 
 #[napi(object)]
