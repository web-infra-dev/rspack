--- conflicted
+++ resolved
@@ -427,6 +427,7 @@
 pub struct JsStatsModuleCommonAttributes {
   pub r#type: &'static str,
   pub module_type: &'static str,
+  pub layer: Option<String>,
   pub size: f64,
   pub sizes: Vec<JsStatsSize>,
   pub built: bool,
@@ -527,7 +528,6 @@
 
 #[napi(object, object_from_js = false)]
 pub struct JsStatsModule {
-<<<<<<< HEAD
   #[napi(ts_type = "JsStatsModuleCommonAttributes")]
   pub common_attributes: JsStatsModuleCommonAttributesWrapper,
   pub id: Option<String>,
@@ -543,44 +543,6 @@
   ) -> Result<Self> {
     unreachable!()
   }
-=======
-  r#type: &'static str,
-  module_type: &'static str,
-  identifier: &'static str,
-  layer: Option<String>,
-  name: String,
-  id: Option<String>,
-  chunks: Vec<Option<String>>,
-  size: f64,
-  depth: Option<u32>,
-  dependent: Option<bool>,
-  issuer: Option<String>,
-  issuer_name: Option<String>,
-  issuer_id: Option<String>,
-  issuer_path: Vec<JsStatsModuleIssuer>,
-  name_for_condition: Option<String>,
-  assets: Option<Vec<String>>,
-  source: Option<Either<String, Buffer>>,
-  orphan: bool,
-  provided_exports: Option<Vec<String>>,
-  used_exports: Option<Either<String, Vec<String>>>,
-  optimization_bailout: Option<Vec<String>>,
-  pre_order_index: Option<u32>,
-  post_order_index: Option<u32>,
-  built: bool,
-  code_generated: bool,
-  build_time_executed: bool,
-  cached: bool,
-  cacheable: bool,
-  optional: bool,
-  failed: bool,
-  errors: u32,
-  warnings: u32,
-  sizes: Vec<JsStatsSize>,
-  profile: Option<JsStatsModuleProfile>,
-  reasons: Option<Vec<JsStatsModuleReason>>,
-  modules: Option<Vec<JsStatsModule>>,
->>>>>>> 6b6dfa2e
 }
 
 impl TryFrom<StatsModule<'_>> for JsStatsModule {
@@ -645,9 +607,9 @@
     let common_attributes: JsStatsModuleCommonAttributesWrapper = JsStatsModuleCommonAttributes {
       r#type: stats.r#type,
       module_type: stats.module_type.as_str(),
+      layer: stats.layer.map(|i| i.into_owned()),
       size: stats.size,
       sizes,
-<<<<<<< HEAD
       built: stats.built,
       code_generated: stats.code_generated,
       build_time_executed: stats.build_time_executed,
@@ -659,20 +621,6 @@
       issuer_id: stats.issuer_id.map(|i| i.to_owned()),
       name_for_condition: stats.name_for_condition,
       issuer_path: stats
-=======
-      depth: stats_module.depth.map(|d| d as u32),
-      chunks: stats_module.chunks,
-      module_type: stats_module.module_type.as_str(),
-      layer: stats_module.layer.map(|i| i.into_owned()),
-      identifier: stats_module.identifier.as_str(),
-      id: stats_module.id.map(|i| i.to_owned()),
-      dependent: stats_module.dependent,
-      issuer: stats_module.issuer.map(|i| i.to_owned()),
-      issuer_name: stats_module.issuer_name.map(|i| i.into_owned()),
-      issuer_id: stats_module.issuer_id.map(|i| i.to_owned()),
-      name_for_condition: stats_module.name_for_condition,
-      issuer_path: stats_module
->>>>>>> 6b6dfa2e
         .issuer_path
         .map(|path| path.into_iter().map(Into::into).collect()),
       reasons,
