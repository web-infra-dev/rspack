--- conflicted
+++ resolved
@@ -303,16 +303,12 @@
 unsafe impl Send for JsModuleWrapper {}
 
 impl JsModuleWrapper {
-<<<<<<< HEAD
-  pub fn new(module: &dyn Module, compilation: Option<&Compilation>) -> Self {
-=======
   pub fn new(
     module: &dyn Module,
     compilation_id: CompilationId,
     compilation: Option<&Compilation>,
   ) -> Self {
     #[allow(clippy::not_unsafe_ptr_arg_deref)]
->>>>>>> c368e8f7
     let identifier = module.identifier();
 
     #[allow(clippy::unwrap_used)]
