use std::{cell::RefCell, ptr::NonNull, sync::Arc};

use napi_derive::napi;
use rspack_collections::IdentifierMap;
use rspack_core::{
  AsyncDependenciesBlock, AsyncDependenciesBlockIdentifier, Compilation, CompilationId,
  DependenciesBlock, Module, ModuleGraph, ModuleIdentifier, RuntimeModuleStage, SourceType,
};
use rspack_napi::{napi::bindgen_prelude::*, threadsafe_function::ThreadsafeFunction, OneShotRef};
use rspack_plugin_runtime::RuntimeModuleFromJs;
use rspack_util::source_map::SourceMapKind;
use rustc_hash::FxHashMap as HashMap;

use super::{JsCompatSource, ToJsCompatSource};
use crate::{JsChunk, JsCodegenerationResults, JsDependency};

#[derive(Default)]
#[napi(object)]
pub struct JsFactoryMeta {
  pub side_effect_free: Option<bool>,
}

#[napi]
pub struct JsDependenciesBlock {
  block_id: AsyncDependenciesBlockIdentifier,
  compilation: NonNull<Compilation>,
}

impl JsDependenciesBlock {
  pub fn new(block_id: AsyncDependenciesBlockIdentifier, compilation: *const Compilation) -> Self {
    #[allow(clippy::unwrap_used)]
    Self {
      block_id,
      compilation: NonNull::new(compilation as *mut Compilation).unwrap(),
    }
  }

  fn block<'a>(&self, module_graph: &'a ModuleGraph) -> &'a AsyncDependenciesBlock {
    module_graph.block_by_id(&self.block_id).unwrap_or_else(|| {
      panic!(
        "Cannot find block with id = {:?}. It might have been removed on the Rust side.",
        self.block_id
      )
    })
  }
}

#[napi]
impl JsDependenciesBlock {
  #[napi(getter)]
  pub fn dependencies(&self) -> Vec<JsDependency> {
    let compilation = unsafe { self.compilation.as_ref() };

    let module_graph = compilation.get_module_graph();
    let block = self.block(&module_graph);
    block
      .get_dependencies()
      .iter()
      .filter_map(|dependency_id| {
        module_graph
          .dependency_by_id(dependency_id)
          .map(JsDependency::new)
      })
      .collect::<Vec<_>>()
  }

  #[napi(getter)]
  pub fn blocks(&self) -> Vec<JsDependenciesBlock> {
    let compilation = unsafe { self.compilation.as_ref() };

    let module_graph = compilation.get_module_graph();
    let block = self.block(&module_graph);
    let blocks = block.get_blocks();
    blocks
      .iter()
      .cloned()
      .map(|block_id| JsDependenciesBlock::new(block_id, self.compilation.as_ptr()))
      .collect::<Vec<_>>()
  }
}

#[napi]
pub struct JsModule {
  identifier: ModuleIdentifier,
  module: NonNull<dyn Module>,
<<<<<<< HEAD
  compilation_id: CompilationId,
=======
>>>>>>> f8a4d279
  compilation: Option<NonNull<Compilation>>,
}

impl JsModule {
  fn attach(&mut self, compilation: NonNull<Compilation>) {
    if self.compilation.is_none() {
      self.compilation = Some(compilation);
    }
  }

  fn as_ref(&mut self) -> napi::Result<&'static dyn Module> {
    let module = unsafe { self.module.as_ref() };
    if module.identifier() == self.identifier {
      return Ok(module);
    }

    if let Some(compilation) = self.compilation {
      let compilation = unsafe { compilation.as_ref() };
      if let Some(module) = compilation.module_by_identifier(&self.identifier) {
        let module = module.as_ref();
        self.module = {
          #[allow(clippy::unwrap_used)]
          NonNull::new(module as *const dyn Module as *mut dyn Module).unwrap()
        };
        return Ok(module);
      }
    }

    Err(napi::Error::from_reason(format!(
      "Unable to access module with id = {} now. The module have been removed on the Rust side.",
      self.identifier
    )))
  }

  fn as_mut(&mut self) -> napi::Result<&'static mut dyn Module> {
    let module = unsafe { self.module.as_mut() };
    if module.identifier() == self.identifier {
      return Ok(module);
    }

    Err(napi::Error::from_reason(format!(
      "Unable to access module with id = {} now. The module have been removed on the Rust side.",
      self.identifier
    )))
  }
}

#[napi]
impl JsModule {
  #[napi(getter)]
  pub fn context(&mut self) -> napi::Result<Either<String, ()>> {
    let module = self.as_ref()?;

    Ok(match module.get_context() {
      Some(ctx) => Either::A(ctx.to_string()),
      None => Either::B(()),
    })
  }

  #[napi(getter)]
  pub fn original_source(&mut self) -> napi::Result<Either<JsCompatSource, ()>> {
    let module = self.as_ref()?;

    Ok(match module.original_source() {
      Some(source) => match source.to_js_compat_source().ok() {
        Some(s) => Either::A(s),
        None => Either::B(()),
      },
      None => Either::B(()),
    })
  }

  #[napi(getter)]
  pub fn resource(&mut self) -> napi::Result<Either<&String, ()>> {
    let module = self.as_ref()?;

    Ok(match module.try_as_normal_module() {
      Ok(normal_module) => Either::A(&normal_module.resource_resolved_data().resource),
      Err(_) => Either::B(()),
    })
  }

  #[napi(getter)]
  pub fn module_identifier(&mut self) -> napi::Result<&str> {
    let module = self.as_ref()?;

    Ok(module.identifier().as_str())
  }

  #[napi(getter)]
  pub fn name_for_condition(&mut self) -> napi::Result<Either<String, ()>> {
    let module = self.as_ref()?;

    Ok(match module.name_for_condition() {
      Some(s) => Either::A(s.to_string()),
      None => Either::B(()),
    })
  }

  #[napi(getter)]
  pub fn request(&mut self) -> napi::Result<Either<&str, ()>> {
    let module = self.as_ref()?;

    Ok(match module.try_as_normal_module() {
      Ok(normal_module) => Either::A(normal_module.request()),
      Err(_) => Either::B(()),
    })
  }

  #[napi(getter)]
  pub fn user_request(&mut self) -> napi::Result<Either<&str, ()>> {
    let module = self.as_ref()?;

    Ok(match module.try_as_normal_module() {
      Ok(normal_module) => Either::A(normal_module.user_request()),
      Err(_) => Either::B(()),
    })
  }

  #[napi(setter)]
  pub fn set_user_request(&mut self, val: String) -> napi::Result<()> {
    let module: &mut dyn Module = self.as_mut()?;

    if let Ok(normal_module) = module.try_as_normal_module_mut() {
      *normal_module.user_request_mut() = val;
    }
    Ok(())
  }

  #[napi(getter)]
  pub fn raw_request(&mut self) -> napi::Result<Either<&str, ()>> {
    let module = self.as_ref()?;

    Ok(match module.try_as_normal_module() {
      Ok(normal_module) => Either::A(normal_module.raw_request()),
      Err(_) => Either::B(()),
    })
  }

  #[napi(getter)]
  pub fn factory_meta(&mut self) -> napi::Result<Either<JsFactoryMeta, ()>> {
    let module = self.as_ref()?;

    Ok(match module.try_as_normal_module() {
      Ok(normal_module) => match normal_module.factory_meta() {
        Some(meta) => Either::A(JsFactoryMeta {
          side_effect_free: meta.side_effect_free,
        }),
        None => Either::B(()),
      },
      Err(_) => Either::B(()),
    })
  }

  #[napi(getter)]
  pub fn get_type(&mut self) -> napi::Result<&str> {
    let module = self.as_ref()?;

    Ok(module.module_type().as_str())
  }

  #[napi(getter)]
  pub fn layer(&mut self) -> napi::Result<Either<&String, ()>> {
    let module = self.as_ref()?;

    Ok(match module.get_layer() {
      Some(layer) => Either::A(layer),
      None => Either::B(()),
    })
  }

  #[napi(getter)]
  pub fn blocks(&mut self) -> napi::Result<Vec<JsDependenciesBlock>> {
    Ok(match self.compilation {
      Some(compilation) => {
        let module = self.as_ref()?;

        let blocks = module.get_blocks();
        blocks
          .iter()
          .cloned()
          .map(|block_id| JsDependenciesBlock::new(block_id, compilation.as_ptr()))
          .collect::<Vec<_>>()
      }
      None => {
        vec![]
      }
    })
  }

  #[napi]
  pub fn size(&mut self, ty: Option<String>) -> napi::Result<f64> {
    let module = self.as_ref()?;
    let compilation = self.compilation.map(|c| unsafe { c.as_ref() });

    let ty = ty.map(|s| SourceType::from(s.as_str()));
    Ok(module.size(ty.as_ref(), compilation))
  }

  #[napi(getter, ts_return_type = "JsModule[] | undefined")]
  pub fn modules(&mut self) -> napi::Result<Either<Vec<JsModuleWrapper>, ()>> {
    let module = self.as_ref()?;

    Ok(match module.try_as_concatenated_module() {
      Ok(concatenated_module) => match self.compilation {
        Some(compilation) => {
          let compilation = unsafe { compilation.as_ref() };

          let inner_modules = concatenated_module
            .get_modules()
            .iter()
            .filter_map(|inner_module_info| {
              compilation
                .module_by_identifier(&inner_module_info.id)
                .map(|module| {
                  JsModuleWrapper::new(module.as_ref(), compilation.id(), Some(compilation))
                })
            })
            .collect::<Vec<_>>();
          Either::A(inner_modules)
        }
        None => Either::A(vec![]),
      },
      Err(_) => Either::B(()),
    })
  }

  #[napi(getter)]
  pub fn use_source_map(&mut self) -> napi::Result<bool> {
    let module = self.as_ref()?;
    Ok(module.get_source_map_kind().source_map())
  }
}

type ModuleInstanceRefs = IdentifierMap<OneShotRef<ClassInstance<JsModule>>>;

type ModuleInstanceRefsByCompilationId = RefCell<HashMap<CompilationId, ModuleInstanceRefs>>;

thread_local! {
  static MODULE_INSTANCE_REFS: ModuleInstanceRefsByCompilationId = Default::default();
}

// The difference between JsModuleWrapper and JsModule is:
// JsModuleWrapper maintains a cache to ensure that the corresponding instance of the same Module is unique on the JS side.
//
// This means that when transferring a JsModule from Rust to JS, you must use JsModuleWrapper instead.
pub struct JsModuleWrapper {
  identifier: ModuleIdentifier,
  module: NonNull<dyn Module>,
  compilation_id: CompilationId,
  compilation: Option<NonNull<Compilation>>,
}

unsafe impl Send for JsModuleWrapper {}

impl JsModuleWrapper {
  pub fn new(
    module: &dyn Module,
    compilation_id: CompilationId,
    compilation: Option<&Compilation>,
  ) -> Self {
    #[allow(clippy::not_unsafe_ptr_arg_deref)]
    let identifier = module.identifier();

    #[allow(clippy::unwrap_used)]
    Self {
      identifier,
      module: NonNull::new(module as *const dyn Module as *mut dyn Module).unwrap(),
      compilation_id,
      compilation: compilation
        .map(|c| NonNull::new(c as *const Compilation as *mut Compilation).unwrap()),
    }
  }

  pub fn cleanup_last_compilation(compilation_id: CompilationId) {
    MODULE_INSTANCE_REFS.with(|refs| {
      let mut refs_by_compilation_id = refs.borrow_mut();
      refs_by_compilation_id.remove(&compilation_id)
    });
  }

  pub fn attach(&mut self, compilation: *const Compilation) {
    if self.compilation.is_none() {
      self.compilation = Some(
        #[allow(clippy::unwrap_used)]
        NonNull::new(compilation as *mut Compilation).unwrap(),
      );
    }
  }
}

impl ToNapiValue for JsModuleWrapper {
  unsafe fn to_napi_value(env: sys::napi_env, val: Self) -> Result<sys::napi_value> {
    let module = unsafe { val.module.as_ref() };

<<<<<<< HEAD
    MODULE_INSTANCE_REFS.with(|refs| {
      let mut refs_by_compilation_id = refs.borrow_mut();
      let entry = refs_by_compilation_id.entry(val.compilation_id);
      let refs = match entry {
        std::collections::hash_map::Entry::Occupied(entry) => entry.into_mut(),
        std::collections::hash_map::Entry::Vacant(entry) => {
          let refs = IdentifierMap::default();
          entry.insert(refs)
        }
      };

      match refs.entry(module.identifier()) {
        std::collections::hash_map::Entry::Occupied(entry) => {
          let r = entry.get();
          let mut instance = r.from_napi_value()?;
          if let Some(compilation) = val.compilation {
            instance.attach(compilation);
          } else {
            instance.module = val.module;
          }
          ToNapiValue::to_napi_value(env, r)
        }
        std::collections::hash_map::Entry::Vacant(entry) => {
          let instance: ClassInstance<JsModule> = JsModule {
            identifier: val.identifier,
            module: val.module,
            compilation_id: val.compilation_id,
            compilation: val.compilation,
=======
    match val.compilation {
      Some(compilation_ptr) => MODULE_INSTANCE_REFS.with(|refs| {
        let compilation = unsafe { compilation_ptr.as_ref() };

        let mut refs_by_compilation_id = refs.borrow_mut();
        let entry = refs_by_compilation_id.entry(compilation.id());
        let refs = match entry {
          std::collections::hash_map::Entry::Occupied(entry) => entry.into_mut(),
          std::collections::hash_map::Entry::Vacant(entry) => {
            let refs = IdentifierMap::default();
            entry.insert(refs)
          }
        };

        UNASSOCIATED_MODULE_INSTANCE_REFS.with(|ref_cell| {
          let mut unassociated_refs = ref_cell.borrow_mut();
          if let Some(unassociated_ref) = unassociated_refs.remove(&module.identifier()) {
            let mut instance = unassociated_ref.from_napi_value()?;
            instance.as_mut().attach(compilation_ptr.as_ptr());

            let napi_value = ToNapiValue::to_napi_value(env, &unassociated_ref);
            refs.insert(module.identifier(), unassociated_ref);
            napi_value
          } else {
            match refs.entry(module.identifier()) {
              std::collections::hash_map::Entry::Occupied(entry) => {
                let r = entry.get();
                ToNapiValue::to_napi_value(env, r)
              }
              std::collections::hash_map::Entry::Vacant(entry) => {
                let instance: ClassInstance<JsModule> = JsModule {
                  identifier: val.identifier,
                  module: val.module,
                  compilation: Some(compilation_ptr),
                }
                .into_instance(Env::from_raw(env))?;
                let r = entry.insert(OneShotRef::new(env, instance)?);
                ToNapiValue::to_napi_value(env, r)
              }
            }
          }
        })
      }),
      None => UNASSOCIATED_MODULE_INSTANCE_REFS.with(|ref_cell| {
        let mut refs = ref_cell.borrow_mut();
        match refs.entry(module.identifier()) {
          std::collections::hash_map::Entry::Occupied(entry) => {
            let r = entry.get();

            let mut instance: ClassInstance<JsModule> = r.from_napi_value()?;
            if !std::ptr::addr_eq(instance.module.as_ptr(), val.module.as_ptr()) {
              instance.module = val.module;
            }
            ToNapiValue::to_napi_value(env, r)
          }
          std::collections::hash_map::Entry::Vacant(entry) => {
            let instance = JsModule {
              identifier: val.identifier,
              module: val.module,
              compilation: None,
            }
            .into_instance(Env::from_raw(env))?;
            let r = entry.insert(OneShotRef::new(env, instance)?);
            ToNapiValue::to_napi_value(env, r)
>>>>>>> f8a4d279
          }
          .into_instance(Env::from_raw(env))?;
          let r = entry.insert(OneShotRef::new(env, instance)?);
          ToNapiValue::to_napi_value(env, r)
        }
      }
    })
  }
}

impl FromNapiValue for JsModuleWrapper {
  unsafe fn from_napi_value(env: sys::napi_env, napi_val: sys::napi_value) -> Result<Self> {
    let instance: ClassInstance<JsModule> = FromNapiValue::from_napi_value(env, napi_val)?;
<<<<<<< HEAD
=======
    let module = instance.module;
>>>>>>> f8a4d279

    Ok(JsModuleWrapper {
      identifier: instance.identifier,
      #[allow(clippy::unwrap_used)]
      module: instance.module.clone(),
      compilation_id: instance.compilation_id,
      compilation: instance.compilation,
    })
  }
}

#[napi(object)]
pub struct JsExecuteModuleArg {
  pub entry: String,
  pub runtime_modules: Vec<String>,
  pub codegen_results: JsCodegenerationResults,
  pub id: u32,
}

#[derive(Default)]
#[napi(object)]
pub struct JsRuntimeModule {
  pub source: Option<JsCompatSource>,
  pub module_identifier: String,
  pub constructor_name: String,
  pub name: String,
}

#[napi(object)]
pub struct JsRuntimeModuleArg {
  pub module: JsRuntimeModule,
  pub chunk: JsChunk,
}

type GenerateFn = ThreadsafeFunction<(), String>;

#[napi(object, object_to_js = false)]
pub struct JsAddingRuntimeModule {
  pub name: String,
  #[napi(ts_type = "() => String")]
  pub generator: GenerateFn,
  pub dependent_hash: bool,
  pub full_hash: bool,
  pub isolate: bool,
  pub stage: u32,
}

impl From<JsAddingRuntimeModule> for RuntimeModuleFromJs {
  fn from(value: JsAddingRuntimeModule) -> Self {
    Self {
      name: value.name,
      full_hash: value.full_hash,
      dependent_hash: value.dependent_hash,
      isolate: value.isolate,
      stage: RuntimeModuleStage::from(value.stage),
      generator: Arc::new(move || value.generator.blocking_call_with_sync(())),
      source_map_kind: SourceMapKind::empty(),
      custom_source: None,
      cached_generated_code: Default::default(),
    }
  }
}<|MERGE_RESOLUTION|>--- conflicted
+++ resolved
@@ -83,10 +83,7 @@
 pub struct JsModule {
   identifier: ModuleIdentifier,
   module: NonNull<dyn Module>,
-<<<<<<< HEAD
   compilation_id: CompilationId,
-=======
->>>>>>> f8a4d279
   compilation: Option<NonNull<Compilation>>,
 }
 
@@ -382,7 +379,6 @@
   unsafe fn to_napi_value(env: sys::napi_env, val: Self) -> Result<sys::napi_value> {
     let module = unsafe { val.module.as_ref() };
 
-<<<<<<< HEAD
     MODULE_INSTANCE_REFS.with(|refs| {
       let mut refs_by_compilation_id = refs.borrow_mut();
       let entry = refs_by_compilation_id.entry(val.compilation_id);
@@ -411,72 +407,6 @@
             module: val.module,
             compilation_id: val.compilation_id,
             compilation: val.compilation,
-=======
-    match val.compilation {
-      Some(compilation_ptr) => MODULE_INSTANCE_REFS.with(|refs| {
-        let compilation = unsafe { compilation_ptr.as_ref() };
-
-        let mut refs_by_compilation_id = refs.borrow_mut();
-        let entry = refs_by_compilation_id.entry(compilation.id());
-        let refs = match entry {
-          std::collections::hash_map::Entry::Occupied(entry) => entry.into_mut(),
-          std::collections::hash_map::Entry::Vacant(entry) => {
-            let refs = IdentifierMap::default();
-            entry.insert(refs)
-          }
-        };
-
-        UNASSOCIATED_MODULE_INSTANCE_REFS.with(|ref_cell| {
-          let mut unassociated_refs = ref_cell.borrow_mut();
-          if let Some(unassociated_ref) = unassociated_refs.remove(&module.identifier()) {
-            let mut instance = unassociated_ref.from_napi_value()?;
-            instance.as_mut().attach(compilation_ptr.as_ptr());
-
-            let napi_value = ToNapiValue::to_napi_value(env, &unassociated_ref);
-            refs.insert(module.identifier(), unassociated_ref);
-            napi_value
-          } else {
-            match refs.entry(module.identifier()) {
-              std::collections::hash_map::Entry::Occupied(entry) => {
-                let r = entry.get();
-                ToNapiValue::to_napi_value(env, r)
-              }
-              std::collections::hash_map::Entry::Vacant(entry) => {
-                let instance: ClassInstance<JsModule> = JsModule {
-                  identifier: val.identifier,
-                  module: val.module,
-                  compilation: Some(compilation_ptr),
-                }
-                .into_instance(Env::from_raw(env))?;
-                let r = entry.insert(OneShotRef::new(env, instance)?);
-                ToNapiValue::to_napi_value(env, r)
-              }
-            }
-          }
-        })
-      }),
-      None => UNASSOCIATED_MODULE_INSTANCE_REFS.with(|ref_cell| {
-        let mut refs = ref_cell.borrow_mut();
-        match refs.entry(module.identifier()) {
-          std::collections::hash_map::Entry::Occupied(entry) => {
-            let r = entry.get();
-
-            let mut instance: ClassInstance<JsModule> = r.from_napi_value()?;
-            if !std::ptr::addr_eq(instance.module.as_ptr(), val.module.as_ptr()) {
-              instance.module = val.module;
-            }
-            ToNapiValue::to_napi_value(env, r)
-          }
-          std::collections::hash_map::Entry::Vacant(entry) => {
-            let instance = JsModule {
-              identifier: val.identifier,
-              module: val.module,
-              compilation: None,
-            }
-            .into_instance(Env::from_raw(env))?;
-            let r = entry.insert(OneShotRef::new(env, instance)?);
-            ToNapiValue::to_napi_value(env, r)
->>>>>>> f8a4d279
           }
           .into_instance(Env::from_raw(env))?;
           let r = entry.insert(OneShotRef::new(env, instance)?);
@@ -490,15 +420,11 @@
 impl FromNapiValue for JsModuleWrapper {
   unsafe fn from_napi_value(env: sys::napi_env, napi_val: sys::napi_value) -> Result<Self> {
     let instance: ClassInstance<JsModule> = FromNapiValue::from_napi_value(env, napi_val)?;
-<<<<<<< HEAD
-=======
-    let module = instance.module;
->>>>>>> f8a4d279
 
     Ok(JsModuleWrapper {
       identifier: instance.identifier,
       #[allow(clippy::unwrap_used)]
-      module: instance.module.clone(),
+      module: instance.module,
       compilation_id: instance.compilation_id,
       compilation: instance.compilation,
     })
