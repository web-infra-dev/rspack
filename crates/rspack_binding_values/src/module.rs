use std::{cell::RefCell, ptr::NonNull, sync::Arc};

use napi_derive::napi;
use rspack_collections::IdentifierMap;
use rspack_core::{
  AsyncDependenciesBlock, AsyncDependenciesBlockIdentifier, Compilation, CompilationId,
  CompilerModuleContext, DependenciesBlock, Module, ModuleGraph, ModuleIdentifier,
  RuntimeModuleStage, SourceType,
};
use rspack_napi::{napi::bindgen_prelude::*, threadsafe_function::ThreadsafeFunction, OneShotRef};
use rspack_plugin_runtime::RuntimeModuleFromJs;
use rspack_util::source_map::SourceMapKind;
use rustc_hash::FxHashMap as HashMap;

use super::{JsCompatSource, ToJsCompatSource};
use crate::{JsChunk, JsCodegenerationResults, JsDependency};

#[derive(Default)]
#[napi(object)]
pub struct JsFactoryMeta {
  pub side_effect_free: Option<bool>,
}

#[napi]
pub struct JsDependenciesBlock {
  block_id: AsyncDependenciesBlockIdentifier,
  compilation: NonNull<Compilation>,
}

impl JsDependenciesBlock {
  pub fn new(block_id: AsyncDependenciesBlockIdentifier, compilation: *const Compilation) -> Self {
    #[allow(clippy::unwrap_used)]
    Self {
      block_id,
      compilation: NonNull::new(compilation as *mut Compilation).unwrap(),
    }
  }

  fn block<'a>(&self, module_graph: &'a ModuleGraph) -> &'a AsyncDependenciesBlock {
    module_graph.block_by_id(&self.block_id).unwrap_or_else(|| {
      panic!(
        "Cannot find block with id = {:?}. It might have been removed on the Rust side.",
        self.block_id
      )
    })
  }
}

#[napi]
impl JsDependenciesBlock {
  #[napi(getter)]
  pub fn dependencies(&self) -> Vec<JsDependency> {
    let compilation = unsafe { self.compilation.as_ref() };

    let module_graph = compilation.get_module_graph();
    let block = self.block(&module_graph);
    block
      .get_dependencies()
      .iter()
      .filter_map(|dependency_id| {
        module_graph
          .dependency_by_id(dependency_id)
          .map(JsDependency::new)
      })
      .collect::<Vec<_>>()
  }

  #[napi(getter)]
  pub fn blocks(&self) -> Vec<JsDependenciesBlock> {
    let compilation = unsafe { self.compilation.as_ref() };

    let module_graph = compilation.get_module_graph();
    let block = self.block(&module_graph);
    let blocks = block.get_blocks();
    blocks
      .iter()
      .cloned()
      .map(|block_id| JsDependenciesBlock::new(block_id, self.compilation.as_ptr()))
      .collect::<Vec<_>>()
  }
}

#[napi]
pub struct JsModule {
  identifier: ModuleIdentifier,
  module: RefCell<NonNull<dyn Module>>,
  compilation: Option<NonNull<Compilation>>,
}

impl JsModule {
  fn attach(&mut self, compilation: *const Compilation) {
    if self.compilation.is_none() {
      self.compilation = Some(
        #[allow(clippy::unwrap_used)]
        NonNull::new(compilation as *mut Compilation).unwrap(),
      );
    }
  }

  fn as_ref(&self) -> napi::Result<&dyn Module> {
    let module = unsafe { self.module.borrow().as_ref() };
    if module.identifier() == self.identifier {
      return Ok(module);
    }

    if let Some(compilation) = self.compilation {
      let compilation = unsafe { compilation.as_ref() };
      if let Some(module) = compilation.module_by_identifier(&self.identifier) {
        let module = module.as_ref();
        *self.module.borrow_mut() = {
          #[allow(clippy::unwrap_used)]
          NonNull::new(module as *const dyn Module as *mut dyn Module).unwrap()
        };
        return Ok(module);
      }
    }

    Err(napi::Error::from_reason(format!(
      "Unable to access module with id = {} now. The module have been removed on the Rust side.",
      self.identifier
    )))
  }
}

#[napi]
impl JsModule {
  #[napi(getter)]
  pub fn context(&mut self) -> napi::Result<Either<String, ()>> {
    let module = self.as_ref()?;

    match module.get_context() {
      Some(ctx) => Ok(Either::A(ctx.to_string())),
      None => Ok(Either::B(())),
    }
  }

  #[napi(getter)]
  pub fn original_source(&mut self) -> napi::Result<Either<JsCompatSource, ()>> {
    let module = self.as_ref()?;

    match module.original_source() {
      Some(source) => match source.to_js_compat_source().ok() {
        Some(s) => Ok(Either::A(s)),
        None => Ok(Either::B(())),
      },
      None => Ok(Either::B(())),
    }
  }

  #[napi(getter)]
  pub fn resource(&mut self) -> napi::Result<Either<&String, ()>> {
    let module = self.as_ref()?;

    match module.try_as_normal_module() {
      Ok(normal_module) => Ok(Either::A(&normal_module.resource_resolved_data().resource)),
      Err(_) => Ok(Either::B(())),
    }
  }

  #[napi(getter)]
  pub fn module_identifier(&mut self) -> napi::Result<&str> {
    let module = self.as_ref()?;

    Ok(module.identifier().as_str())
  }

  #[napi(getter)]
  pub fn name_for_condition(&mut self) -> napi::Result<Either<String, ()>> {
    let module = self.as_ref()?;

    match module.name_for_condition() {
      Some(s) => Ok(Either::A(s.to_string())),
      None => Ok(Either::B(())),
    }
  }

  #[napi(getter)]
  pub fn request(&mut self) -> napi::Result<Either<&str, ()>> {
    let module = self.as_ref()?;

    match module.try_as_normal_module() {
      Ok(normal_module) => Ok(Either::A(normal_module.request())),
      Err(_) => Ok(Either::B(())),
    }
  }

  #[napi(getter)]
  pub fn user_request(&mut self) -> napi::Result<Either<&str, ()>> {
    let module = self.as_ref()?;

    match module.try_as_normal_module() {
      Ok(normal_module) => Ok(Either::A(normal_module.user_request())),
      Err(_) => Ok(Either::B(())),
    }
  }

  #[napi(getter)]
  pub fn raw_request(&mut self) -> napi::Result<Either<&str, ()>> {
    let module = self.as_ref()?;

    match module.try_as_normal_module() {
      Ok(normal_module) => Ok(Either::A(normal_module.raw_request())),
      Err(_) => Ok(Either::B(())),
    }
  }

  #[napi(getter)]
  pub fn factory_meta(&mut self) -> napi::Result<Either<JsFactoryMeta, ()>> {
    let module = self.as_ref()?;

    match module.try_as_normal_module() {
      Ok(normal_module) => match normal_module.factory_meta() {
        Some(meta) => Ok(Either::A(JsFactoryMeta {
          side_effect_free: meta.side_effect_free,
        })),
        None => Ok(Either::B(())),
      },
      Err(_) => Ok(Either::B(())),
    }
  }

  #[napi(getter)]
  pub fn get_type(&mut self) -> napi::Result<&str> {
    let module = self.as_ref()?;

    Ok(module.module_type().as_str())
  }

  #[napi(getter)]
  pub fn layer(&mut self) -> napi::Result<Either<&String, ()>> {
    let module = self.as_ref()?;

    match module.get_layer() {
      Some(layer) => Ok(Either::A(layer)),
      None => Ok(Either::B(())),
    }
  }

  #[napi(getter)]
  pub fn blocks(&mut self) -> napi::Result<Vec<JsDependenciesBlock>> {
    Ok(match self.compilation {
      Some(compilation) => {
        let module = self.as_ref()?;

        let blocks = module.get_blocks();
        blocks
          .iter()
          .cloned()
          .map(|block_id| JsDependenciesBlock::new(block_id, compilation.as_ptr()))
          .collect::<Vec<_>>()
      }
      None => {
        vec![]
      }
    })
  }

  #[napi]
<<<<<<< HEAD
  pub fn size(&mut self, ty: Option<String>) -> napi::Result<f64> {
    let module = self.as_ref()?;
=======
  pub fn size(&self, ty: Option<String>) -> f64 {
    let module = self.module();
    let ty = ty.map(|s| SourceType::from(s.as_str()));
    module.size(ty.as_ref(), Some(self.compilation))
  }
>>>>>>> 37a681d1

    Ok(match self.compilation {
      Some(compilation) => {
        let compilation = unsafe { compilation.as_ref() };

        let ty = ty.map(|s| SourceType::from(s.as_str()));
        module.size(ty.as_ref(), compilation)
      }
      None => 0f64, // TODO fix
    })
  }

  #[napi(getter, ts_return_type = "JsModule[] | undefined")]
  pub fn modules(&mut self) -> napi::Result<Either<Vec<JsModuleWrapper>, ()>> {
    let module = self.as_ref()?;

    Ok(match module.try_as_concatenated_module() {
      Ok(concatenated_module) => match self.compilation {
        Some(compilation_ptr) => {
          let compilation = unsafe { compilation_ptr.as_ref() };

          let inner_modules = concatenated_module
            .get_modules()
            .iter()
            .filter_map(|inner_module_info| {
              compilation
                .module_by_identifier(&inner_module_info.id)
                .map(|module| JsModuleWrapper::new(module.as_ref(), Some(compilation_ptr.as_ptr())))
            })
            .collect::<Vec<_>>();
          Either::A(inner_modules)
        }
        None => Either::A(vec![]),
      },
      Err(_) => Either::B(()),
    })
  }
}

type ModuleInstanceRefs = IdentifierMap<OneShotRef<ClassInstance<JsModule>>>;

type ModuleInstanceRefsByCompilationId = RefCell<HashMap<CompilationId, ModuleInstanceRefs>>;

thread_local! {
  static MODULE_INSTANCE_REFS: ModuleInstanceRefsByCompilationId = Default::default();

  static UNASSOCIATED_MODULE_INSTANCE_REFS: RefCell<ModuleInstanceRefs> = Default::default();
}

// The difference between JsModuleWrapper and JsModule is:
// JsModuleWrapper maintains a cache to ensure that the corresponding instance of the same Module is unique on the JS side.
//
// This means that when transferring a JsModule from Rust to JS, you must use JsModuleWrapper instead.
pub struct JsModuleWrapper {
  identifier: ModuleIdentifier,
  module: NonNull<dyn Module>,
  compilation: Option<NonNull<Compilation>>,
}

unsafe impl Send for JsModuleWrapper {}

impl JsModuleWrapper {
  pub fn new(module: *const dyn Module, compilation: Option<*const Compilation>) -> Self {
    let identifier = unsafe { &*module }.identifier();

    #[allow(clippy::unwrap_used)]
    Self {
      identifier,
      module: NonNull::new(module as *mut dyn Module).unwrap(),
      compilation: compilation.map(|c| NonNull::new(c as *mut Compilation).unwrap()),
    }
  }

  pub fn cleanup_last_compilation(compilation_id: CompilationId) {
    MODULE_INSTANCE_REFS.with(|refs| {
      let mut refs_by_compilation_id = refs.borrow_mut();
      refs_by_compilation_id.remove(&compilation_id)
    });
  }
}

impl ToNapiValue for JsModuleWrapper {
  unsafe fn to_napi_value(env: sys::napi_env, val: Self) -> Result<sys::napi_value> {
    let module = unsafe { val.module.as_ref() };

    match val.compilation {
      Some(compilation_ptr) => MODULE_INSTANCE_REFS.with(|refs| {
        let compilation = unsafe { compilation_ptr.as_ref() };

        let mut refs_by_compilation_id = refs.borrow_mut();
        let entry = refs_by_compilation_id.entry(compilation.id());
        let refs = match entry {
          std::collections::hash_map::Entry::Occupied(entry) => entry.into_mut(),
          std::collections::hash_map::Entry::Vacant(entry) => {
            let refs = IdentifierMap::default();
            entry.insert(refs)
          }
        };

        UNASSOCIATED_MODULE_INSTANCE_REFS.with(|ref_cell| {
          let mut unassociated_refs = ref_cell.borrow_mut();
          if let Some(unassociated_ref) = unassociated_refs.remove(&module.identifier()) {
            let mut instance = unassociated_ref.from_napi_value()?;
            instance.as_mut().attach(compilation_ptr.as_ptr());

            if !std::ptr::addr_eq(instance.module.as_ptr(), val.module.as_ptr()) {
              instance.module = RefCell::new(val.module);
            }
            let napi_value = ToNapiValue::to_napi_value(env, &unassociated_ref);
            refs.insert(module.identifier(), unassociated_ref);
            napi_value
          } else {
            match refs.entry(module.identifier()) {
              std::collections::hash_map::Entry::Occupied(entry) => {
                let r = entry.get();

                let mut instance: ClassInstance<JsModule> = r.from_napi_value()?;
                if !std::ptr::addr_eq(instance.module.as_ptr(), val.module.as_ptr()) {
                  instance.module = RefCell::new(val.module);
                }
                ToNapiValue::to_napi_value(env, r)
              }
              std::collections::hash_map::Entry::Vacant(entry) => {
                let instance: ClassInstance<JsModule> = JsModule {
                  identifier: val.identifier,
                  module: RefCell::new(val.module),
                  compilation: Some(compilation_ptr),
                }
                .into_instance(Env::from_raw(env))?;
                let r = entry.insert(OneShotRef::new(env, instance)?);

                let mut instance: ClassInstance<JsModule> = r.from_napi_value()?;
                if !std::ptr::addr_eq(instance.module.as_ptr(), val.module.as_ptr()) {
                  instance.module = RefCell::new(val.module);
                }
                ToNapiValue::to_napi_value(env, r)
              }
            }
          }
        })
      }),
      None => UNASSOCIATED_MODULE_INSTANCE_REFS.with(|ref_cell| {
        let mut refs = ref_cell.borrow_mut();
        match refs.entry(module.identifier()) {
          std::collections::hash_map::Entry::Occupied(entry) => {
            let r = entry.get();

            let mut instance: ClassInstance<JsModule> = r.from_napi_value()?;
            if !std::ptr::addr_eq(instance.module.as_ptr(), val.module.as_ptr()) {
              instance.module = RefCell::new(val.module);
            }
            ToNapiValue::to_napi_value(env, r)
          }
          std::collections::hash_map::Entry::Vacant(entry) => {
            let instance = JsModule {
              identifier: val.identifier,
              module: RefCell::new(val.module),
              compilation: None,
            }
            .into_instance(Env::from_raw(env))?;
            let r = entry.insert(OneShotRef::new(env, instance)?);

            let mut instance: ClassInstance<JsModule> = r.from_napi_value()?;
            if !std::ptr::addr_eq(instance.module.as_ptr(), val.module.as_ptr()) {
              instance.module = RefCell::new(val.module)
            }
            ToNapiValue::to_napi_value(env, r)
          }
        }
      }),
    }
  }
}

#[derive(Default)]
#[napi(object)]
pub struct JsCompilerModuleContext {
  pub context: Option<String>,
  pub original_source: Option<JsCompatSource>,
  pub resource: Option<String>,
  pub module_identifier: String,
  pub name_for_condition: Option<String>,
  pub request: Option<String>,
  pub user_request: Option<String>,
  pub raw_request: Option<String>,
  pub factory_meta: Option<JsFactoryMeta>,
  pub r#type: String,
  pub layer: Option<String>,
  pub use_source_map: Option<bool>,
}

pub trait ToJsModule {
  fn to_js_module(&self) -> Result<JsCompilerModuleContext>;
}

impl ToJsModule for CompilerModuleContext {
  fn to_js_module(&self) -> Result<JsCompilerModuleContext> {
    let module = JsCompilerModuleContext {
      context: self.context.as_ref().map(|c| c.to_string()),
      module_identifier: self.module_identifier.to_string(),
      name_for_condition: self.name_for_condition.clone(),
      r#type: self.r#type.to_string(),
      layer: self.layer.clone(),
      resource: self.resource_data.as_ref().map(|r| r.resource.to_string()),
      original_source: None,
      request: self.request.clone(),
      user_request: self.user_request.clone(),
      raw_request: self.raw_request.clone(),
      factory_meta: self.factory_meta.as_ref().map(|fm| JsFactoryMeta {
        side_effect_free: fm.side_effect_free,
      }),
      use_source_map: Some(self.use_source_map),
    };
    Ok(module)
  }
}

#[napi(object)]
pub struct JsExecuteModuleArg {
  pub entry: String,
  pub runtime_modules: Vec<String>,
  pub codegen_results: JsCodegenerationResults,
  pub id: u32,
}

#[derive(Default)]
#[napi(object)]
pub struct JsRuntimeModule {
  pub source: Option<JsCompatSource>,
  pub module_identifier: String,
  pub constructor_name: String,
  pub name: String,
}

#[napi(object)]
pub struct JsRuntimeModuleArg {
  pub module: JsRuntimeModule,
  pub chunk: JsChunk,
}

type GenerateFn = ThreadsafeFunction<(), String>;

#[napi(object, object_to_js = false)]
pub struct JsAddingRuntimeModule {
  pub name: String,
  #[napi(ts_type = "() => String")]
  pub generator: GenerateFn,
  pub cacheable: bool,
  pub isolate: bool,
  pub stage: u32,
}

impl From<JsAddingRuntimeModule> for RuntimeModuleFromJs {
  fn from(value: JsAddingRuntimeModule) -> Self {
    Self {
      name: value.name,
      cacheable: value.cacheable,
      isolate: value.isolate,
      stage: RuntimeModuleStage::from(value.stage),
      generator: Arc::new(move || value.generator.blocking_call_with_sync(())),
      source_map_kind: SourceMapKind::empty(),
      custom_source: None,
      cached_generated_code: Default::default(),
    }
  }
}<|MERGE_RESOLUTION|>--- conflicted
+++ resolved
@@ -256,23 +256,15 @@
   }
 
   #[napi]
-<<<<<<< HEAD
   pub fn size(&mut self, ty: Option<String>) -> napi::Result<f64> {
     let module = self.as_ref()?;
-=======
-  pub fn size(&self, ty: Option<String>) -> f64 {
-    let module = self.module();
-    let ty = ty.map(|s| SourceType::from(s.as_str()));
-    module.size(ty.as_ref(), Some(self.compilation))
-  }
->>>>>>> 37a681d1
 
     Ok(match self.compilation {
       Some(compilation) => {
         let compilation = unsafe { compilation.as_ref() };
 
         let ty = ty.map(|s| SourceType::from(s.as_str()));
-        module.size(ty.as_ref(), compilation)
+        module.size(ty.as_ref(), Some(compilation))
       }
       None => 0f64, // TODO fix
     })
