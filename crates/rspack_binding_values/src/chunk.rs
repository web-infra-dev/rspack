--- conflicted
+++ resolved
@@ -48,12 +48,9 @@
       hash,
       rendered_hash,
       content_hash,
-<<<<<<< HEAD
       chunk_reasons,
+      chunk_reason,
       ..
-=======
-      chunk_reason,
->>>>>>> 58396295
     } = chunk;
     let mut files = Vec::from_iter(files.iter().cloned());
     files.sort_unstable();
