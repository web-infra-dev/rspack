--- conflicted
+++ resolved
@@ -150,30 +150,7 @@
     PLUGIN_NAME
   }
 
-<<<<<<< HEAD
-  #[inline]
-  fn need_resolve(&self) -> bool {
-    false
-  }
-
-  #[inline]
-  fn need_load(&self) -> bool {
-    false
-  }
-
-  #[inline]
-  fn need_transform_ast(&self) -> bool {
-    false
-  }
-
-  #[inline]
-  fn need_tap_generated_chunk(&self) -> bool {
-    false
-  }
-  async fn build_start(&self, _ctx: &BundleContext) {
-=======
   async fn build_start(&self, _ctx: &BundleContext) -> PluginBuildStartHookOutput {
->>>>>>> 15890fe1
     // if matches!(_ctx.options.mode, BundleMode::Dev) {
     //   return;
     // }
