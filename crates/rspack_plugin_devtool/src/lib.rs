#![feature(let_chains)]

mod mapped_assets_cache;

use std::borrow::Cow;
use std::hash::Hasher;
use std::sync::Arc;
use std::{hash::Hash, path::Path};

use dashmap::DashMap;
use derivative::Derivative;
use futures::future::{join_all, BoxFuture};
use mapped_assets_cache::MappedAssetsCache;
use once_cell::sync::Lazy;
use pathdiff::diff_paths;
use rayon::prelude::*;
use regex::{Captures, Regex};
use rspack_core::{
  contextify,
  rspack_sources::{BoxSource, ConcatSource, MapOptions, RawSource, Source, SourceExt, SourceMap},
  AssetInfo, Compilation, CompilationAsset, JsChunkHashArgs, PathData, Plugin, PluginContext,
  PluginJsChunkHashHookOutput, PluginRenderModuleContentOutput, RenderModuleContentArgs,
  SourceType,
};
use rspack_core::{
  Chunk, FilenameTemplate, Logger, Module, ModuleIdentifier, OutputOptions, RuntimeModule,
};
use rspack_error::error;
use rspack_error::{miette::IntoDiagnostic, Result};
use rspack_hash::RspackHash;
use rspack_hook::{plugin, plugin_hook, AsyncSeries};
use rspack_util::identifier::make_paths_absolute;
use rspack_util::infallible::ResultInfallibleExt as _;
use rspack_util::source_map::SourceMapKind;
use rspack_util::{path::relative, swc::normalize_custom_filename};
use rustc_hash::{FxHashMap as HashMap, FxHashSet as HashSet};
use serde_json::json;

static CSS_EXTENSION_DETECT_REGEXP: Lazy<Regex> =
  Lazy::new(|| Regex::new(r"\.css($|\?)").expect("failed to compile CSS_EXTENSION_DETECT_REGEXP"));
static URL_FORMATTING_REGEXP: Lazy<Regex> =
  Lazy::new(|| Regex::new(r"^\n\/\/(.*)$").expect("failed to compile URL_FORMATTING_REGEXP regex"));

static REGEXP_ALL_LOADERS_RESOURCE: Lazy<Regex> = Lazy::new(|| {
  Regex::new(r"\[all-?loaders\]\[resource\]").expect("failed to compile SQUARE_BRACKET_TAG_REGEXP")
});
static SQUARE_BRACKET_TAG_REGEXP: Lazy<Regex> = Lazy::new(|| {
  Regex::new(r"\[\\*([\w-]+)\\*\]").expect("failed to compile SQUARE_BRACKET_TAG_REGEXP")
});
static REGEXP_LOADERS_RESOURCE: Lazy<Regex> = Lazy::new(|| {
  Regex::new(r"\[loaders\]\[resource\]").expect("failed to compile SQUARE_BRACKET_TAG_REGEXP")
});

pub struct ModuleFilenameTemplateFnCtx {
  pub identifier: String,
  pub short_identifier: String,
  pub resource: String,
  pub resource_path: String,
  pub absolute_resource_path: String,
  pub loaders: String,
  pub all_loaders: String,
  pub query: String,
  pub module_id: String,
  pub hash: String,
  pub namespace: String,
}

type ModuleFilenameTemplateFn =
  Box<dyn Fn(ModuleFilenameTemplateFnCtx) -> BoxFuture<'static, Result<String>> + Sync + Send>;

pub enum ModuleFilenameTemplate {
  String(String),
  Fn(ModuleFilenameTemplateFn),
}

pub struct ModuleFilenameHelpers;

type AppendFn = Box<dyn for<'a> Fn(PathData) -> BoxFuture<'static, Result<String>> + Sync + Send>;

pub enum Append {
  String(String),
  Fn(AppendFn),
  Disabled,
}

pub type TestFn = Box<dyn Fn(String) -> bool + Sync + Send>;

#[derive(Derivative)]
#[derivative(Debug)]
pub struct SourceMapDevToolPluginOptions {
  // Appends the given value to the original asset. Usually the #sourceMappingURL comment. [url] is replaced with a URL to the source map file. false disables the appending.
  #[derivative(Debug = "ignore")]
  pub append: Option<Append>,
  // Indicates whether column mappings should be used (defaults to true).
  pub columns: bool,
  // Generator string or function to create identifiers of modules for the 'sources' array in the SourceMap used only if 'moduleFilenameTemplate' would result in a conflict.
  #[derivative(Debug = "ignore")]
  pub fallback_module_filename_template: Option<ModuleFilenameTemplate>,
  // Path prefix to which the [file] placeholder is relative to.
  pub file_context: Option<String>,
  // Defines the output filename of the SourceMap (will be inlined if no value is provided).
  pub filename: Option<String>,
  // Indicates whether SourceMaps from loaders should be used (defaults to true).
  pub module: bool,
  // Generator string or function to create identifiers of modules for the 'sources' array in the SourceMap.
  #[derivative(Debug = "ignore")]
  pub module_filename_template: Option<ModuleFilenameTemplate>,
  // Namespace prefix to allow multiple webpack roots in the devtools.
  pub namespace: Option<String>,
  // Omit the 'sourceContents' array from the SourceMap.
  pub no_sources: bool,
  // Provide a custom public path for the SourceMapping comment.
  pub public_path: Option<String>,
  // Provide a custom value for the 'sourceRoot' property in the SourceMap.
  pub source_root: Option<String>,
  // Include or exclude source maps for modules based on their extension (defaults to .js and .css).
  #[derivative(Debug = "ignore")]
  pub test: Option<TestFn>,
}

enum SourceMappingUrlComment {
  String(String),
  Fn(AppendFn),
}

enum SourceMappingUrlCommentRef<'a> {
  String(String),
  Fn(&'a AppendFn),
}

pub enum ModuleOrSource {
  Source(String),
  Module(ModuleIdentifier),
}

#[derive(Debug, Clone)]
struct MappedAsset {
  asset: (String, CompilationAsset),
  source_map: Option<(String, CompilationAsset)>,
}

#[plugin]
#[derive(Derivative)]
#[derivative(Debug)]
pub struct SourceMapDevToolPlugin {
  source_map_filename: Option<FilenameTemplate>,
  #[derivative(Debug = "ignore")]
  source_mapping_url_comment: Option<SourceMappingUrlComment>,
  file_context: Option<String>,
  #[derivative(Debug = "ignore")]
  module_filename_template: ModuleFilenameTemplate,
  #[derivative(Debug = "ignore")]
  fallback_module_filename_template: ModuleFilenameTemplate,
  namespace: String,
  columns: bool,
  no_sources: bool,
  public_path: Option<String>,
  module: bool,
  source_root: Option<String>,
  #[derivative(Debug = "ignore")]
  test: Option<TestFn>,
  mapped_assets_cache: MappedAssetsCache,
}

impl SourceMapDevToolPlugin {
  pub fn new(options: SourceMapDevToolPluginOptions) -> Self {
    let source_mapping_url_comment = match options.append {
      Some(append) => match append {
        Append::String(s) => Some(SourceMappingUrlComment::String(s)),
        Append::Fn(f) => Some(SourceMappingUrlComment::Fn(f)),
        Append::Disabled => None,
      },
      None => Some(SourceMappingUrlComment::String(
        "\n//# sourceMappingURL=[url]".to_string(),
      )),
    };

    let fallback_module_filename_template =
      options
        .fallback_module_filename_template
        .unwrap_or(ModuleFilenameTemplate::String(
          "webpack://[namespace]/[resourcePath]?[hash]".to_string(),
        ));

    let module_filename_template =
      options
        .module_filename_template
        .unwrap_or(ModuleFilenameTemplate::String(
          "webpack://[namespace]/[resourcePath]".to_string(),
        ));

    Self::new_inner(
      options.filename.map(FilenameTemplate::from),
      source_mapping_url_comment,
      options.file_context,
      module_filename_template,
      fallback_module_filename_template,
      options.namespace.unwrap_or("".to_string()),
      options.columns,
      options.no_sources,
      options.public_path,
      options.module,
      options.source_root,
      options.test,
      MappedAssetsCache::new(),
    )
  }

  async fn map_assets(
    &self,
    compilation: &Compilation,
    raw_assets: Vec<(String, &CompilationAsset)>,
  ) -> Result<Vec<MappedAsset>> {
    let output_options = &compilation.options.output;

    let mapped_sources = raw_assets
      .par_iter()
      .filter_map(|(file, asset)| {
        let is_match = match &self.test {
          Some(test) => test(file.to_owned()),
          None => true,
        };
        if is_match {
          asset.get_source().map(|source| {
            let map_options = MapOptions::new(self.columns);
            let source_map = source.map(&map_options);
            (file, source, source_map)
          })
        } else {
          None
        }
      })
      .collect::<Vec<_>>();

    let mut used_names_set = HashSet::<String>::default();
    let mut mapped_buffer: Vec<(String, Vec<u8>, Option<Vec<u8>>)> =
      Vec::with_capacity(mapped_sources.len());

    let mut default_filenames = match &self.module_filename_template {
      ModuleFilenameTemplate::String(s) => mapped_sources
        .iter()
        .filter_map(|(_file, _asset, source_map)| source_map.as_ref())
        .flat_map(|source_map| source_map.sources())
        .collect::<Vec<_>>()
        .par_iter()
        .map(|source| {
          let module_or_source = if let Some(stripped) = source.strip_prefix("webpack://") {
            let source = make_paths_absolute(compilation.options.context.as_str(), stripped);
            let identifier = ModuleIdentifier::from(source.clone());
            match compilation
              .get_module_graph()
              .module_by_identifier(&identifier)
            {
              Some(module) => ModuleOrSource::Module(module.identifier()),
              None => ModuleOrSource::Source(source),
            }
          } else {
            ModuleOrSource::Source(source.to_string())
          };
          Some((
            ModuleFilenameHelpers::create_filename_of_string_template(
              &module_or_source,
              compilation,
              s,
              output_options,
              self.namespace.as_str(),
            ),
            module_or_source,
          ))
        })
        .collect::<Vec<_>>(),
      ModuleFilenameTemplate::Fn(f) => {
        let features = mapped_sources
          .iter()
          .filter_map(|(_file, _asset, source_map)| source_map.as_ref())
          .flat_map(|source_map| source_map.sources())
          .map(|source| async {
            let module_or_source = if let Some(stripped) = source.strip_prefix("webpack://") {
              let source = make_paths_absolute(compilation.options.context.as_str(), stripped);
              let identifier = ModuleIdentifier::from(source.clone());
              match compilation
                .get_module_graph()
                .module_by_identifier(&identifier)
              {
                Some(module) => ModuleOrSource::Module(module.identifier()),
                None => ModuleOrSource::Source(source),
              }
            } else {
              ModuleOrSource::Source(source.to_string())
            };

            let filename = ModuleFilenameHelpers::create_filename_of_fn_template(
              &module_or_source,
              compilation,
              f,
              output_options,
              self.namespace.as_str(),
            )
            .await;

            match filename {
              Ok(filename) => Ok(Some((filename, module_or_source))),
              Err(err) => Err(err),
            }
          })
          .collect::<Vec<_>>();
        join_all(features)
          .await
          .into_iter()
          .collect::<Result<Vec<_>>>()?
      }
    };
    let mut default_filenames_index = 0;

    for (filename, asset, source_map) in mapped_sources {
      let source_map_buffer = match source_map {
        Some(mut source_map) => {
          source_map.set_file(Some(filename.clone()));

          let sources = source_map.sources_mut();
          for source in sources {
            let (source_name, module_or_source) = default_filenames[default_filenames_index]
              .take()
              .expect("expected a filename at the given index but found None");
            default_filenames_index += 1;

            let mut has_name = used_names_set.contains(&source_name);
            if !has_name {
              used_names_set.insert(source_name.clone());
              *source = Cow::from(source_name);
              continue;
            }

            // Try the fallback name first
            let mut source_name = match &self.fallback_module_filename_template {
              ModuleFilenameTemplate::String(s) => {
                ModuleFilenameHelpers::create_filename_of_string_template(
                  &module_or_source,
                  compilation,
                  s,
                  output_options,
                  self.namespace.as_str(),
                )
              }
              ModuleFilenameTemplate::Fn(f) => {
                ModuleFilenameHelpers::create_filename_of_fn_template(
                  &module_or_source,
                  compilation,
                  f,
                  output_options,
                  self.namespace.as_str(),
                )
                .await?
              }
            };

            has_name = used_names_set.contains(&source_name);
            if !has_name {
              used_names_set.insert(source_name.clone());
              *source = Cow::from(source_name);
              continue;
            }

            // Otherwise, append stars until we have a valid name
            while has_name {
              source_name.push('*');
              has_name = used_names_set.contains(&source_name);
            }
            used_names_set.insert(source_name.clone());
            *source = Cow::from(source_name);
          }
          if self.no_sources {
            for content in source_map.sources_content_mut() {
              *content = Cow::from(String::default());
            }
          }
          if let Some(source_root) = &self.source_root {
            source_map.set_source_root(Some(source_root.clone()));
          }
          let mut source_map_buffer = Vec::new();
          source_map
            .to_writer(&mut source_map_buffer)
            .unwrap_or_else(|e| panic!("{}", e.to_string()));
          Some(source_map_buffer)
        }
        None => None,
      };

      let mut code_buffer = Vec::new();
      asset.to_writer(&mut code_buffer).into_diagnostic()?;
      mapped_buffer.push((filename.to_owned(), code_buffer, source_map_buffer));
    }

    let mut file_to_chunk: HashMap<String, &Chunk> = HashMap::default();
    for chunk in compilation.chunk_by_ukey.values() {
      for file in &chunk.files {
        file_to_chunk.insert(file.clone(), chunk);
      }
      for file in &chunk.auxiliary_files {
        file_to_chunk.insert(file.clone(), chunk);
      }
    }

    let mut mapped_asstes: Vec<MappedAsset> = Vec::with_capacity(raw_assets.len());
    for (filename, code_buffer, source_map_buffer) in mapped_buffer {
      let mut asset = compilation
        .assets()
        .get(&filename)
        .expect("should have filename in compilation.assets")
        .clone();
      // convert to RawSource to reduce one time source map calculation when convert to JsCompatSource
      let raw_source = RawSource::from(code_buffer).boxed();
      let Some(source_map_buffer) = source_map_buffer else {
        asset.source = Some(raw_source);
        mapped_asstes.push(MappedAsset {
          asset: (filename, asset),
          source_map: None,
        });
        continue;
      };
      let css_extension_detected = CSS_EXTENSION_DETECT_REGEXP.is_match(&filename);
      let current_source_mapping_url_comment = match &self.source_mapping_url_comment {
        Some(SourceMappingUrlComment::String(s)) => {
          let s = if css_extension_detected {
            URL_FORMATTING_REGEXP.replace_all(s, "\n/*$1*/")
          } else {
            Cow::from(s)
          };
          Some(SourceMappingUrlCommentRef::String(s.to_string()))
        }
        Some(SourceMappingUrlComment::Fn(f)) => Some(SourceMappingUrlCommentRef::Fn(f)),
        None => None,
      };

      if let Some(source_map_filename_config) = &self.source_map_filename {
<<<<<<< HEAD
        let mut source_map_filename = filename.to_owned() + ".map";
        // TODO(ahabhgk): refactor remove the for loop
        for chunk in compilation.chunk_by_ukey.values() {
          let files: HashSet<String> = chunk.files.union(&chunk.auxiliary_files).cloned().collect();

          for file in &files {
            if file == &filename {
              let source_type = if css_extension_detected {
                &SourceType::Css
              } else {
                &SourceType::JavaScript
              };
              let filename = match &self.file_context {
                Some(file_context) => relative(Path::new(file_context), Path::new(&filename))
                  .to_string_lossy()
                  .to_string(),
                None => filename.clone(),
              };
              source_map_filename = compilation
                .get_asset_path(
                  source_map_filename_config,
                  PathData::default()
                    .chunk(chunk)
                    .filename(&filename)
                    .content_hash_optional(
                      chunk.content_hash.get(source_type).map(|i| i.encoded()),
                    ),
                )
                .always_ok();
              break;
            }
          }
        }
=======
        let chunk = file_to_chunk
          .get(&filename)
          .expect("the filename should always have an associated chunk");
        let source_type = if css_extension_detected {
          &SourceType::Css
        } else {
          &SourceType::JavaScript
        };
        let filename = match &self.file_context {
          Some(file_context) => relative(Path::new(file_context), Path::new(&filename))
            .to_string_lossy()
            .to_string(),
          None => filename.clone(),
        };
        let source_map_filename = compilation.get_asset_path(
          source_map_filename_config,
          PathData::default()
            .chunk(chunk)
            .filename(&filename)
            .content_hash_optional(chunk.content_hash.get(source_type).map(|i| i.encoded())),
        );
>>>>>>> 873cfadd

        if let Some(current_source_mapping_url_comment) = current_source_mapping_url_comment {
          let source_map_url = if let Some(public_path) = &self.public_path {
            format!("{public_path}{source_map_filename}")
          } else if let Some(dirname) = Path::new(&filename).parent()
            && let Some(relative) = diff_paths(&source_map_filename, dirname)
          {
            relative.to_string_lossy().into_owned()
          } else {
            source_map_filename.clone()
          };
          let current_source_mapping_url_comment = match &current_source_mapping_url_comment {
            SourceMappingUrlCommentRef::String(s) => compilation.get_asset_path(
              &Filename::from(s.to_string()),
              PathData::default()
                .chunk(chunk)
                .filename(&filename)
                .content_hash_optional(chunk.content_hash.get(source_type).map(|i| i.encoded()))
                .url(&source_map_url),
            ),
            SourceMappingUrlCommentRef::Fn(f) => {
              let data = PathData::default()
                .chunk(chunk)
                .filename(&filename)
                .content_hash_optional(chunk.content_hash.get(source_type).map(|i| i.encoded()))
                .url(&source_map_url);
              let comment = f(data).await?;
              Filename::from(comment).render(data, None)
            }
          };
          asset.source = Some(
            ConcatSource::new([
              raw_source,
              RawSource::from(current_source_mapping_url_comment.replace("[url]", &source_map_url))
                .boxed(),
            ])
            .boxed(),
          );
          asset.info.related.source_map = Some(source_map_filename.clone());
        } else {
          asset.source = Some(raw_source);
        }
        let mut source_map_asset_info = AssetInfo::default().with_development(true);
        if let Some(asset) = compilation.assets().get(&filename) {
          // set source map asset version to be the same as the target asset
          source_map_asset_info.version = asset.info.version.clone();
        }
        let source_map_asset = CompilationAsset::new(
          Some(RawSource::from(source_map_buffer).boxed()),
          source_map_asset_info,
        );
        mapped_asstes.push(MappedAsset {
          asset: (filename, asset.clone()),
          source_map: Some((source_map_filename, source_map_asset)),
        });
      } else {
        let current_source_mapping_url_comment = current_source_mapping_url_comment
          .expect("SourceMapDevToolPlugin: append can't be false when no filename is provided.");
        let current_source_mapping_url_comment = match &current_source_mapping_url_comment {
          SourceMappingUrlCommentRef::String(s) => s,
          SourceMappingUrlCommentRef::Fn(_) => {
            return Err(error!(
              "SourceMapDevToolPlugin: append can't be a function when no filename is provided"
            ))
          }
        };
        let base64 = rspack_base64::encode_to_string(&source_map_buffer);
        asset.source = Some(
          ConcatSource::new([
            raw_source,
            RawSource::from(current_source_mapping_url_comment.replace(
              "[url]",
              &format!("data:application/json;charset=utf-8;base64,{base64}"),
            ))
            .boxed(),
          ])
          .boxed(),
        );
        mapped_asstes.push(MappedAsset {
          asset: (filename, asset),
          source_map: None,
        });
        // TODO
        // chunk.auxiliary_files.add(filename);
      }
    }
    Ok(mapped_asstes)
  }
}

#[plugin_hook(AsyncSeries<Compilation> for SourceMapDevToolPlugin, stage = Compilation::PROCESS_ASSETS_STAGE_DEV_TOOLING)]
async fn process_assets(&self, compilation: &mut Compilation) -> Result<()> {
  let logger = compilation.get_logger("rspack.SourceMapDevToolPlugin");
  let start = logger.time("collect source maps");

  let mapped_asstes = self
    .mapped_assets_cache
    .use_cache(compilation.assets(), |assets| {
      self.map_assets(compilation, assets)
    })
    .await?;

  logger.time_end(start);

  let start = logger.time("emit source map assets");

  for mapped_asset in mapped_asstes {
    let MappedAsset {
      asset: (source_filename, mut source_asset),
      source_map,
    } = mapped_asset.clone();
    if let Some(asset) = compilation.assets_mut().remove(&source_filename) {
      source_asset.info = asset.info;
    }
    compilation.emit_asset(source_filename.to_owned(), source_asset.clone());
    if let Some((source_map_filename, source_map_asset)) = source_map {
      compilation.emit_asset(source_map_filename.to_owned(), source_map_asset.clone());
    }
  }

  logger.time_end(start);
  Ok(())
}

impl Plugin for SourceMapDevToolPlugin {
  fn name(&self) -> &'static str {
    "rspack.SourceMapDevToolPlugin"
  }

  fn apply(
    &self,
    ctx: PluginContext<&mut rspack_core::ApplyContext>,
    _options: &mut rspack_core::CompilerOptions,
  ) -> Result<()> {
    ctx
      .context
      .compilation_hooks
      .process_assets
      .tap(process_assets::new(self));
    Ok(())
  }
}

fn get_before(s: &str, token: &str) -> String {
  match s.rfind(token) {
    Some(idx) => s[..idx].to_string(),
    None => "".to_string(),
  }
}

fn get_after(s: &str, token: &str) -> String {
  s.find(token)
    .map(|idx| s[idx..].to_string())
    .unwrap_or("".to_string())
}

fn get_hash(text: &str, output_options: &OutputOptions) -> String {
  let OutputOptions {
    hash_function,
    hash_salt,
    ..
  } = output_options;
  let mut hasher = RspackHash::with_salt(hash_function, hash_salt);
  text.as_bytes().hash(&mut hasher);
  format!("{:x}", hasher.finish())[..4].to_string()
}

impl ModuleFilenameHelpers {
  fn create_module_filename_template_fn_ctx(
    module_or_source: &ModuleOrSource,
    compilation: &Compilation,
    output_options: &OutputOptions,
    namespace: &str,
  ) -> ModuleFilenameTemplateFnCtx {
    let Compilation {
      chunk_graph,
      options,
      ..
    } = compilation;
    let context = &options.context;

    match module_or_source {
      ModuleOrSource::Module(module_identifier) => {
        let module = compilation
          .get_module_graph()
          .module_by_identifier(module_identifier)
          .expect("failed to find a module for the given identifier");

        let short_identifier = module.readable_identifier(context).to_string();
        let identifier = contextify(context, module_identifier);
        let module_id = chunk_graph
          .get_module_id(*module_identifier)
          .clone()
          .unwrap_or("".to_string());
        let absolute_resource_path = "".to_string();

        let hash = get_hash(&identifier, output_options);

        let resource = short_identifier
          .clone()
          .split('!')
          .last()
          .unwrap_or("")
          .to_string();

        let loaders = get_before(&short_identifier, "!");
        let all_loaders = get_before(&identifier, "!");
        let query = get_after(&resource, "?");

        let q = query.len();
        let resource_path = if q == 0 {
          resource.clone()
        } else {
          resource[..resource.len().saturating_sub(q)].to_string()
        };

        ModuleFilenameTemplateFnCtx {
          short_identifier,
          identifier,
          module_id,
          absolute_resource_path,
          hash,
          resource,
          loaders,
          all_loaders,
          query,
          resource_path,
          namespace: namespace.to_string(),
        }
      }
      ModuleOrSource::Source(source) => {
        let short_identifier = contextify(context, source);
        let identifier = short_identifier.clone();

        let hash = get_hash(&identifier, output_options);

        let resource = short_identifier
          .clone()
          .split('!')
          .last()
          .unwrap_or("")
          .to_string();

        let loaders = get_before(&short_identifier, "!");
        let all_loaders = get_before(&identifier, "!");
        let query = get_after(&resource, "?");

        let q = query.len();
        let resource_path = if q == 0 {
          resource.clone()
        } else {
          resource[..resource.len().saturating_sub(q)].to_string()
        };

        ModuleFilenameTemplateFnCtx {
          short_identifier,
          identifier,
          module_id: "".to_string(),
          absolute_resource_path: source.split('!').last().unwrap_or("").to_string(),
          hash,
          resource,
          loaders,
          all_loaders,
          query,
          resource_path,
          namespace: namespace.to_string(),
        }
      }
    }
  }

  async fn create_filename_of_fn_template(
    module_or_source: &ModuleOrSource,
    compilation: &Compilation,
    module_filename_template: &ModuleFilenameTemplateFn,
    output_options: &OutputOptions,
    namespace: &str,
  ) -> Result<String> {
    let ctx = ModuleFilenameHelpers::create_module_filename_template_fn_ctx(
      module_or_source,
      compilation,
      output_options,
      namespace,
    );

    module_filename_template(ctx).await
  }

  fn create_filename_of_string_template(
    module_or_source: &ModuleOrSource,
    compilation: &Compilation,
    module_filename_template: &str,
    output_options: &OutputOptions,
    namespace: &str,
  ) -> String {
    let ctx = ModuleFilenameHelpers::create_module_filename_template_fn_ctx(
      module_or_source,
      compilation,
      output_options,
      namespace,
    );

    let s = REGEXP_ALL_LOADERS_RESOURCE.replace_all(module_filename_template, "[identifier]");
    let s = REGEXP_LOADERS_RESOURCE.replace_all(&s, "[short-identifier]");
    SQUARE_BRACKET_TAG_REGEXP
      .replace_all(&s, |caps: &Captures| {
        let full_match = caps
          .get(0)
          .expect("the SQUARE_BRACKET_TAG_REGEXP must match the whole tag, but it did not match anything.")
          .as_str();
        let content = caps
          .get(1)
          .expect("the SQUARE_BRACKET_TAG_REGEXP must match the whole tag, but it did not match anything.")
          .as_str();

        if content.len() + 2 == full_match.len() {
          match content.to_lowercase().as_str() {
            "identifier" => Cow::from(&ctx.identifier),
            "short-identifier" => Cow::from(&ctx.short_identifier),
            "resource" => Cow::from(&ctx.resource),

            "resource-path" |  "resourcepath" => Cow::from(&ctx.resource_path),

            "absolute-resource-path" |
            "abs-resource-path" |
            "absoluteresource-path" |
            "absresource-path" |
            "absolute-resourcepath" |
            "abs-resourcepath" |
            "absoluteresourcepath" |
            "absresourcepath" => Cow::from(&ctx.absolute_resource_path),

            "all-loaders" | "allloaders" => Cow::from(&ctx.all_loaders),
            "loaders" => Cow::from(&ctx.loaders),

            "query" => Cow::from(&ctx.query),
            "id" => Cow::from(&ctx.module_id),
            "hash" => Cow::from(&ctx.hash),
            "namespace" => Cow::from(&ctx.namespace),

            _ => Cow::from(full_match.to_string())
          }
        } else if full_match.starts_with("[\\") && full_match.ends_with("\\]") {
          Cow::from(format!("[{}]", &full_match[2..full_match.len() - 2]))
        } else {
          Cow::from(full_match.to_string())
        }
      })
      .to_string()
  }
}

static MODULE_RENDER_CACHE: Lazy<DashMap<BoxSource, BoxSource>> = Lazy::new(DashMap::default);

#[derive(Debug)]
pub struct EvalSourceMapDevToolPlugin {
  columns: bool,
  no_sources: bool,
}

impl EvalSourceMapDevToolPlugin {
  pub fn new(options: SourceMapDevToolPluginOptions) -> Self {
    Self {
      columns: options.columns,
      no_sources: options.no_sources,
    }
  }

  pub fn wrap_eval_source_map(
    &self,
    source: &str,
    mut map: SourceMap,
    compilation: &Compilation,
  ) -> Result<BoxSource> {
    for source in map.sources_mut() {
      let resource_path = normalize_custom_filename(source);
      let resource_path = contextify(&compilation.options.context, resource_path);
      *source = Cow::from(resource_path);
    }
    if self.no_sources {
      for content in map.sources_content_mut() {
        *content = Cow::from(String::default());
      }
    }
    let mut map_buffer = Vec::new();
    map
      .to_writer(&mut map_buffer)
      .unwrap_or_else(|e| panic!("{}", e.to_string()));
    let base64 = rspack_base64::encode_to_string(&map_buffer);
    let footer =
      format!("\n//# sourceMappingURL=data:application/json;charset=utf-8;base64,{base64}");
    let result = RawSource::from(format!("eval({});", json!(format!("{source}{footer}")))).boxed();
    Ok(result)
  }
}

#[async_trait::async_trait]
impl Plugin for EvalSourceMapDevToolPlugin {
  fn name(&self) -> &'static str {
    "rspack.EvalSourceMapDevToolPlugin"
  }

  fn render_module_content<'a>(
    &'a self,
    _ctx: PluginContext,
    mut args: RenderModuleContentArgs<'a>,
  ) -> PluginRenderModuleContentOutput<'a> {
    let origin_source = args.module_source.clone();
    if let Some(cached) = MODULE_RENDER_CACHE.get(&origin_source) {
      args.module_source = cached.value().clone();
      return Ok(args);
    } else if let Some(map) = origin_source.map(&MapOptions::new(self.columns)) {
      let source = self.wrap_eval_source_map(&origin_source.source(), map, args.compilation)?;
      MODULE_RENDER_CACHE.insert(origin_source, source.clone());
      args.module_source = source;
      return Ok(args);
    }
    Ok(args)
  }

  fn js_chunk_hash(
    &self,
    _ctx: PluginContext,
    args: &mut JsChunkHashArgs,
  ) -> PluginJsChunkHashHookOutput {
    self.name().hash(&mut args.hasher);
    Ok(())
  }
}

pub struct SourceMapDevToolModuleOptionsPluginOptions {
  pub module: bool,
}

#[derive(Debug)]
pub struct SourceMapDevToolModuleOptionsPlugin {
  module: bool,
}

impl SourceMapDevToolModuleOptionsPlugin {
  pub fn new(options: SourceMapDevToolModuleOptionsPluginOptions) -> Self {
    Self {
      module: options.module,
    }
  }
}

#[async_trait::async_trait]
impl Plugin for SourceMapDevToolModuleOptionsPlugin {
  fn name(&self) -> &'static str {
    "SourceMapDevToolModuleOptionsPlugin"
  }

  async fn build_module(&self, module: &mut dyn Module) -> Result<()> {
    if self.module {
      module.set_source_map_kind(SourceMapKind::SourceMap);
    } else {
      module.set_source_map_kind(SourceMapKind::SimpleSourceMap);
    }
    Ok(())
  }

  async fn runtime_module(
    &self,
    module: &mut dyn RuntimeModule,
    _source: Arc<dyn Source>,
    _chunk: &Chunk,
  ) -> Result<Option<String>> {
    if self.module {
      module.set_source_map_kind(SourceMapKind::SourceMap);
    } else {
      module.set_source_map_kind(SourceMapKind::SimpleSourceMap);
    }
    Ok(None)
  }
}

#[derive(Derivative)]
#[derivative(Debug)]
pub struct EvalDevToolModulePluginOptions {
  pub namespace: Option<String>,
  #[derivative(Debug = "ignore")]
  pub module_filename_template: Option<ModuleFilenameTemplate>,
  pub source_url_comment: Option<String>,
}

static EVAL_MODULE_RENDER_CACHE: Lazy<DashMap<BoxSource, BoxSource>> = Lazy::new(DashMap::default);

#[derive(Derivative)]
#[derivative(Debug)]
pub struct EvalDevToolModulePlugin {
  namespace: String,
  #[derivative(Debug = "ignore")]
  module_filename_template: ModuleFilenameTemplate,
  source_url_comment: String,
}

impl EvalDevToolModulePlugin {
  pub fn new(options: EvalDevToolModulePluginOptions) -> Self {
    let source_url_comment = options
      .source_url_comment
      .unwrap_or("\n//# sourceURL=[url]".to_string());

    let module_filename_template =
      options
        .module_filename_template
        .unwrap_or(ModuleFilenameTemplate::String(
          "webpack://[namespace]/[resourcePath]?[loaders]".to_string(),
        ));

    Self {
      module_filename_template,
      namespace: options.namespace.unwrap_or("".to_string()),
      source_url_comment,
    }
  }

  pub fn wrap_eval(&self, source: &str, source_name: &str) -> Result<BoxSource> {
    let footer = self.source_url_comment.replace("[url]", source_name);
    let result = RawSource::from(format!("eval({});", json!(format!("{source}{footer}")))).boxed();
    Ok(result)
  }
}

#[async_trait::async_trait]
impl Plugin for EvalDevToolModulePlugin {
  fn name(&self) -> &'static str {
    "rspack.EvalDevToolModulePlugin"
  }

  fn render_module_content<'a>(
    &'a self,
    _ctx: PluginContext,
    mut args: RenderModuleContentArgs<'a>,
  ) -> PluginRenderModuleContentOutput<'a> {
    let origin_source = args.module_source.clone();
    if let Some(cached) = EVAL_MODULE_RENDER_CACHE.get(&origin_source) {
      args.module_source = cached.value().clone();
      return Ok(args);
    } else if args.module.as_external_module().is_some() {
      return Ok(args);
    }
    let output_options = &args.compilation.options.output;
    let compilation = args.compilation;
    let source_name = match &self.module_filename_template {
      ModuleFilenameTemplate::String(s) => {
        ModuleFilenameHelpers::create_filename_of_string_template(
          &ModuleOrSource::Module(args.module.identifier()),
          args.compilation,
          s,
          output_options,
          self.namespace.as_str(),
        )
      }
      ModuleFilenameTemplate::Fn(f) => {
        futures::executor::block_on(ModuleFilenameHelpers::create_filename_of_fn_template(
          &ModuleOrSource::Module(args.module.identifier()),
          compilation,
          f,
          output_options,
          self.namespace.as_str(),
        ))
        .expect("todo!")
      }
    };
    let source = self.wrap_eval(&origin_source.source(), source_name.as_str())?;

    EVAL_MODULE_RENDER_CACHE.insert(origin_source, source.clone());
    args.module_source = source;
    Ok(args)
  }

  fn js_chunk_hash(
    &self,
    _ctx: PluginContext,
    args: &mut JsChunkHashArgs,
  ) -> PluginJsChunkHashHookOutput {
    self.name().hash(&mut args.hasher);
    Ok(())
  }
}<|MERGE_RESOLUTION|>--- conflicted
+++ resolved
@@ -433,41 +433,6 @@
       };
 
       if let Some(source_map_filename_config) = &self.source_map_filename {
-<<<<<<< HEAD
-        let mut source_map_filename = filename.to_owned() + ".map";
-        // TODO(ahabhgk): refactor remove the for loop
-        for chunk in compilation.chunk_by_ukey.values() {
-          let files: HashSet<String> = chunk.files.union(&chunk.auxiliary_files).cloned().collect();
-
-          for file in &files {
-            if file == &filename {
-              let source_type = if css_extension_detected {
-                &SourceType::Css
-              } else {
-                &SourceType::JavaScript
-              };
-              let filename = match &self.file_context {
-                Some(file_context) => relative(Path::new(file_context), Path::new(&filename))
-                  .to_string_lossy()
-                  .to_string(),
-                None => filename.clone(),
-              };
-              source_map_filename = compilation
-                .get_asset_path(
-                  source_map_filename_config,
-                  PathData::default()
-                    .chunk(chunk)
-                    .filename(&filename)
-                    .content_hash_optional(
-                      chunk.content_hash.get(source_type).map(|i| i.encoded()),
-                    ),
-                )
-                .always_ok();
-              break;
-            }
-          }
-        }
-=======
         let chunk = file_to_chunk
           .get(&filename)
           .expect("the filename should always have an associated chunk");
@@ -482,14 +447,15 @@
             .to_string(),
           None => filename.clone(),
         };
-        let source_map_filename = compilation.get_asset_path(
-          source_map_filename_config,
-          PathData::default()
-            .chunk(chunk)
-            .filename(&filename)
-            .content_hash_optional(chunk.content_hash.get(source_type).map(|i| i.encoded())),
-        );
->>>>>>> 873cfadd
+        let source_map_filename = compilation
+          .get_asset_path(
+            source_map_filename_config,
+            PathData::default()
+              .chunk(chunk)
+              .filename(&filename)
+              .content_hash_optional(chunk.content_hash.get(source_type).map(|i| i.encoded())),
+          )
+          .always_ok();
 
         if let Some(current_source_mapping_url_comment) = current_source_mapping_url_comment {
           let source_map_url = if let Some(public_path) = &self.public_path {
@@ -502,14 +468,16 @@
             source_map_filename.clone()
           };
           let current_source_mapping_url_comment = match &current_source_mapping_url_comment {
-            SourceMappingUrlCommentRef::String(s) => compilation.get_asset_path(
-              &Filename::from(s.to_string()),
-              PathData::default()
-                .chunk(chunk)
-                .filename(&filename)
-                .content_hash_optional(chunk.content_hash.get(source_type).map(|i| i.encoded()))
-                .url(&source_map_url),
-            ),
+            SourceMappingUrlCommentRef::String(s) => compilation
+              .get_asset_path(
+                &FilenameTemplate::from(s.to_string()),
+                PathData::default()
+                  .chunk(chunk)
+                  .filename(&filename)
+                  .content_hash_optional(chunk.content_hash.get(source_type).map(|i| i.encoded()))
+                  .url(&source_map_url),
+              )
+              .always_ok(),
             SourceMappingUrlCommentRef::Fn(f) => {
               let data = PathData::default()
                 .chunk(chunk)
@@ -517,7 +485,9 @@
                 .content_hash_optional(chunk.content_hash.get(source_type).map(|i| i.encoded()))
                 .url(&source_map_url);
               let comment = f(data).await?;
-              Filename::from(comment).render(data, None)
+              FilenameTemplate::from(comment)
+                .render(data, None)
+                .always_ok()
             }
           };
           asset.source = Some(
