--- conflicted
+++ resolved
@@ -105,18 +105,6 @@
     return Ok(());
   };
   let path_data = PathData::default()
-<<<<<<< HEAD
-    .chunk_id_optional(
-      chunk
-        .id(&compilation.chunk_ids_artifact)
-        .map(|id| id.as_str()),
-    )
-    .chunk_name_optional(chunk.name())
-    .chunk_hash_optional(chunk.rendered_hash(
-      &compilation.chunk_hashes_artifact,
-      compilation.options.output.hash_digest_length,
-    ));
-=======
     .chunk_id_optional(chunk.and_then(|c| c.id().map(|id| id.as_str())))
     .chunk_name_optional(chunk.and_then(|c| c.name()))
     .chunk_hash_optional(chunk.and_then(|c| {
@@ -125,7 +113,6 @@
         compilation.options.output.hash_digest_length,
       )
     }));
->>>>>>> ceb43c53
 
   let filename = Filename::from(self.namespace.as_str());
   let namespace = compilation.get_path(&filename, path_data).await?;
