pub mod js_value_ref;
pub mod one_shot_instance_ref;
pub mod one_shot_value_ref;
<<<<<<< HEAD
pub mod threadsafe_one_shot_value_ref;
pub mod value_ref;
=======
pub mod value_ref;
pub mod weak_ref;
>>>>>>> 49b1b3b8
<|MERGE_RESOLUTION|>--- conflicted
+++ resolved
@@ -1,10 +1,6 @@
 pub mod js_value_ref;
 pub mod one_shot_instance_ref;
 pub mod one_shot_value_ref;
-<<<<<<< HEAD
 pub mod threadsafe_one_shot_value_ref;
 pub mod value_ref;
-=======
-pub mod value_ref;
-pub mod weak_ref;
->>>>>>> 49b1b3b8
+pub mod weak_ref;