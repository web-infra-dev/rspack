#![feature(let_chains)]
use std::borrow::Cow;

use json::{
  number::Number,
  object::Object,
  Error::{
    ExceededDepthLimit, FailedUtf8Parsing, UnexpectedCharacter, UnexpectedEndOfJson, WrongType,
  },
  JsonValue,
};
use rspack_core::{
  rspack_sources::{BoxSource, RawSource, Source, SourceExt},
  BuildMetaDefaultObject, BuildMetaExportsType, CompilerOptions, ExportsInfo, GenerateContext,
  Module, ModuleGraph, ParserAndGenerator, Plugin, RuntimeGlobals, RuntimeSpec, SourceType,
  UsageState,
};
use rspack_error::{
  internal_error, DiagnosticKind, IntoTWithDiagnosticArray, Result, TWithDiagnosticArray,
  TraceableError,
};

use crate::json_exports_dependency::JsonExportsDependency;

mod json_exports_dependency;
mod utils;

#[derive(Debug)]
struct JsonParserAndGenerator;

impl ParserAndGenerator for JsonParserAndGenerator {
  fn source_types(&self) -> &[SourceType] {
    &[SourceType::JavaScript]
  }

  fn size(&self, module: &dyn Module, _source_type: &SourceType) -> f64 {
    module.original_source().map_or(0, |source| source.size()) as f64
  }

  fn parse(
    &mut self,
    parse_context: rspack_core::ParseContext,
  ) -> Result<TWithDiagnosticArray<rspack_core::ParseResult>> {
    let rspack_core::ParseContext {
      source: box_source,
      resource_data,
      build_info,
      build_meta,
      ..
    } = parse_context;
    build_info.strict = true;
    build_meta.exports_type = BuildMetaExportsType::Default;
    // TODO default_object is not align with webpack
    build_meta.default_object = BuildMetaDefaultObject::RedirectWarn;
    let source = box_source.source();
    let strip_bom_source = source.strip_prefix('\u{feff}');
    let need_strip_bom = strip_bom_source.is_some();

    let parse_result = json::parse(strip_bom_source.unwrap_or(&source)).map_err(|e| {
      match e {
        UnexpectedCharacter { ch, line, column } => {
          let rope = ropey::Rope::from_str(&source);
          let line_offset = rope.try_line_to_byte(line - 1).expect("TODO:");
          let start_offset = source[line_offset..]
            .chars()
            .take(column)
            .fold(line_offset, |acc, cur| acc + cur.len_utf8());
          let start_offset = if need_strip_bom {
            start_offset + 1
          } else {
            start_offset
          };
          TraceableError::from_file(
            resource_data.resource_path.to_string_lossy().to_string(),
            source.into_owned(),
            // one character offset
            start_offset,
            start_offset + 1,
            "Json parsing error".to_string(),
            format!("Unexpected character {ch}"),
          )
          .with_kind(DiagnosticKind::Json)
          .into()
        }
        ExceededDepthLimit | WrongType(_) | FailedUtf8Parsing => {
          internal_error!(format!("{e}"))
        }
        UnexpectedEndOfJson => {
          // End offset of json file
          let offset = source.len() - 1;
          TraceableError::from_file(
            resource_data.resource_path.to_string_lossy().to_string(),
            source.into_owned(),
            offset,
            offset,
            "Json parsing error".to_string(),
            format!("{e}"),
          )
          .with_kind(DiagnosticKind::Json)
          .into()
        }
      }
    });

<<<<<<< HEAD
    let (diagnostics, data) = match parse_result {
      Ok(data) => (vec![], Some(data)),
      Err(err) => (err.into(), None),
=======
    let diagnostics = if let Err(err) = parse_result {
      vec![err.into()]
    } else {
      vec![]
>>>>>>> 1fc83087
    };
    build_info.json_data = data.clone();

    Ok(
      rspack_core::ParseResult {
        presentational_dependencies: vec![],
        dependencies: if let Some(data) = data {
          vec![Box::new(JsonExportsDependency::new(data))]
        } else {
          vec![]
        },
        blocks: vec![],
        source: box_source,
        analyze_result: Default::default(),
      }
      .with_diagnostic(diagnostics),
    )
  }

  // Safety: `ast_and_source` is available in code generation.
  #[allow(clippy::unwrap_in_result)]
  fn generate(
    &self,
    _source: &BoxSource,
    module: &dyn rspack_core::Module,
    generate_context: &mut GenerateContext,
  ) -> Result<BoxSource> {
    let GenerateContext {
      compilation,
      runtime,
      ..
    } = generate_context;
    match generate_context.requested_source_type {
      SourceType::JavaScript => {
        generate_context
          .runtime_requirements
          .insert(RuntimeGlobals::MODULE);
        let mgm = compilation
          .module_graph
          .module_graph_module_by_identifier(&module.identifier())
          .expect("should have module identifier");
        let json_data = mgm
          .build_info
          .as_ref()
          .and_then(|info| info.json_data.as_ref())
          .expect("should have json data");
        let exports_info = compilation
          .module_graph
          .get_exports_info(&module.identifier());

        let final_json = match json_data {
          json::JsonValue::Object(_) | json::JsonValue::Array(_)
            if exports_info
              .other_exports_info
              .get_export_info(&compilation.module_graph)
              .get_used(*runtime)
              == UsageState::Unused =>
          {
            create_object_for_exports_info(
              json_data.clone(),
              exports_info,
              *runtime,
              &compilation.module_graph,
            )
          }
          _ => json_data.clone(),
        };
        let is_js_object = final_json.is_object() || final_json.is_array();
        let final_json_string = final_json.to_string();
        let json_str = utils::escape_json(&final_json_string);
        let json_expr = if is_js_object && json_str.len() > 20 {
          Cow::Owned(format!("JSON.parse('{}')", json_str.replace('\'', r#"\'"#)))
        } else {
          json_str
        };
        Ok(RawSource::from(format!(r#"module.exports = {}"#, json_expr)).boxed())
      }
      _ => Err(internal_error!(format!(
        "Unsupported source type {:?} for plugin Json",
        generate_context.requested_source_type,
      ))),
    }
  }
}

#[derive(Debug)]
pub struct JsonPlugin;

impl Plugin for JsonPlugin {
  fn name(&self) -> &'static str {
    "json"
  }

  fn apply(
    &self,
    ctx: rspack_core::PluginContext<&mut rspack_core::ApplyContext>,
    _options: &mut CompilerOptions,
  ) -> Result<()> {
    ctx.context.register_parser_and_generator_builder(
      rspack_core::ModuleType::Json,
      Box::new(|| Box::new(JsonParserAndGenerator {})),
    );

    Ok(())
  }
}

fn create_object_for_exports_info(
  data: JsonValue,
  exports_info: &ExportsInfo,
  runtime: Option<&RuntimeSpec>,
  mg: &ModuleGraph,
) -> JsonValue {
  if exports_info.other_exports_info.get_used(mg, runtime) != UsageState::Unused {
    return data;
  }

  match data {
    JsonValue::Null
    | JsonValue::Short(_)
    | JsonValue::String(_)
    | JsonValue::Number(_)
    | JsonValue::Boolean(_) => unreachable!(),
    JsonValue::Object(mut obj) => {
      let mut used_pair = vec![];
      for (key, value) in obj.iter_mut() {
        let export_info = exports_info.id.get_read_only_export_info(&key.into(), mg);
        let used = export_info.get_used(runtime);
        if used == UsageState::Unused {
          continue;
        }
        let new_value = if used == UsageState::OnlyPropertiesUsed
          && let Some(exports_info_id) = export_info.exports_info
        {
          let exports_info = mg.get_exports_info_by_id(&exports_info_id);
          // avoid clone
          let temp = std::mem::replace(value, JsonValue::Null);
          create_object_for_exports_info(temp, exports_info, runtime, mg)
        } else {
          std::mem::replace(value, JsonValue::Null)
        };
        let used_name = export_info
          .get_used_name(&key.into(), runtime)
          .expect("should have used name");
        used_pair.push((used_name, new_value));
      }
      let mut new_obj = Object::new();
      for (k, v) in used_pair {
        new_obj.insert(&k, v);
      }
      JsonValue::Object(new_obj)
    }
    JsonValue::Array(arr) => {
      let original_len = arr.len();
      let mut max_used_index = 0;
      let mut ret = arr
        .into_iter()
        .enumerate()
        .map(|(i, item)| {
          let export_info = exports_info
            .id
            .get_read_only_export_info(&format!("{i}").into(), mg);
          let used = export_info.get_used(runtime);
          if used == UsageState::Unused {
            return None;
          }
          max_used_index = max_used_index.max(i);
          if used == UsageState::OnlyPropertiesUsed
            && let Some(exports_info_id) = export_info.exports_info
          {
            let exports_info = mg.get_exports_info_by_id(&exports_info_id);
            Some(create_object_for_exports_info(
              item,
              exports_info,
              runtime,
              mg,
            ))
          } else {
            Some(item)
          }
        })
        .collect::<Vec<_>>();
      let arr_length_used = exports_info
        .id
        .get_read_only_export_info(&"length".into(), mg)
        .get_used(runtime);
      let array_length_when_used = match arr_length_used {
        UsageState::Unused => None,
        _ => Some(original_len),
      };
      let used_length = if let Some(array_length_when_used) = array_length_when_used {
        array_length_when_used
      } else {
        max_used_index + 1
      };
      ret.drain(used_length..);
      let normalized_ret = ret
        .into_iter()
        .map(|item| item.unwrap_or(JsonValue::Number(Number::from(0))))
        .collect::<Vec<_>>();
      JsonValue::Array(normalized_ret)
    }
  }
}<|MERGE_RESOLUTION|>--- conflicted
+++ resolved
@@ -102,16 +102,9 @@
       }
     });
 
-<<<<<<< HEAD
     let (diagnostics, data) = match parse_result {
       Ok(data) => (vec![], Some(data)),
       Err(err) => (err.into(), None),
-=======
-    let diagnostics = if let Err(err) = parse_result {
-      vec![err.into()]
-    } else {
-      vec![]
->>>>>>> 1fc83087
     };
     build_info.json_data = data.clone();
 
