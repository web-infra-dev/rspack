#![feature(let_chains)]

mod minify;

use std::collections::HashMap;
use std::hash::Hash;
use std::path::Path;
use std::sync::{mpsc, Mutex};

use async_trait::async_trait;
use once_cell::sync::OnceCell;
use rayon::prelude::*;
use regex::Regex;
use rspack_core::rspack_sources::{ConcatSource, MapOptions, RawSource, SourceExt, SourceMap};
use rspack_core::rspack_sources::{Source, SourceMapSource, SourceMapSourceOptions};
use rspack_core::{
  AssetInfo, CompilationAsset, JsChunkHashArgs, Plugin, PluginContext, PluginJsChunkHashHookOutput,
  PluginProcessAssetsOutput, ProcessAssetsArgs,
};
use rspack_error::miette::IntoDiagnostic;
use rspack_error::{Diagnostic, Result};
use rspack_regex::RspackRegex;
use rspack_util::try_any_sync;
use swc_config::config_types::BoolOrDataConfig;
use swc_core::base::config::JsMinifyFormatOptions;
pub use swc_ecma_minifier::option::terser::{TerserCompressorOptions, TerserEcmaVersion};
pub use swc_ecma_minifier::option::MangleOptions;

use self::minify::{match_object, minify};

#[derive(Debug, Default)]
pub struct SwcJsMinimizerRspackPluginOptions {
  pub extract_comments: Option<ExtractComments>,
  pub compress: BoolOrDataConfig<TerserCompressorOptions>,
  pub mangle: BoolOrDataConfig<MangleOptions>,
  pub format: JsMinifyFormatOptions,
  pub test: Option<SwcJsMinimizerRules>,
  pub include: Option<SwcJsMinimizerRules>,
  pub exclude: Option<SwcJsMinimizerRules>,
  pub module: Option<bool>,

  /// Internal fields for hashing only.
  /// This guaranteed these field should only be readonly.
  /// Otherwise, hash would be generated with inconsistencies.
  pub __compress_cache: OnceCell<BoolOrDataConfig<String>>,
  pub __mangle_cache: OnceCell<BoolOrDataConfig<String>>,
  pub __format_cache: OnceCell<String>,
}

impl std::hash::Hash for SwcJsMinimizerRspackPluginOptions {
  fn hash<H: std::hash::Hasher>(&self, state: &mut H) {
    self.extract_comments.hash(state);
    self
      .__format_cache
      .get_or_init(|| serde_json::to_string(&self.format).expect("Should be able to serialize"))
      .hash(state);
    self
      .__compress_cache
      .get_or_init(|| {
        self
          .compress
          .as_ref()
          .map(|v| serde_json::to_string(v).expect("Should be able to serialize"))
      })
      .hash(state);
    self
      .__mangle_cache
      .get_or_init(|| {
        self
          .mangle
          .as_ref()
          .map(|v| serde_json::to_string(v).expect("Should be able to serialize"))
      })
      .hash(state);
    self.test.hash(state);
    self.include.hash(state);
    self.exclude.hash(state);
  }
}

#[derive(Debug, Clone, Hash)]
pub enum SwcJsMinimizerRule {
  String(String),
  Regexp(RspackRegex),
}

impl SwcJsMinimizerRule {
  pub fn try_match(&self, data: &str) -> rspack_error::Result<bool> {
    match self {
      Self::String(s) => Ok(data.starts_with(s)),
      Self::Regexp(r) => Ok(r.test(data)),
    }
  }
}

#[derive(Debug, Clone, Hash)]
pub enum SwcJsMinimizerRules {
  String(String),
  Regexp(rspack_regex::RspackRegex),
  Array(Vec<SwcJsMinimizerRule>),
}

impl SwcJsMinimizerRules {
  pub fn try_match(&self, data: &str) -> rspack_error::Result<bool> {
    match self {
      Self::String(s) => Ok(data.starts_with(s)),
      Self::Regexp(r) => Ok(r.test(data)),
      Self::Array(l) => try_any_sync(l, |i| i.try_match(data)),
    }
  }
}

#[derive(Debug, Hash)]
pub enum OptionWrapper<T: std::fmt::Debug + Hash> {
  Default,
  Disabled,
  Custom(T),
}

#[derive(Debug)]
pub struct ExtractComments {
  pub condition: String,
  pub banner: OptionWrapper<String>,
}

impl Hash for ExtractComments {
  fn hash<H: std::hash::Hasher>(&self, state: &mut H) {
    self.condition.as_str().hash(state);
    self.banner.hash(state);
  }
}

#[derive(Debug)]
struct NormalizedExtractComments<'a> {
  filename: String,
  condition: &'a Regex,
  banner: Option<String>,
}

#[derive(Debug)]
pub struct SwcJsMinimizerRspackPlugin {
  options: SwcJsMinimizerRspackPluginOptions,
}

impl SwcJsMinimizerRspackPlugin {
  pub fn new(options: SwcJsMinimizerRspackPluginOptions) -> Self {
    Self { options }
  }
}

#[async_trait]
impl Plugin for SwcJsMinimizerRspackPlugin {
  fn name(&self) -> &'static str {
    "rspack.SwcJsMinimizerRspackPlugin"
  }

  async fn process_assets_stage_optimize_size(
    &self,
    _ctx: PluginContext,
    args: ProcessAssetsArgs<'_>,
  ) -> PluginProcessAssetsOutput {
    let compilation = args.compilation;
    let minify_options = &self.options;

    let (tx, rx) = mpsc::channel::<Vec<Diagnostic>>();
    // collect all extracted comments info
    let all_extracted_comments = Mutex::new(HashMap::new());
<<<<<<< HEAD
    let extract_comments_condition = minify_options.extract_comments.as_ref().map(|condition| {
      let regexp = if condition.eq("true") {
        // copied from terser-webpack-plugin
        Regex::new(r"@preserve|@lic|@cc_on|^\**!")
      } else {
        Regex::new(&condition[1..condition.len() - 2])
      };
      regexp.expect("Invalid extractComments")
    });
    let options = compilation.options.clone();
    let devtool = options
      .devtool
      .lock()
      .expect("Failed to acquire lock on devtool");
    let emit_source_map_columns = !devtool.cheap();
=======
    let extract_comments_condition = minify_options
      .extract_comments
      .as_ref()
      .map(|extract_comment| extract_comment.condition.as_ref())
      .map(|condition| {
        Regex::new(condition)
          .unwrap_or_else(|_| panic!("`{condition}` is invalid extractComments condition"))
      });
    let emit_source_map_columns = !compilation.options.devtool.cheap();
>>>>>>> bfb13890

    compilation
      .assets_mut()
      .par_iter_mut()
      .filter(|(filename, original)| {
        if !(filename.ends_with(".js") || filename.ends_with(".cjs") || filename.ends_with(".mjs")) {
          return false
        }

        let is_matched = match_object(minify_options, filename)
          .unwrap_or(false);

        if !is_matched || original.get_info().minimized {
          return false
        }

        true
      })
      .try_for_each_with(tx,|tx, (filename, original)| -> Result<()>  {
        if let Some(original_source) = original.get_source() {
          let input = original_source.source().to_string();
          let input_source_map = original_source.map(&MapOptions::default());

          let is_module = if let Some(module) = self.options.module {
            module
          } else if let Some(module) = original.info.javascript_module {
            module
          } else {
            filename.ends_with(".mjs")
          };

          let js_minify_options = JsMinifyOptions {
            compress: minify_options.compress.clone(),
            mangle: minify_options.mangle.clone(),
            format: minify_options.format.clone(),
            source_map: BoolOrDataConfig::from_bool(input_source_map.is_some()),
            inline_sources_content: true, /* Using true so original_source can be None in SourceMapSource */
            emit_source_map_columns,
            module: is_module,
            ..Default::default()
            };
          let extract_comments_option = minify_options.extract_comments.as_ref().map(|extract_comments| {
            let comments_filename = format!("{}.LICENSE.txt", filename);
            let banner = match &extract_comments.banner {
              OptionWrapper::Default => {
                let dir = Path::new(filename).parent().expect("should has parent");
                let relative = Path::new(&comments_filename).strip_prefix(dir).expect("should has common prefix").to_string_lossy().to_string().replace('\\', "/");
                Some(format!("/*! For license information please see {relative} */"))
              },
              OptionWrapper::Disabled => None,
              OptionWrapper::Custom(value) => Some(format!("/*! {value} */"))
            };
            NormalizedExtractComments {
              filename: comments_filename,
              condition: extract_comments_condition.as_ref().expect("must exists"),
              banner
            }
          });
          let output = match minify(
            &js_minify_options,
            input,
            filename,
            &all_extracted_comments,
            &extract_comments_option,
          ) {
            Ok(r) => r,
            Err(e) => {
              tx.send(e.into()).into_diagnostic()?;
              return Ok(())
            }
          };
          let source = if let Some(map) = &output.map {
            SourceMapSource::new(SourceMapSourceOptions {
              value: output.code,
              name: filename,
              source_map: SourceMap::from_json(map).expect("should be able to generate source-map"),
              original_source: None,
              inner_source_map: input_source_map,
              remove_original_source: true,
            })
            .boxed()
          } else {
            RawSource::from(output.code).boxed()
          };
          let source = if let Some(Some(banner)) = extract_comments_option.map(|option| option.banner)
            && all_extracted_comments
            .lock()
            .expect("all_extract_comments lock failed")
            .contains_key(filename)
          {
            ConcatSource::new([
              RawSource::Source(banner).boxed(),
              RawSource::from("\n").boxed(),
              source
            ]).boxed()
          } else {
            source
          };
          original.set_source(Some(source));
          original.get_info_mut().minimized = true;
        }

        Ok(())
    })?;

    compilation.push_batch_diagnostic(rx.into_iter().flatten().collect::<Vec<_>>());

    // write all extracted comments to assets
    all_extracted_comments
      .lock()
      .expect("all_extracted_comments lock failed")
      .clone()
      .into_iter()
      .for_each(|(_, comments)| {
        compilation.emit_asset(
          comments.comments_file_name,
          CompilationAsset {
            source: Some(comments.source),
            info: AssetInfo {
              minimized: true,
              ..Default::default()
            },
          },
        )
      });

    Ok(())
  }

  fn js_chunk_hash(
    &self,
    _ctx: PluginContext,
    args: &mut JsChunkHashArgs,
  ) -> PluginJsChunkHashHookOutput {
    self.name().hash(&mut args.hasher);
    self.options.hash(&mut args.hasher);
    Ok(())
  }
}

#[derive(Debug, Clone, Default)]
pub struct JsMinifyOptions {
  pub compress: BoolOrDataConfig<TerserCompressorOptions>,
  pub mangle: BoolOrDataConfig<MangleOptions>,
  pub format: JsMinifyFormatOptions,
  pub ecma: TerserEcmaVersion,
  pub keep_class_names: bool,
  pub keep_fn_names: bool,
  pub module: bool,
  pub safari10: bool,
  pub toplevel: bool,
  pub source_map: BoolOrDataConfig<TerserSourceMapOption>,
  pub output_path: Option<String>,
  pub inline_sources_content: bool,
  pub emit_source_map_columns: bool,
}

#[derive(Debug, Clone, Default)]
pub struct TerserSourceMapOption {
  pub filename: Option<String>,
  pub url: Option<String>,
  pub root: Option<String>,
  pub content: Option<String>,
}<|MERGE_RESOLUTION|>--- conflicted
+++ resolved
@@ -165,23 +165,6 @@
     let (tx, rx) = mpsc::channel::<Vec<Diagnostic>>();
     // collect all extracted comments info
     let all_extracted_comments = Mutex::new(HashMap::new());
-<<<<<<< HEAD
-    let extract_comments_condition = minify_options.extract_comments.as_ref().map(|condition| {
-      let regexp = if condition.eq("true") {
-        // copied from terser-webpack-plugin
-        Regex::new(r"@preserve|@lic|@cc_on|^\**!")
-      } else {
-        Regex::new(&condition[1..condition.len() - 2])
-      };
-      regexp.expect("Invalid extractComments")
-    });
-    let options = compilation.options.clone();
-    let devtool = options
-      .devtool
-      .lock()
-      .expect("Failed to acquire lock on devtool");
-    let emit_source_map_columns = !devtool.cheap();
-=======
     let extract_comments_condition = minify_options
       .extract_comments
       .as_ref()
@@ -191,7 +174,6 @@
           .unwrap_or_else(|_| panic!("`{condition}` is invalid extractComments condition"))
       });
     let emit_source_map_columns = !compilation.options.devtool.cheap();
->>>>>>> bfb13890
 
     compilation
       .assets_mut()
