--- conflicted
+++ resolved
@@ -426,11 +426,7 @@
         rules,
         ..Default::default()
       },
-<<<<<<< HEAD
-      devtool: RwLock::new(devtool.clone()),
-=======
       devtool: self.devtool,
->>>>>>> 8bd03b98
       stats: Default::default(),
       snapshot: Default::default(),
       cache: c::CacheOptions::Disabled,
@@ -504,34 +500,19 @@
     // plugins.push(rspack_plugin_externals::ExternalPlugin::default().boxed());
     plugins.push(rspack_plugin_javascript::JsPlugin::new().boxed());
 
-<<<<<<< HEAD
-    if devtool.source_map() {
-=======
     if options.devtool.contains("source-map") {
       let hidden = options.devtool.contains("hidden");
       let cheap = options.devtool.contains("cheap");
       let no_sources = options.devtool.contains("nosources");
 
->>>>>>> 8bd03b98
       plugins.push(
         rspack_plugin_devtool::SourceMapDevToolPlugin::new(
           rspack_plugin_devtool::SourceMapDevToolPluginOptions {
             filename: None,
-<<<<<<< HEAD
-            append: if devtool.hidden() {
-              Some(Append::Disabled)
-            } else {
-              None
-            },
-            namespace: Some(options.output.unique_name.clone()),
-            columns: !devtool.cheap(),
-            no_sources: devtool.no_sources(),
-=======
             append: Some(!hidden),
             namespace: options.output.unique_name.clone(),
             columns: !cheap,
             no_sources: no_sources,
->>>>>>> 8bd03b98
             public_path: None,
             module: false,
             module_filename_template: None,
