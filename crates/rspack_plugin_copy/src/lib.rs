--- conflicted
+++ resolved
@@ -517,26 +517,6 @@
 
         let output_path = &compilation.options.output.path;
 
-<<<<<<< HEAD
-        let copied_result = entries
-          .into_iter()
-          .map(|entry| async {
-            Self::analyze_every_entry(
-              entry,
-              pattern,
-              &context,
-              output_path,
-              from_type,
-              file_dependencies,
-              diagnostics,
-              compilation,
-              logger,
-              index,
-            )
-            .await
-          })
-          .collect::<rspack_futures::FuturesResults<Option<RunPatternResult>>>();
-=======
         let copied_result = join_all(entries.into_iter().map(|entry| async {
           Self::analyze_every_entry(
             entry,
@@ -548,11 +528,11 @@
             diagnostics,
             compilation,
             logger,
+            index,
           )
           .await
         }))
         .await;
->>>>>>> d0e2190c
 
         if copied_result.is_empty() {
           if pattern.no_error_on_missing {
