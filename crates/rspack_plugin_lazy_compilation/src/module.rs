--- conflicted
+++ resolved
@@ -43,6 +43,7 @@
 
   source_map_kind: SourceMapKind,
   create_data: ModuleFactoryCreateData,
+  activation_trigger: String,
   pub resource: String,
 
   pub active: bool,
@@ -91,6 +92,7 @@
       create_data,
       readable_identifier,
       lib_ident,
+      activation_trigger,
       resource,
       identifier,
       source_map_kind: SourceMapKind::empty(),
@@ -167,11 +169,6 @@
         None,
       )));
 
-<<<<<<< HEAD
-    let mut files = FxHashSet::default();
-    files.extend(self.create_data.file_dependencies.clone());
-    files.insert(Path::new(&self.activation_trigger).into());
-=======
       // when module is activated, proxy module should not be modified again,
       // when users modify real module, the proxy module will be untouched,
       // and the real module will be invalidated
@@ -179,10 +176,9 @@
     } else {
       let mut files = FxHashSet::default();
       files.extend(self.create_data.file_dependencies.clone());
-      files.insert(Path::new(&self.resource).into());
+      files.insert(Path::new(&self.activation_trigger).into());
       self.build_info.file_dependencies = files;
     }
->>>>>>> d570e581
 
     self.build_info.cacheable = self.cacheable;
 
