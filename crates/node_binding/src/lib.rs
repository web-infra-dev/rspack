//! N-API compatible binding for rspack.
//!
//! This crate provides the necessary bindings to use rspack in a N-API compatible environment.

<<<<<<< HEAD
#[macro_use]
extern crate napi_derive;
extern crate rspack_allocator;
use std::{cell::RefCell, sync::Arc};

use compiler::{Compiler, CompilerState, CompilerStateGuard};
use fs_node::HybridFileSystem;
use napi::{bindgen_prelude::*, CallContext};
use rspack_collections::UkeyMap;
use rspack_core::{
  BoxDependency, Compilation, CompilerId, EntryOptions, ModuleIdentifier, PluginExt,
};
use rspack_error::Diagnostic;
use rspack_fs::{IntermediateFileSystem, NativeFileSystem, ReadableFileSystem};

use crate::{
  fs_node::{NodeFileSystem, ThreadsafeNodeFS},
  trace_event::RawTraceEvent,
};

mod allocator;
mod asset;
mod asset_condition;
mod async_dependency_block;
mod browserslist;
mod build_info;
mod chunk;
mod chunk_graph;
mod chunk_group;
mod clean_options;
mod codegen_result;
mod compilation;
mod compiler;
mod context_module_factory;
mod define_symbols;
mod dependencies;
mod dependency;
mod diagnostic;
mod error;
mod exports_info;
mod filename;
mod fs_node;
mod html;
mod identifier;
mod location;
mod module;
mod module_graph;
mod module_graph_connection;
mod modules;
mod native_watcher;
mod normal_module_factory;
mod options;
mod panic;
mod path_data;
mod plugins;
mod raw_options;
mod resolver;
mod resolver_factory;
mod resource_data;
mod rsdoctor;
mod rstest;
mod runtime;
mod source;
mod stats;
mod swc;
mod trace_event;
mod utils;

pub use asset::*;
pub use asset_condition::*;
pub use async_dependency_block::*;
pub use browserslist::*;
pub use build_info::*;
pub use chunk::*;
pub use chunk_graph::*;
pub use chunk_group::*;
pub use clean_options::*;
pub use codegen_result::*;
pub use compilation::*;
pub use context_module_factory::*;
pub use dependencies::*;
pub use dependency::*;
pub use diagnostic::*;
pub use error::*;
pub use exports_info::*;
pub use filename::*;
pub use html::*;
pub use location::*;
pub use module::*;
pub use module_graph::*;
pub use module_graph_connection::*;
pub use modules::*;
pub use native_watcher::*;
pub use normal_module_factory::*;
pub use options::*;
pub use path_data::*;
pub use plugins::buildtime_plugins;
use plugins::*;
pub use raw_options::*;
pub use resolver::*;
use resolver_factory::*;
pub use resource_data::*;
pub use rsdoctor::*;
use rspack_macros::rspack_version;
use rspack_tracing::{PerfettoTracer, StdoutTracer, TraceEvent, Tracer};
pub use rstest::*;
pub use runtime::*;
use rustc_hash::FxHashMap;
pub use source::*;
pub use stats::*;
pub use swc::*;
use swc_core::common::util::take::Take;
use tracing::level_filters::LevelFilter;
use tracing_subscriber::{
  layer::SubscriberExt, util::SubscriberInitExt, EnvFilter, Layer, Registry,
};
pub use utils::*;

thread_local! {
  pub static COMPILER_REFERENCES: RefCell<UkeyMap<CompilerId, WeakReference<JsCompiler>>> = Default::default();
}

#[js_function(1)]
fn cleanup_revoked_modules(ctx: CallContext) -> Result<()> {
  let external = ctx.get::<&mut External<Vec<ModuleIdentifier>>>(0)?;
  let revoked_modules = external.take();
  ModuleObject::cleanup_by_module_identifiers(&revoked_modules);
  Ok(())
}

#[napi(custom_finalize)]
pub struct JsCompiler {
  js_hooks_plugin: JsHooksAdapterPlugin,
  compiler: Compiler,
  state: CompilerState,
  include_dependencies_map: FxHashMap<String, FxHashMap<EntryOptions, BoxDependency>>,
  entry_dependencies_map: FxHashMap<String, FxHashMap<EntryOptions, BoxDependency>>,
}

#[napi]
impl JsCompiler {
  #[allow(clippy::too_many_arguments)]
  #[napi(constructor)]
  pub fn new(
    env: Env,
    mut this: This,
    compiler_path: String,
    mut options: RawOptions,
    builtin_plugins: Vec<BuiltinPlugin>,
    register_js_taps: RegisterJsTaps,
    output_filesystem: ThreadsafeNodeFS,
    intermediate_filesystem: Option<ThreadsafeNodeFS>,
    input_filesystem: Option<ThreadsafeNodeFS>,
    mut resolver_factory_reference: Reference<JsResolverFactory>,
  ) -> Result<Self> {
    tracing::info!(name:"rspack_version", version = rspack_version!());
    tracing::info!(name:"raw_options", options=?&options);

    let mut plugins = Vec::with_capacity(builtin_plugins.len());
    let js_hooks_plugin = JsHooksAdapterPlugin::from_js_hooks(env, register_js_taps)?;
    plugins.push(js_hooks_plugin.clone().boxed());

    let tsfn = env
      .create_function("cleanup_revoked_modules", cleanup_revoked_modules)?
      .build_threadsafe_function::<External<Vec<ModuleIdentifier>>>()
      .weak::<true>()
      .callee_handled::<false>()
      .max_queue_size::<1>()
      .build()?;
    let js_cleanup_plugin = JsCleanupPlugin::new(tsfn);
    plugins.push(js_cleanup_plugin.boxed());

    for bp in builtin_plugins {
      bp.append_to(env, &mut this, &mut plugins)?;
    }

    let use_input_fs = options.experiments.use_input_file_system.take();
    let compiler_options: rspack_core::CompilerOptions = options.try_into().to_napi_result()?;

    tracing::debug!(name:"normalized_options", options=?&compiler_options);

    let input_file_system: Option<Arc<dyn ReadableFileSystem>> = input_filesystem.and_then(|fs| {
      use_input_fs.and_then(|use_input_file_system| {
        let node_fs = NodeFileSystem::new(fs).expect("Failed to create readable filesystem");

        match use_input_file_system {
          WithFalse::False => None,
          WithFalse::True(allowlist) => {
            if allowlist.is_empty() {
              return None;
            }
            let binding: Arc<dyn ReadableFileSystem> = Arc::new(HybridFileSystem::new(
              allowlist,
              node_fs,
              NativeFileSystem::new(compiler_options.resolve.pnp.unwrap_or(false)),
            ));
            Some(binding)
          }
        }
      })
    });

    if let Some(fs) = &input_file_system {
      resolver_factory_reference.input_filesystem = fs.clone();
    }

    let resolver_factory =
      (*resolver_factory_reference).get_resolver_factory(compiler_options.resolve.clone());
    let loader_resolver_factory = (*resolver_factory_reference)
      .get_loader_resolver_factory(compiler_options.resolve_loader.clone());

    let intermediate_filesystem: Option<Arc<dyn IntermediateFileSystem>> =
      if let Some(fs) = intermediate_filesystem {
        Some(Arc::new(
          NodeFileSystem::new(fs).to_napi_result_with_message(|e| {
            format!("Failed to create intermediate filesystem: {e}")
          })?,
        ))
      } else {
        None
      };

    let rspack = rspack_core::Compiler::new(
      compiler_path,
      compiler_options,
      plugins,
      buildtime_plugins::buildtime_plugins(),
      Some(Arc::new(
        NodeFileSystem::new(output_filesystem)
          .to_napi_result_with_message(|e| format!("Failed to create writable filesystem: {e}"))?,
      )),
      intermediate_filesystem,
      input_file_system,
      Some(resolver_factory),
      Some(loader_resolver_factory),
    );

    Ok(Self {
      compiler: Compiler::from(rspack),
      state: CompilerState::init(),
      js_hooks_plugin,
      include_dependencies_map: Default::default(),
      entry_dependencies_map: Default::default(),
    })
  }

  #[napi]
  pub fn set_non_skippable_registers(&self, kinds: Vec<RegisterJsTapKind>) {
    self.js_hooks_plugin.set_non_skippable_registers(kinds)
  }

  /// Build with the given option passed to the constructor
  #[napi(ts_args_type = "callback: (err: null | Error) => void")]
  pub fn build(
    &mut self,
    reference: Reference<JsCompiler>,
    f: Function<'static>,
  ) -> Result<(), ErrorCode> {
    unsafe {
      self.run(reference, |compiler, guard| {
        callbackify(
          f,
          async move {
            compiler.build().await.to_napi_result_with_message(|e| {
              print_error_diagnostic(e, compiler.options.stats.colors)
            })?;
            tracing::debug!("build ok");
            Ok(())
          },
          Some(|| drop(guard)),
        )
      })
    }
  }

  /// Rebuild with the given option passed to the constructor
  #[napi(
    ts_args_type = "changed_files: string[], removed_files: string[], callback: (err: null | Error) => void"
  )]
  pub fn rebuild(
    &mut self,
    reference: Reference<JsCompiler>,
    changed_files: Vec<String>,
    removed_files: Vec<String>,
    f: Function<'static>,
  ) -> Result<(), ErrorCode> {
    use std::collections::HashSet;

    unsafe {
      self.run(reference, |compiler, guard| {
        callbackify(
          f,
          async move {
            compiler
              .rebuild(
                HashSet::from_iter(changed_files.into_iter()),
                HashSet::from_iter(removed_files.into_iter()),
              )
              .await
              .to_napi_result_with_message(|e| {
                print_error_diagnostic(e, compiler.options.stats.colors)
              })?;
            tracing::debug!("rebuild ok");
            Ok(())
          },
          Some(|| drop(guard)),
        )
      })
    }
  }

  #[napi]
  pub async fn close(&self) -> Result<()> {
    self
      .compiler
      .close()
      .await
      .to_napi_result_with_message(|e| {
        print_error_diagnostic(e, self.compiler.options.stats.colors)
      })?;
    Ok(())
  }
}

struct RunGuard {
  _compiler_state_guard: CompilerStateGuard,
  _reference: Reference<JsCompiler>,
}

impl JsCompiler {
  /// Run the given function with the compiler.
  ///
  /// ## Safety
  /// 1. The caller must ensure that the `Compiler` is not moved or dropped during the lifetime of the callback.
  /// 2. `CompilerStateGuard` should and only be dropped so soon as each `Compiler` is free of use.
  ///    Accessing `Compiler` beyond the lifetime of `CompilerStateGuard` would lead to potential race condition.
  unsafe fn run<R>(
    &mut self,
    mut reference: Reference<JsCompiler>,
    f: impl FnOnce(&'static mut Compiler, RunGuard) -> Result<R, ErrorCode>,
  ) -> Result<R, ErrorCode> {
    if self.state.running() {
      return Err(concurrent_compiler_error());
    }

    let compiler_state_guard = self.state.enter();
    let weak_reference = reference.downgrade();
    // SAFETY:
    // We ensure the lifetime of JsCompiler by holding a Reference<JsCompiler> until the JS callback function completes.
    // Therefore, we can safely transmute the lifetime of Compiler to 'static here.
    let compiler = unsafe {
      std::mem::transmute::<&mut Compiler, &'static mut Compiler>(&mut reference.compiler)
    };
    let guard = RunGuard {
      _compiler_state_guard: compiler_state_guard,
      _reference: reference,
    };
    COMPILER_REFERENCES.with(|ref_cell| {
      let mut references = ref_cell.borrow_mut();
      references.insert(compiler.id(), weak_reference);
    });

    self.cleanup_last_compilation(&compiler.compilation);

    f(compiler, guard)
  }

  fn cleanup_last_compilation(&self, compilation: &Compilation) {
    let compilation_id = compilation.id();

    JsCompilationWrapper::cleanup_last_compilation(compilation_id);
    JsChunkWrapper::cleanup_last_compilation(compilation_id);
    JsChunkGroupWrapper::cleanup_last_compilation(compilation_id);
    DependencyWrapper::cleanup_last_compilation(compilation_id);
    AsyncDependenciesBlockWrapper::cleanup_last_compilation(compilation_id);
  }
}

impl ObjectFinalize for JsCompiler {
  fn finalize(self, _env: Env) -> Result<()> {
    let compiler_id = self.compiler.id();

    COMPILER_REFERENCES.with(|ref_cell| {
      let mut references = ref_cell.borrow_mut();
      references.remove(&compiler_id);
    });

    ModuleObject::cleanup_by_compiler_id(&compiler_id);
    Ok(())
  }
}

fn concurrent_compiler_error() -> Error<ErrorCode> {
  Error::new(
    ErrorCode::Napi(Status::GenericFailure),
    "ConcurrentCompilationError: You ran rspack twice. Each instance only supports a single concurrent compilation at a time.",
  )
}

#[derive(Default)]
enum TraceState {
  On(Box<dyn Tracer>),
  #[default]
  Off,
}

#[cfg(target_family = "wasm")]
const _: () = {
  #[used]
  #[link_section = ".init_array"]
  static __CTOR: unsafe extern "C" fn() = init;

  unsafe extern "C" fn init() {
    let rt = tokio::runtime::Builder::new_multi_thread()
      .max_blocking_threads(1)
      .enable_all()
      .build()
      .expect("Create tokio runtime failed");
    create_custom_tokio_runtime(rt);
  }
};

#[cfg(not(target_family = "wasm"))]
#[napi::ctor::ctor(crate_path = ::napi::ctor)]
fn init() {
  use std::{
    sync::atomic::{AtomicUsize, Ordering},
    thread,
  };

  #[cfg(feature = "sftrace-setup")]
  if std::env::var_os("SFTRACE_OUTPUT_FILE").is_some() {
    unsafe {
      sftrace_setup::setup();
    }
  }

  panic::install_panic_handler();
  // control the number of blocking threads, similar as https://github.com/tokio-rs/tokio/blob/946401c345d672d357693740bc51f77bc678c5c4/tokio/src/loom/std/mod.rs#L93
  const ENV_BLOCKING_THREADS: &str = "RSPACK_BLOCKING_THREADS";
  // reduce default blocking threads on macOS cause macOS holds IORWLock on every file open
  // reference from https://github.com/oven-sh/bun/pull/17577/files#diff-c9bc275f9466e5179bb80454b6445c7041d2a0fb79932dd5de7a5c3196bdbd75R144
  let default_blocking_threads = if std::env::consts::OS == "macos" {
    8
  } else {
    512
  };
  let blocking_threads = std::env::var(ENV_BLOCKING_THREADS)
    .ok()
    .and_then(|v| v.parse::<usize>().ok())
    .unwrap_or(default_blocking_threads);
  let rt = tokio::runtime::Builder::new_multi_thread()
    .max_blocking_threads(blocking_threads)
    .thread_name_fn(|| {
      static ATOMIC_ID: AtomicUsize = AtomicUsize::new(0);
      let id = ATOMIC_ID.fetch_add(1, Ordering::SeqCst);
      format!("tokio-{id}")
    })
    .enable_all()
    .build()
    .expect("Create tokio runtime failed");
  create_custom_tokio_runtime(rt);
}

fn print_error_diagnostic(e: rspack_error::Error, colored: bool) -> String {
  Diagnostic::from(e)
    .render_report(colored)
    .expect("should print diagnostics")
}

thread_local! {
  static GLOBAL_TRACE_STATE: RefCell<TraceState> = const { RefCell::new(TraceState::Off) };
}
/**
 * Some code is modified based on
 * https://github.com/swc-project/swc/blob/d1d0607158ab40463d1b123fed52cc526eba8385/bindings/binding_core_node/src/util.rs#L29-L58
 * Apache-2.0 licensed
 * Author Donny/강동윤
 * Copyright (c)
 */
#[napi]
pub fn register_global_trace(
  filter: String,
  #[napi(ts_arg_type = " \"logger\" | \"perfetto\" ")] layer: String,
  output: String,
) -> anyhow::Result<()> {
  GLOBAL_TRACE_STATE.with(|state| {
    let mut state = state.borrow_mut();
    if let TraceState::Off = *state {
      let mut tracer: Box<dyn Tracer> = match layer.as_str() {
        "logger" => Box::new(StdoutTracer),
        "perfetto"=> Box::new(PerfettoTracer::default()),
        _ => anyhow::bail!(
          "Unexpected layer: {}, supported layers:'logger', 'perfetto' ",
          layer
        ),
      };
      if let Some(layer) = tracer.setup(&output) {
        // SAFETY: we know that trace_var is `Ok(String)` now,
        // for the second unwrap, if we can't parse the directive, then the tracing result would be
        // unexpected, then panic is reasonable
        let filter = EnvFilter::builder()
          .with_default_directive(LevelFilter::INFO.into())
          .with_regex(true)
          .parse(filter)
          .expect("Parse tracing directive syntax failed, for details about the directive syntax you could refer https://docs.rs/tracing-subscriber/latest/tracing_subscriber/filter/struct.EnvFilter.html#directives");
        tracing_subscriber::registry()
          .with(<_ as Layer<Registry>>::with_filter(layer, filter))
          .init();
      }
      let new_state = TraceState::On(tracer);
      *state = new_state;
    }
    Ok(())
  })
}

#[napi]
pub fn cleanup_global_trace() {
  GLOBAL_TRACE_STATE.with(|state| {
    let mut state = state.borrow_mut();
    if let TraceState::On(ref mut tracer) = *state {
      tracer.teardown();
    }
    *state = TraceState::Off;
  });
}
// sync Node.js event to Rust side
#[napi]
pub fn sync_trace_event(events: Vec<RawTraceEvent>) {
  use std::borrow::BorrowMut;
  GLOBAL_TRACE_STATE.with(|state| {
    let mut state = state.borrow_mut();
    if let TraceState::On(tracer) = &mut **state.borrow_mut() {
      tracer.sync_trace(
        events
          .into_iter()
          .map(|event| TraceEvent {
            name: event.name,
            track_name: event.track_name,
            process_name: event.process_name,
            args: event
              .args
              .map(|args| args.into_iter().map(|(k, v)| (k, v.to_string())).collect()),
            uuid: event.uuid,
            ts: event.ts.get_u64().1,
            ph: event.ph,
            categories: event.categories,
          })
          .collect(),
      );
    }
  });
}

fn node_init(mut _exports: Object, env: Env) -> Result<()> {
  rspack_core::set_thread_local_allocator(Box::new(allocator::NapiAllocatorImpl::new(env)));
  Ok(())
}

#[napi(module_exports)]
pub fn rspack_module_exports(exports: Object, env: Env) -> Result<()> {
  node_init(exports, env)?;
  module::export_symbols(exports, env)?;
  build_info::export_symbols(exports, env)?;
  Ok(())
}
=======
// Re-export `rspack_binding_api` symbols to make it available to the N-API binding
extern crate rspack_binding_api;
>>>>>>> 20d02e80
<|MERGE_RESOLUTION|>--- conflicted
+++ resolved
@@ -2,575 +2,5 @@
 //!
 //! This crate provides the necessary bindings to use rspack in a N-API compatible environment.
 
-<<<<<<< HEAD
-#[macro_use]
-extern crate napi_derive;
-extern crate rspack_allocator;
-use std::{cell::RefCell, sync::Arc};
-
-use compiler::{Compiler, CompilerState, CompilerStateGuard};
-use fs_node::HybridFileSystem;
-use napi::{bindgen_prelude::*, CallContext};
-use rspack_collections::UkeyMap;
-use rspack_core::{
-  BoxDependency, Compilation, CompilerId, EntryOptions, ModuleIdentifier, PluginExt,
-};
-use rspack_error::Diagnostic;
-use rspack_fs::{IntermediateFileSystem, NativeFileSystem, ReadableFileSystem};
-
-use crate::{
-  fs_node::{NodeFileSystem, ThreadsafeNodeFS},
-  trace_event::RawTraceEvent,
-};
-
-mod allocator;
-mod asset;
-mod asset_condition;
-mod async_dependency_block;
-mod browserslist;
-mod build_info;
-mod chunk;
-mod chunk_graph;
-mod chunk_group;
-mod clean_options;
-mod codegen_result;
-mod compilation;
-mod compiler;
-mod context_module_factory;
-mod define_symbols;
-mod dependencies;
-mod dependency;
-mod diagnostic;
-mod error;
-mod exports_info;
-mod filename;
-mod fs_node;
-mod html;
-mod identifier;
-mod location;
-mod module;
-mod module_graph;
-mod module_graph_connection;
-mod modules;
-mod native_watcher;
-mod normal_module_factory;
-mod options;
-mod panic;
-mod path_data;
-mod plugins;
-mod raw_options;
-mod resolver;
-mod resolver_factory;
-mod resource_data;
-mod rsdoctor;
-mod rstest;
-mod runtime;
-mod source;
-mod stats;
-mod swc;
-mod trace_event;
-mod utils;
-
-pub use asset::*;
-pub use asset_condition::*;
-pub use async_dependency_block::*;
-pub use browserslist::*;
-pub use build_info::*;
-pub use chunk::*;
-pub use chunk_graph::*;
-pub use chunk_group::*;
-pub use clean_options::*;
-pub use codegen_result::*;
-pub use compilation::*;
-pub use context_module_factory::*;
-pub use dependencies::*;
-pub use dependency::*;
-pub use diagnostic::*;
-pub use error::*;
-pub use exports_info::*;
-pub use filename::*;
-pub use html::*;
-pub use location::*;
-pub use module::*;
-pub use module_graph::*;
-pub use module_graph_connection::*;
-pub use modules::*;
-pub use native_watcher::*;
-pub use normal_module_factory::*;
-pub use options::*;
-pub use path_data::*;
-pub use plugins::buildtime_plugins;
-use plugins::*;
-pub use raw_options::*;
-pub use resolver::*;
-use resolver_factory::*;
-pub use resource_data::*;
-pub use rsdoctor::*;
-use rspack_macros::rspack_version;
-use rspack_tracing::{PerfettoTracer, StdoutTracer, TraceEvent, Tracer};
-pub use rstest::*;
-pub use runtime::*;
-use rustc_hash::FxHashMap;
-pub use source::*;
-pub use stats::*;
-pub use swc::*;
-use swc_core::common::util::take::Take;
-use tracing::level_filters::LevelFilter;
-use tracing_subscriber::{
-  layer::SubscriberExt, util::SubscriberInitExt, EnvFilter, Layer, Registry,
-};
-pub use utils::*;
-
-thread_local! {
-  pub static COMPILER_REFERENCES: RefCell<UkeyMap<CompilerId, WeakReference<JsCompiler>>> = Default::default();
-}
-
-#[js_function(1)]
-fn cleanup_revoked_modules(ctx: CallContext) -> Result<()> {
-  let external = ctx.get::<&mut External<Vec<ModuleIdentifier>>>(0)?;
-  let revoked_modules = external.take();
-  ModuleObject::cleanup_by_module_identifiers(&revoked_modules);
-  Ok(())
-}
-
-#[napi(custom_finalize)]
-pub struct JsCompiler {
-  js_hooks_plugin: JsHooksAdapterPlugin,
-  compiler: Compiler,
-  state: CompilerState,
-  include_dependencies_map: FxHashMap<String, FxHashMap<EntryOptions, BoxDependency>>,
-  entry_dependencies_map: FxHashMap<String, FxHashMap<EntryOptions, BoxDependency>>,
-}
-
-#[napi]
-impl JsCompiler {
-  #[allow(clippy::too_many_arguments)]
-  #[napi(constructor)]
-  pub fn new(
-    env: Env,
-    mut this: This,
-    compiler_path: String,
-    mut options: RawOptions,
-    builtin_plugins: Vec<BuiltinPlugin>,
-    register_js_taps: RegisterJsTaps,
-    output_filesystem: ThreadsafeNodeFS,
-    intermediate_filesystem: Option<ThreadsafeNodeFS>,
-    input_filesystem: Option<ThreadsafeNodeFS>,
-    mut resolver_factory_reference: Reference<JsResolverFactory>,
-  ) -> Result<Self> {
-    tracing::info!(name:"rspack_version", version = rspack_version!());
-    tracing::info!(name:"raw_options", options=?&options);
-
-    let mut plugins = Vec::with_capacity(builtin_plugins.len());
-    let js_hooks_plugin = JsHooksAdapterPlugin::from_js_hooks(env, register_js_taps)?;
-    plugins.push(js_hooks_plugin.clone().boxed());
-
-    let tsfn = env
-      .create_function("cleanup_revoked_modules", cleanup_revoked_modules)?
-      .build_threadsafe_function::<External<Vec<ModuleIdentifier>>>()
-      .weak::<true>()
-      .callee_handled::<false>()
-      .max_queue_size::<1>()
-      .build()?;
-    let js_cleanup_plugin = JsCleanupPlugin::new(tsfn);
-    plugins.push(js_cleanup_plugin.boxed());
-
-    for bp in builtin_plugins {
-      bp.append_to(env, &mut this, &mut plugins)?;
-    }
-
-    let use_input_fs = options.experiments.use_input_file_system.take();
-    let compiler_options: rspack_core::CompilerOptions = options.try_into().to_napi_result()?;
-
-    tracing::debug!(name:"normalized_options", options=?&compiler_options);
-
-    let input_file_system: Option<Arc<dyn ReadableFileSystem>> = input_filesystem.and_then(|fs| {
-      use_input_fs.and_then(|use_input_file_system| {
-        let node_fs = NodeFileSystem::new(fs).expect("Failed to create readable filesystem");
-
-        match use_input_file_system {
-          WithFalse::False => None,
-          WithFalse::True(allowlist) => {
-            if allowlist.is_empty() {
-              return None;
-            }
-            let binding: Arc<dyn ReadableFileSystem> = Arc::new(HybridFileSystem::new(
-              allowlist,
-              node_fs,
-              NativeFileSystem::new(compiler_options.resolve.pnp.unwrap_or(false)),
-            ));
-            Some(binding)
-          }
-        }
-      })
-    });
-
-    if let Some(fs) = &input_file_system {
-      resolver_factory_reference.input_filesystem = fs.clone();
-    }
-
-    let resolver_factory =
-      (*resolver_factory_reference).get_resolver_factory(compiler_options.resolve.clone());
-    let loader_resolver_factory = (*resolver_factory_reference)
-      .get_loader_resolver_factory(compiler_options.resolve_loader.clone());
-
-    let intermediate_filesystem: Option<Arc<dyn IntermediateFileSystem>> =
-      if let Some(fs) = intermediate_filesystem {
-        Some(Arc::new(
-          NodeFileSystem::new(fs).to_napi_result_with_message(|e| {
-            format!("Failed to create intermediate filesystem: {e}")
-          })?,
-        ))
-      } else {
-        None
-      };
-
-    let rspack = rspack_core::Compiler::new(
-      compiler_path,
-      compiler_options,
-      plugins,
-      buildtime_plugins::buildtime_plugins(),
-      Some(Arc::new(
-        NodeFileSystem::new(output_filesystem)
-          .to_napi_result_with_message(|e| format!("Failed to create writable filesystem: {e}"))?,
-      )),
-      intermediate_filesystem,
-      input_file_system,
-      Some(resolver_factory),
-      Some(loader_resolver_factory),
-    );
-
-    Ok(Self {
-      compiler: Compiler::from(rspack),
-      state: CompilerState::init(),
-      js_hooks_plugin,
-      include_dependencies_map: Default::default(),
-      entry_dependencies_map: Default::default(),
-    })
-  }
-
-  #[napi]
-  pub fn set_non_skippable_registers(&self, kinds: Vec<RegisterJsTapKind>) {
-    self.js_hooks_plugin.set_non_skippable_registers(kinds)
-  }
-
-  /// Build with the given option passed to the constructor
-  #[napi(ts_args_type = "callback: (err: null | Error) => void")]
-  pub fn build(
-    &mut self,
-    reference: Reference<JsCompiler>,
-    f: Function<'static>,
-  ) -> Result<(), ErrorCode> {
-    unsafe {
-      self.run(reference, |compiler, guard| {
-        callbackify(
-          f,
-          async move {
-            compiler.build().await.to_napi_result_with_message(|e| {
-              print_error_diagnostic(e, compiler.options.stats.colors)
-            })?;
-            tracing::debug!("build ok");
-            Ok(())
-          },
-          Some(|| drop(guard)),
-        )
-      })
-    }
-  }
-
-  /// Rebuild with the given option passed to the constructor
-  #[napi(
-    ts_args_type = "changed_files: string[], removed_files: string[], callback: (err: null | Error) => void"
-  )]
-  pub fn rebuild(
-    &mut self,
-    reference: Reference<JsCompiler>,
-    changed_files: Vec<String>,
-    removed_files: Vec<String>,
-    f: Function<'static>,
-  ) -> Result<(), ErrorCode> {
-    use std::collections::HashSet;
-
-    unsafe {
-      self.run(reference, |compiler, guard| {
-        callbackify(
-          f,
-          async move {
-            compiler
-              .rebuild(
-                HashSet::from_iter(changed_files.into_iter()),
-                HashSet::from_iter(removed_files.into_iter()),
-              )
-              .await
-              .to_napi_result_with_message(|e| {
-                print_error_diagnostic(e, compiler.options.stats.colors)
-              })?;
-            tracing::debug!("rebuild ok");
-            Ok(())
-          },
-          Some(|| drop(guard)),
-        )
-      })
-    }
-  }
-
-  #[napi]
-  pub async fn close(&self) -> Result<()> {
-    self
-      .compiler
-      .close()
-      .await
-      .to_napi_result_with_message(|e| {
-        print_error_diagnostic(e, self.compiler.options.stats.colors)
-      })?;
-    Ok(())
-  }
-}
-
-struct RunGuard {
-  _compiler_state_guard: CompilerStateGuard,
-  _reference: Reference<JsCompiler>,
-}
-
-impl JsCompiler {
-  /// Run the given function with the compiler.
-  ///
-  /// ## Safety
-  /// 1. The caller must ensure that the `Compiler` is not moved or dropped during the lifetime of the callback.
-  /// 2. `CompilerStateGuard` should and only be dropped so soon as each `Compiler` is free of use.
-  ///    Accessing `Compiler` beyond the lifetime of `CompilerStateGuard` would lead to potential race condition.
-  unsafe fn run<R>(
-    &mut self,
-    mut reference: Reference<JsCompiler>,
-    f: impl FnOnce(&'static mut Compiler, RunGuard) -> Result<R, ErrorCode>,
-  ) -> Result<R, ErrorCode> {
-    if self.state.running() {
-      return Err(concurrent_compiler_error());
-    }
-
-    let compiler_state_guard = self.state.enter();
-    let weak_reference = reference.downgrade();
-    // SAFETY:
-    // We ensure the lifetime of JsCompiler by holding a Reference<JsCompiler> until the JS callback function completes.
-    // Therefore, we can safely transmute the lifetime of Compiler to 'static here.
-    let compiler = unsafe {
-      std::mem::transmute::<&mut Compiler, &'static mut Compiler>(&mut reference.compiler)
-    };
-    let guard = RunGuard {
-      _compiler_state_guard: compiler_state_guard,
-      _reference: reference,
-    };
-    COMPILER_REFERENCES.with(|ref_cell| {
-      let mut references = ref_cell.borrow_mut();
-      references.insert(compiler.id(), weak_reference);
-    });
-
-    self.cleanup_last_compilation(&compiler.compilation);
-
-    f(compiler, guard)
-  }
-
-  fn cleanup_last_compilation(&self, compilation: &Compilation) {
-    let compilation_id = compilation.id();
-
-    JsCompilationWrapper::cleanup_last_compilation(compilation_id);
-    JsChunkWrapper::cleanup_last_compilation(compilation_id);
-    JsChunkGroupWrapper::cleanup_last_compilation(compilation_id);
-    DependencyWrapper::cleanup_last_compilation(compilation_id);
-    AsyncDependenciesBlockWrapper::cleanup_last_compilation(compilation_id);
-  }
-}
-
-impl ObjectFinalize for JsCompiler {
-  fn finalize(self, _env: Env) -> Result<()> {
-    let compiler_id = self.compiler.id();
-
-    COMPILER_REFERENCES.with(|ref_cell| {
-      let mut references = ref_cell.borrow_mut();
-      references.remove(&compiler_id);
-    });
-
-    ModuleObject::cleanup_by_compiler_id(&compiler_id);
-    Ok(())
-  }
-}
-
-fn concurrent_compiler_error() -> Error<ErrorCode> {
-  Error::new(
-    ErrorCode::Napi(Status::GenericFailure),
-    "ConcurrentCompilationError: You ran rspack twice. Each instance only supports a single concurrent compilation at a time.",
-  )
-}
-
-#[derive(Default)]
-enum TraceState {
-  On(Box<dyn Tracer>),
-  #[default]
-  Off,
-}
-
-#[cfg(target_family = "wasm")]
-const _: () = {
-  #[used]
-  #[link_section = ".init_array"]
-  static __CTOR: unsafe extern "C" fn() = init;
-
-  unsafe extern "C" fn init() {
-    let rt = tokio::runtime::Builder::new_multi_thread()
-      .max_blocking_threads(1)
-      .enable_all()
-      .build()
-      .expect("Create tokio runtime failed");
-    create_custom_tokio_runtime(rt);
-  }
-};
-
-#[cfg(not(target_family = "wasm"))]
-#[napi::ctor::ctor(crate_path = ::napi::ctor)]
-fn init() {
-  use std::{
-    sync::atomic::{AtomicUsize, Ordering},
-    thread,
-  };
-
-  #[cfg(feature = "sftrace-setup")]
-  if std::env::var_os("SFTRACE_OUTPUT_FILE").is_some() {
-    unsafe {
-      sftrace_setup::setup();
-    }
-  }
-
-  panic::install_panic_handler();
-  // control the number of blocking threads, similar as https://github.com/tokio-rs/tokio/blob/946401c345d672d357693740bc51f77bc678c5c4/tokio/src/loom/std/mod.rs#L93
-  const ENV_BLOCKING_THREADS: &str = "RSPACK_BLOCKING_THREADS";
-  // reduce default blocking threads on macOS cause macOS holds IORWLock on every file open
-  // reference from https://github.com/oven-sh/bun/pull/17577/files#diff-c9bc275f9466e5179bb80454b6445c7041d2a0fb79932dd5de7a5c3196bdbd75R144
-  let default_blocking_threads = if std::env::consts::OS == "macos" {
-    8
-  } else {
-    512
-  };
-  let blocking_threads = std::env::var(ENV_BLOCKING_THREADS)
-    .ok()
-    .and_then(|v| v.parse::<usize>().ok())
-    .unwrap_or(default_blocking_threads);
-  let rt = tokio::runtime::Builder::new_multi_thread()
-    .max_blocking_threads(blocking_threads)
-    .thread_name_fn(|| {
-      static ATOMIC_ID: AtomicUsize = AtomicUsize::new(0);
-      let id = ATOMIC_ID.fetch_add(1, Ordering::SeqCst);
-      format!("tokio-{id}")
-    })
-    .enable_all()
-    .build()
-    .expect("Create tokio runtime failed");
-  create_custom_tokio_runtime(rt);
-}
-
-fn print_error_diagnostic(e: rspack_error::Error, colored: bool) -> String {
-  Diagnostic::from(e)
-    .render_report(colored)
-    .expect("should print diagnostics")
-}
-
-thread_local! {
-  static GLOBAL_TRACE_STATE: RefCell<TraceState> = const { RefCell::new(TraceState::Off) };
-}
-/**
- * Some code is modified based on
- * https://github.com/swc-project/swc/blob/d1d0607158ab40463d1b123fed52cc526eba8385/bindings/binding_core_node/src/util.rs#L29-L58
- * Apache-2.0 licensed
- * Author Donny/강동윤
- * Copyright (c)
- */
-#[napi]
-pub fn register_global_trace(
-  filter: String,
-  #[napi(ts_arg_type = " \"logger\" | \"perfetto\" ")] layer: String,
-  output: String,
-) -> anyhow::Result<()> {
-  GLOBAL_TRACE_STATE.with(|state| {
-    let mut state = state.borrow_mut();
-    if let TraceState::Off = *state {
-      let mut tracer: Box<dyn Tracer> = match layer.as_str() {
-        "logger" => Box::new(StdoutTracer),
-        "perfetto"=> Box::new(PerfettoTracer::default()),
-        _ => anyhow::bail!(
-          "Unexpected layer: {}, supported layers:'logger', 'perfetto' ",
-          layer
-        ),
-      };
-      if let Some(layer) = tracer.setup(&output) {
-        // SAFETY: we know that trace_var is `Ok(String)` now,
-        // for the second unwrap, if we can't parse the directive, then the tracing result would be
-        // unexpected, then panic is reasonable
-        let filter = EnvFilter::builder()
-          .with_default_directive(LevelFilter::INFO.into())
-          .with_regex(true)
-          .parse(filter)
-          .expect("Parse tracing directive syntax failed, for details about the directive syntax you could refer https://docs.rs/tracing-subscriber/latest/tracing_subscriber/filter/struct.EnvFilter.html#directives");
-        tracing_subscriber::registry()
-          .with(<_ as Layer<Registry>>::with_filter(layer, filter))
-          .init();
-      }
-      let new_state = TraceState::On(tracer);
-      *state = new_state;
-    }
-    Ok(())
-  })
-}
-
-#[napi]
-pub fn cleanup_global_trace() {
-  GLOBAL_TRACE_STATE.with(|state| {
-    let mut state = state.borrow_mut();
-    if let TraceState::On(ref mut tracer) = *state {
-      tracer.teardown();
-    }
-    *state = TraceState::Off;
-  });
-}
-// sync Node.js event to Rust side
-#[napi]
-pub fn sync_trace_event(events: Vec<RawTraceEvent>) {
-  use std::borrow::BorrowMut;
-  GLOBAL_TRACE_STATE.with(|state| {
-    let mut state = state.borrow_mut();
-    if let TraceState::On(tracer) = &mut **state.borrow_mut() {
-      tracer.sync_trace(
-        events
-          .into_iter()
-          .map(|event| TraceEvent {
-            name: event.name,
-            track_name: event.track_name,
-            process_name: event.process_name,
-            args: event
-              .args
-              .map(|args| args.into_iter().map(|(k, v)| (k, v.to_string())).collect()),
-            uuid: event.uuid,
-            ts: event.ts.get_u64().1,
-            ph: event.ph,
-            categories: event.categories,
-          })
-          .collect(),
-      );
-    }
-  });
-}
-
-fn node_init(mut _exports: Object, env: Env) -> Result<()> {
-  rspack_core::set_thread_local_allocator(Box::new(allocator::NapiAllocatorImpl::new(env)));
-  Ok(())
-}
-
-#[napi(module_exports)]
-pub fn rspack_module_exports(exports: Object, env: Env) -> Result<()> {
-  node_init(exports, env)?;
-  module::export_symbols(exports, env)?;
-  build_info::export_symbols(exports, env)?;
-  Ok(())
-}
-=======
 // Re-export `rspack_binding_api` symbols to make it available to the N-API binding
-extern crate rspack_binding_api;
->>>>>>> 20d02e80
+extern crate rspack_binding_api;