use std::{
  hash::Hash,
  sync::{Arc, RwLock},
};

use async_trait::async_trait;
use cow_utils::CowUtils;
use napi::{
  bindgen_prelude::{Buffer, FromNapiValue, Function, JsValuesTupleIntoVec, Promise, ToNapiValue},
  Env, NapiRaw,
};
use rspack_binding_values::{
  JsAdditionalTreeRuntimeRequirementsArg, JsAdditionalTreeRuntimeRequirementsResult,
  JsAfterEmitData, JsAfterResolveData, JsAfterResolveOutput, JsAfterTemplateExecutionData,
  JsAlterAssetTagGroupsData, JsAlterAssetTagsData, JsAssetEmittedArgs,
  JsBeforeAssetTagGenerationData, JsBeforeEmitData, JsBeforeResolveArgs, JsBeforeResolveOutput,
  JsChunk, JsChunkAssetArgs, JsCompilationWrapper, JsContextModuleFactoryAfterResolveDataWrapper,
  JsContextModuleFactoryAfterResolveResult, JsContextModuleFactoryBeforeResolveDataWrapper,
  JsContextModuleFactoryBeforeResolveResult, JsCreateData, JsExecuteModuleArg, JsFactorizeArgs,
  JsFactorizeOutput, JsModuleWrapper, JsNormalModuleFactoryCreateModuleArgs, JsResolveArgs,
  JsResolveForSchemeArgs, JsResolveForSchemeOutput, JsResolveOutput, JsRuntimeGlobals,
  JsRuntimeModule, JsRuntimeModuleArg, JsRuntimeRequirementInTreeArg,
  JsRuntimeRequirementInTreeResult, ToJsCompatSource,
};
use rspack_collections::IdentifierSet;
use rspack_core::{
  parse_resource, AfterResolveResult, AssetEmittedInfo, BeforeResolveResult, BoxModule, Chunk,
  ChunkUkey, CodeGenerationResults, Compilation, CompilationAdditionalTreeRuntimeRequirements,
  CompilationAdditionalTreeRuntimeRequirementsHook, CompilationAfterOptimizeModules,
  CompilationAfterOptimizeModulesHook, CompilationAfterProcessAssets,
  CompilationAfterProcessAssetsHook, CompilationAfterSeal, CompilationAfterSealHook,
  CompilationBuildModule, CompilationBuildModuleHook, CompilationChunkAsset,
  CompilationChunkAssetHook, CompilationChunkHash, CompilationChunkHashHook,
  CompilationExecuteModule, CompilationExecuteModuleHook, CompilationFinishModules,
  CompilationFinishModulesHook, CompilationId, CompilationOptimizeChunkModules,
  CompilationOptimizeChunkModulesHook, CompilationOptimizeModules, CompilationOptimizeModulesHook,
  CompilationOptimizeTree, CompilationOptimizeTreeHook, CompilationParams,
  CompilationProcessAssets, CompilationProcessAssetsHook, CompilationRuntimeModule,
  CompilationRuntimeModuleHook, CompilationRuntimeRequirementInTree,
  CompilationRuntimeRequirementInTreeHook, CompilationSeal, CompilationSealHook,
  CompilationStillValidModule, CompilationStillValidModuleHook, CompilationSucceedModule,
  CompilationSucceedModuleHook, CompilerAfterEmit, CompilerAfterEmitHook, CompilerAssetEmitted,
  CompilerAssetEmittedHook, CompilerCompilation, CompilerCompilationHook, CompilerEmit,
  CompilerEmitHook, CompilerFinishMake, CompilerFinishMakeHook, CompilerMake, CompilerMakeHook,
  CompilerShouldEmit, CompilerShouldEmitHook, CompilerThisCompilation, CompilerThisCompilationHook,
  ContextModuleFactoryAfterResolve, ContextModuleFactoryAfterResolveHook,
  ContextModuleFactoryBeforeResolve, ContextModuleFactoryBeforeResolveHook, ExecuteModuleId,
  ModuleFactoryCreateData, ModuleIdentifier, NormalModuleCreateData,
  NormalModuleFactoryAfterResolve, NormalModuleFactoryAfterResolveHook,
  NormalModuleFactoryBeforeResolve, NormalModuleFactoryBeforeResolveHook,
  NormalModuleFactoryCreateModule, NormalModuleFactoryCreateModuleHook,
  NormalModuleFactoryFactorize, NormalModuleFactoryFactorizeHook, NormalModuleFactoryResolve,
  NormalModuleFactoryResolveForScheme, NormalModuleFactoryResolveForSchemeHook,
  NormalModuleFactoryResolveHook, NormalModuleFactoryResolveResult, ResourceData, RuntimeGlobals,
  Scheme,
};
use rspack_hash::RspackHash;
use rspack_hook::{Hook, Interceptor};
use rspack_napi::threadsafe_function::ThreadsafeFunction;
use rspack_paths::Utf8PathBuf;
use rspack_plugin_html::{
  AfterEmitData, AfterTemplateExecutionData, AlterAssetTagGroupsData, AlterAssetTagsData,
  BeforeAssetTagGenerationData, BeforeEmitData, HtmlPluginAfterEmit, HtmlPluginAfterEmitHook,
  HtmlPluginAfterTemplateExecution, HtmlPluginAfterTemplateExecutionHook,
  HtmlPluginAlterAssetTagGroups, HtmlPluginAlterAssetTagGroupsHook, HtmlPluginAlterAssetTags,
  HtmlPluginAlterAssetTagsHook, HtmlPluginBeforeAssetTagGeneration,
  HtmlPluginBeforeAssetTagGenerationHook, HtmlPluginBeforeEmit, HtmlPluginBeforeEmitHook,
};
use rspack_plugin_javascript::{JavascriptModulesChunkHash, JavascriptModulesChunkHashHook};

#[napi(object)]
pub struct JsTap<'f> {
  pub function: Function<'f>,
  pub stage: i32,
}

pub struct ThreadsafeJsTap<T: 'static + JsValuesTupleIntoVec, R> {
  pub function: ThreadsafeFunction<T, R>,
  pub stage: i32,
}

impl<T: 'static + JsValuesTupleIntoVec, R> Clone for ThreadsafeJsTap<T, R> {
  fn clone(&self) -> Self {
    Self {
      function: self.function.clone(),
      stage: self.stage,
    }
  }
}

impl<T: 'static + ToNapiValue + JsValuesTupleIntoVec, R: 'static + FromNapiValue>
  ThreadsafeJsTap<T, R>
{
  pub fn from_js_tap(js_tap: JsTap, env: Env) -> napi::Result<Self> {
    let function =
      unsafe { ThreadsafeFunction::from_napi_value(env.raw(), js_tap.function.raw()) }?;
    Ok(Self {
      function,
      stage: js_tap.stage,
    })
  }
}

impl<T: 'static + ToNapiValue + JsValuesTupleIntoVec, R: 'static + FromNapiValue> FromNapiValue
  for ThreadsafeJsTap<T, R>
{
  unsafe fn from_napi_value(
    env: napi::sys::napi_env,
    napi_val: napi::sys::napi_value,
  ) -> napi::Result<Self> {
    let t = JsTap::from_napi_value(env, napi_val)?;
    ThreadsafeJsTap::from_js_tap(t, Env::from_raw(env))
  }
}

type RegisterFunctionOutput<T, R> = Vec<ThreadsafeJsTap<T, R>>;
type RegisterFunction<T, R> = ThreadsafeFunction<Vec<i32>, RegisterFunctionOutput<T, R>>;

struct RegisterJsTapsInner<T: 'static + JsValuesTupleIntoVec, R> {
  register: RegisterFunction<T, R>,
  cache: RegisterJsTapsCache<T, R>,
  non_skippable_registers: Option<NonSkippableRegisters>,
}

impl<T: 'static + JsValuesTupleIntoVec, R> Clone for RegisterJsTapsInner<T, R> {
  fn clone(&self) -> Self {
    Self {
      register: self.register.clone(),
      cache: self.cache.clone(),
      non_skippable_registers: self.non_skippable_registers.clone(),
    }
  }
}

enum RegisterJsTapsCache<T: 'static + JsValuesTupleIntoVec, R> {
  NoCache,
  Cache(Arc<RwLock<Option<RegisterFunctionOutput<T, R>>>>),
}

impl<T: 'static + JsValuesTupleIntoVec, R> Clone for RegisterJsTapsCache<T, R> {
  fn clone(&self) -> Self {
    match self {
      Self::NoCache => Self::NoCache,
      Self::Cache(c) => Self::Cache(c.clone()),
    }
  }
}

<<<<<<< HEAD
impl<T: 'static, R> RegisterJsTapsCache<T, R> {
  pub fn new(cache: bool, _sync: bool) -> Self {
=======
impl<T: 'static + JsValuesTupleIntoVec, R> RegisterJsTapsCache<T, R> {
  pub fn new(cache: bool, sync: bool) -> Self {
>>>>>>> b329f87e
    if cache {
      Self::Cache(Default::default())
    } else {
      Self::NoCache
    }
  }
}

impl<T: 'static + ToNapiValue, R: 'static + FromNapiValue> RegisterJsTapsInner<T, R> {
  pub fn new(
    register: RegisterFunction<T, R>,
    non_skippable_registers: Option<NonSkippableRegisters>,
    cache: bool,
    sync: bool,
  ) -> Self {
    Self {
      register,
      cache: RegisterJsTapsCache::new(cache, sync),
      non_skippable_registers,
    }
  }

  pub async fn call_register(
    &self,
    hook: &impl Hook,
  ) -> rspack_error::Result<RegisterFunctionOutput<T, R>> {
    if let RegisterJsTapsCache::Cache(rw) = &self.cache {
      let cache = {
        #[allow(clippy::unwrap_used)]
        rw.read().unwrap().clone()
      };
      Ok(match cache {
        Some(js_taps) => js_taps,
        None => {
          let js_taps = self.call_register_impl(hook).await?;
          {
            #[allow(clippy::unwrap_used)]
            let mut cache = rw.write().unwrap();
            *cache = Some(js_taps.clone());
          }
          js_taps
        }
      })
    } else {
      let js_taps = self.call_register_impl(hook).await?;
      Ok(js_taps)
    }
  }

  async fn call_register_impl(
    &self,
    hook: &impl Hook,
  ) -> rspack_error::Result<RegisterFunctionOutput<T, R>> {
    let mut used_stages = Vec::from_iter(hook.used_stages());
    used_stages.sort();
    self.register.call_with_sync(used_stages).await
  }

  pub fn call_register_blocking(
    &self,
    hook: &impl Hook,
  ) -> rspack_error::Result<RegisterFunctionOutput<T, R>> {
    if let RegisterJsTapsCache::Cache(rw) = &self.cache {
      let cache = {
        #[allow(clippy::unwrap_used)]
        rw.read().unwrap().clone()
      };
      Ok(match cache {
        Some(js_taps) => js_taps,
        None => {
          let js_taps = self.call_register_blocking_impl(hook)?;
          {
            #[allow(clippy::unwrap_used)]
            let mut cache = rw.write().unwrap();
            *cache = Some(js_taps.clone());
          }
          js_taps
        }
      })
    } else {
      let js_taps = self.call_register_blocking_impl(hook)?;
      Ok(js_taps)
    }
  }

  fn call_register_blocking_impl(
    &self,
    hook: &impl Hook,
  ) -> rspack_error::Result<RegisterFunctionOutput<T, R>> {
    let mut used_stages = Vec::from_iter(hook.used_stages());
    used_stages.sort();
    self.register.blocking_call_with_sync(used_stages)
  }

  fn clear_cache(&self) {
    match &self.cache {
      RegisterJsTapsCache::NoCache => {}
      RegisterJsTapsCache::Cache(cache) => {
        #[allow(clippy::unwrap_used)]
        let mut cache = cache.write().unwrap();
        *cache = None;
      }
    }
  }
}

/// define js taps register
/// cache: add cache for register function, used for `before_resolve` or `build_module`
///        which run register function multiple times for every module, cache will ensure
///        it only run once.
/// sync: synchronously/blocking call the register function, most of the register shouldn't
///       be sync since calling a ThreadsafeFunction is async, for now it's only used by
///       execute_module, which strongly required sync call.
macro_rules! define_register {
  ($name:ident, tap = $tap_name:ident<$arg:ty, $ret:ty> @ $tap_hook:ty, cache = $cache:literal, sync = $sync:tt, kind = $kind:expr, skip = $skip:tt,) => {
    define_register!(@BASE $name, $tap_name<$arg, $ret>, $cache, $sync);
    define_register!(@SKIP $name, $arg, $ret, $cache, $sync, $skip);
    define_register!(@INTERCEPTOR $name, $tap_name, $tap_hook, $cache, $kind, $sync);
  };
  (@BASE $name:ident, $tap_name:ident<$arg:ty, $ret:ty>, $cache:literal, $sync:literal) => {
    #[derive(Clone)]
    pub struct $name {
      inner: RegisterJsTapsInner<$arg, $ret>,
    }

    impl $name {
      pub fn clear_cache(&self) {
        self.inner.clear_cache();
      }
    }

    #[derive(Clone)]
    struct $tap_name {
      function: ThreadsafeFunction<$arg, $ret>,
      stage: i32,
    }

    impl $tap_name {
      pub fn new(tap: ThreadsafeJsTap<$arg, $ret>) -> Self {
        Self {
          function: tap.function,
          stage: tap.stage,
        }
      }
    }
  };
  (@SKIP $name:ident, $arg:ty, $ret:ty, $cache:literal, $sync:literal, $skip:literal) => {
    impl $name {
      pub fn new(register: RegisterFunction<$arg, $ret>, non_skippable_registers: NonSkippableRegisters) -> Self {
        Self {
          inner: RegisterJsTapsInner::new(register, $skip.then_some(non_skippable_registers), $cache, $sync),
        }
      }
    }
  };
  (@INTERCEPTOR $name:ident, $tap_name:ident, $tap_hook:ty, $cache:literal, $kind:expr, false) => {
    #[async_trait]
    impl Interceptor<$tap_hook> for $name {
      async fn call(
        &self,
        hook: &$tap_hook,
      ) -> rspack_error::Result<Vec<<$tap_hook as Hook>::Tap>> {
        if let Some(non_skippable_registers) = &self.inner.non_skippable_registers && !non_skippable_registers.is_non_skippable(&$kind) {
          return Ok(Vec::new());
        }
        let js_taps = self.inner.call_register(hook).await?;
        let js_taps = js_taps
          .iter()
          .map(|t| Box::new($tap_name::new(t.clone())) as <$tap_hook as Hook>::Tap)
          .collect();
        Ok(js_taps)
      }
    }
  };
  (@INTERCEPTOR $name:ident, $tap_name:ident, $tap_hook:ty, $cache:literal, $kind:expr, true) => {
    impl Interceptor<$tap_hook> for $name {
      fn call_blocking(
        &self,
        hook: &$tap_hook,
      ) -> rspack_error::Result<Vec<<$tap_hook as Hook>::Tap>> {
        if let Some(non_skippable_registers) = &self.inner.non_skippable_registers && !non_skippable_registers.is_non_skippable(&$kind) {
          return Ok(Vec::new());
        }
        let js_taps = self.inner.call_register_blocking(hook)?;
        let js_taps = js_taps
          .iter()
          .map(|t| Box::new($tap_name::new(t.clone())) as <$tap_hook as Hook>::Tap)
          .collect();
        Ok(js_taps)
      }
    }
  };
}

#[napi]
#[derive(Debug, PartialEq, Eq)]
pub enum RegisterJsTapKind {
  CompilerThisCompilation,
  CompilerCompilation,
  CompilerMake,
  CompilerFinishMake,
  CompilerShouldEmit,
  CompilerEmit,
  CompilerAfterEmit,
  CompilerAssetEmitted,
  CompilationBuildModule,
  CompilationStillValidModule,
  CompilationSucceedModule,
  CompilationExecuteModule,
  CompilationFinishModules,
  CompilationOptimizeModules,
  CompilationAfterOptimizeModules,
  CompilationOptimizeTree,
  CompilationOptimizeChunkModules,
  CompilationAdditionalTreeRuntimeRequirements,
  CompilationRuntimeRequirementInTree,
  CompilationRuntimeModule,
  CompilationChunkHash,
  CompilationChunkAsset,
  CompilationProcessAssets,
  CompilationAfterProcessAssets,
  CompilationSeal,
  CompilationAfterSeal,
  NormalModuleFactoryBeforeResolve,
  NormalModuleFactoryFactorize,
  NormalModuleFactoryResolve,
  NormalModuleFactoryAfterResolve,
  NormalModuleFactoryCreateModule,
  NormalModuleFactoryResolveForScheme,
  ContextModuleFactoryBeforeResolve,
  ContextModuleFactoryAfterResolve,
  JavascriptModulesChunkHash,
  HtmlPluginBeforeAssetTagGeneration,
  HtmlPluginAlterAssetTags,
  HtmlPluginAlterAssetTagGroups,
  HtmlPluginAfterTemplateExecution,
  HtmlPluginBeforeEmit,
  HtmlPluginAfterEmit,
}

#[derive(Default, Clone)]
pub struct NonSkippableRegisters(Arc<std::sync::RwLock<Vec<RegisterJsTapKind>>>);

impl NonSkippableRegisters {
  pub fn set_non_skippable_registers(&self, kinds: Vec<RegisterJsTapKind>) {
    let mut ks = self.0.write().expect("failed to write lock");
    *ks = kinds;
  }

  pub fn is_non_skippable(&self, kind: &RegisterJsTapKind) -> bool {
    self.0.read().expect("should lock").contains(kind)
  }
}

#[derive(Clone)]
#[napi(object, object_to_js = false)]
pub struct RegisterJsTaps {
  #[napi(
    ts_type = "(stages: Array<number>) => Array<{ function: ((arg: JsCompilation) => void); stage: number; }>"
  )]
  pub register_compiler_this_compilation_taps: RegisterFunction<JsCompilationWrapper, ()>,
  #[napi(
    ts_type = "(stages: Array<number>) => Array<{ function: ((arg: JsCompilation) => void); stage: number; }>"
  )]
  pub register_compiler_compilation_taps: RegisterFunction<JsCompilationWrapper, ()>,
  #[napi(
    ts_type = "(stages: Array<number>) => Array<{ function: ((arg: JsCompilation) => Promise<void>); stage: number; }>"
  )]
  pub register_compiler_make_taps: RegisterFunction<JsCompilationWrapper, Promise<()>>,
  #[napi(
    ts_type = "(stages: Array<number>) => Array<{ function: ((arg: JsCompilation) => void); stage: number; }>"
  )]
  pub register_compiler_finish_make_taps: RegisterFunction<JsCompilationWrapper, Promise<()>>,
  #[napi(
    ts_type = "(stages: Array<number>) => Array<{ function: ((arg: JsCompilation) => boolean | undefined); stage: number; }>"
  )]
  pub register_compiler_should_emit_taps: RegisterFunction<JsCompilationWrapper, Option<bool>>,
  #[napi(
    ts_type = "(stages: Array<number>) => Array<{ function: (() => Promise<void>); stage: number; }>"
  )]
  pub register_compiler_emit_taps: RegisterFunction<(), Promise<()>>,
  #[napi(
    ts_type = "(stages: Array<number>) => Array<{ function: (() => Promise<void>); stage: number; }>"
  )]
  pub register_compiler_after_emit_taps: RegisterFunction<(), Promise<()>>,
  #[napi(
    ts_type = "(stages: Array<number>) => Array<{ function: ((arg: JsAssetEmittedArgs) => Promise<void>); stage: number; }>"
  )]
  pub register_compiler_asset_emitted_taps: RegisterFunction<JsAssetEmittedArgs, Promise<()>>,
  #[napi(
    ts_type = "(stages: Array<number>) => Array<{ function: ((arg: JsModule) => void); stage: number; }>"
  )]
  pub register_compilation_build_module_taps: RegisterFunction<JsModuleWrapper, ()>,
  #[napi(
    ts_type = "(stages: Array<number>) => Array<{ function: ((arg: JsModule) => void); stage: number; }>"
  )]
  pub register_compilation_still_valid_module_taps: RegisterFunction<JsModuleWrapper, ()>,
  #[napi(
    ts_type = "(stages: Array<number>) => Array<{ function: ((arg: JsModule) => void); stage: number; }>"
  )]
  pub register_compilation_succeed_module_taps: RegisterFunction<JsModuleWrapper, ()>,
  #[napi(
    ts_type = "(stages: Array<number>) => Array<{ function: ((arg: JsExecuteModuleArg) => void); stage: number; }>"
  )]
  pub register_compilation_execute_module_taps: RegisterFunction<JsExecuteModuleArg, ()>,
  #[napi(
    ts_type = "(stages: Array<number>) => Array<{ function: ((arg: JsAdditionalTreeRuntimeRequirementsArg) => JsAdditionalTreeRuntimeRequirementsResult | undefined); stage: number; }>"
  )]
  pub register_compilation_additional_tree_runtime_requirements: RegisterFunction<
    JsAdditionalTreeRuntimeRequirementsArg,
    Option<JsAdditionalTreeRuntimeRequirementsResult>,
  >,
  #[napi(
    ts_type = "(stages: Array<number>) => Array<{ function: ((arg: JsRuntimeRequirementInTreeArg) => JsRuntimeRequirementInTreeResult | undefined); stage: number; }>"
  )]
  pub register_compilation_runtime_requirement_in_tree:
    RegisterFunction<JsRuntimeRequirementInTreeArg, Option<JsRuntimeRequirementInTreeResult>>,

  #[napi(
    ts_type = "(stages: Array<number>) => Array<{ function: ((arg: JsRuntimeModuleArg) => JsRuntimeModule | undefined); stage: number; }>"
  )]
  pub register_compilation_runtime_module_taps:
    RegisterFunction<JsRuntimeModuleArg, Option<JsRuntimeModule>>,
  #[napi(
    ts_type = "(stages: Array<number>) => Array<{ function: ((arg: JsCompilation) => Promise<void>); stage: number; }>"
  )]
  pub register_compilation_finish_modules_taps: RegisterFunction<JsCompilationWrapper, Promise<()>>,
  #[napi(
    ts_type = "(stages: Array<number>) => Array<{ function: (() => boolean | undefined); stage: number; }>"
  )]
  pub register_compilation_optimize_modules_taps: RegisterFunction<(), Option<bool>>,
  #[napi(ts_type = "(stages: Array<number>) => Array<{ function: (() => void); stage: number; }>")]
  pub register_compilation_after_optimize_modules_taps: RegisterFunction<(), ()>,
  #[napi(
    ts_type = "(stages: Array<number>) => Array<{ function: (() => Promise<void>); stage: number; }>"
  )]
  pub register_compilation_optimize_tree_taps: RegisterFunction<(), Promise<()>>,
  #[napi(
    ts_type = "(stages: Array<number>) => Array<{ function: (() => Promise<boolean | undefined>); stage: number; }>"
  )]
  pub register_compilation_optimize_chunk_modules_taps: RegisterFunction<(), Promise<Option<bool>>>,
  #[napi(
    ts_type = "(stages: Array<number>) => Array<{ function: ((arg: JsChunk) => Buffer); stage: number; }>"
  )]
  pub register_compilation_chunk_hash_taps: RegisterFunction<JsChunk, Buffer>,
  #[napi(
    ts_type = "(stages: Array<number>) => Array<{ function: ((arg: JsChunkAssetArgs) => void); stage: number; }>"
  )]
  pub register_compilation_chunk_asset_taps: RegisterFunction<JsChunkAssetArgs, ()>,
  #[napi(
    ts_type = "(stages: Array<number>) => Array<{ function: ((arg: JsCompilation) => Promise<void>); stage: number; }>"
  )]
  pub register_compilation_process_assets_taps: RegisterFunction<JsCompilationWrapper, Promise<()>>,
  #[napi(
    ts_type = "(stages: Array<number>) => Array<{ function: ((arg: JsCompilation) => void); stage: number; }>"
  )]
  pub register_compilation_after_process_assets_taps: RegisterFunction<JsCompilationWrapper, ()>,
  #[napi(ts_type = "(stages: Array<number>) => Array<{ function: (() => void); stage: number; }>")]
  pub register_compilation_seal_taps: RegisterFunction<(), ()>,
  #[napi(
    ts_type = "(stages: Array<number>) => Array<{ function: (() => Promise<void>); stage: number; }>"
  )]
  pub register_compilation_after_seal_taps: RegisterFunction<(), Promise<()>>,
  #[napi(
    ts_type = "(stages: Array<number>) => Array<{ function: ((arg: JsBeforeResolveArgs) => Promise<[boolean | undefined, JsBeforeResolveArgs]>); stage: number; }>"
  )]
  pub register_normal_module_factory_before_resolve_taps:
    RegisterFunction<JsBeforeResolveArgs, Promise<JsBeforeResolveOutput>>,
  #[napi(
    ts_type = "(stages: Array<number>) => Array<{ function: ((arg: JsFactorizeArgs) => Promise<JsFactorizeArgs>); stage: number; }>"
  )]
  pub register_normal_module_factory_factorize_taps:
    RegisterFunction<JsFactorizeArgs, Promise<JsFactorizeOutput>>,
  #[napi(
    ts_type = "(stages: Array<number>) => Array<{ function: ((arg: JsResolveArgs) => Promise<JsResolveArgs>); stage: number; }>"
  )]
  pub register_normal_module_factory_resolve_taps:
    RegisterFunction<JsResolveArgs, Promise<JsResolveOutput>>,
  #[napi(
    ts_type = "(stages: Array<number>) => Array<{ function: ((arg: JsResolveForSchemeArgs) => Promise<[boolean | undefined, JsResolveForSchemeArgs]>); stage: number; }>"
  )]
  pub register_normal_module_factory_resolve_for_scheme_taps:
    RegisterFunction<JsResolveForSchemeArgs, Promise<JsResolveForSchemeOutput>>,
  #[napi(
    ts_type = "(stages: Array<number>) => Array<{ function: ((arg: JsAfterResolveData) => Promise<[boolean | undefined, JsCreateData | undefined]>); stage: number; }>"
  )]
  pub register_normal_module_factory_after_resolve_taps:
    RegisterFunction<JsAfterResolveData, Promise<JsAfterResolveOutput>>,
  #[napi(
    ts_type = "(stages: Array<number>) => Array<{ function: ((arg: JsNormalModuleFactoryCreateModuleArgs) => Promise<void>); stage: number; }>"
  )]
  pub register_normal_module_factory_create_module_taps:
    RegisterFunction<JsNormalModuleFactoryCreateModuleArgs, Promise<()>>,
  #[napi(
    ts_type = "(stages: Array<number>) => Array<{ function: ((arg: false | JsContextModuleFactoryBeforeResolveData) => Promise<false | JsContextModuleFactoryBeforeResolveData>); stage: number; }>"
  )]
  pub register_context_module_factory_before_resolve_taps: RegisterFunction<
    JsContextModuleFactoryBeforeResolveResult,
    Promise<JsContextModuleFactoryBeforeResolveResult>,
  >,
  #[napi(
    ts_type = "(stages: Array<number>) => Array<{ function: ((arg: false | JsContextModuleFactoryAfterResolveData) => Promise<false | JsContextModuleFactoryAfterResolveData>); stage: number; }>"
  )]
  pub register_context_module_factory_after_resolve_taps: RegisterFunction<
    JsContextModuleFactoryAfterResolveResult,
    Promise<JsContextModuleFactoryAfterResolveResult>,
  >,
  #[napi(
    ts_type = "(stages: Array<number>) => Array<{ function: ((arg: JsChunk) => Buffer); stage: number; }>"
  )]
  pub register_javascript_modules_chunk_hash_taps: RegisterFunction<JsChunk, Buffer>,
  #[napi(
    ts_type = "(stages: Array<number>) => Array<{ function: ((arg: JsBeforeAssetTagGenerationData) => JsBeforeAssetTagGenerationData); stage: number; }>"
  )]
  pub register_html_plugin_before_asset_tag_generation_taps:
    RegisterFunction<JsBeforeAssetTagGenerationData, Promise<JsBeforeAssetTagGenerationData>>,
  #[napi(
    ts_type = "(stages: Array<number>) => Array<{ function: ((arg: JsAlterAssetTagsData) => JsAlterAssetTagsData); stage: number; }>"
  )]
  pub register_html_plugin_alter_asset_tags_taps:
    RegisterFunction<JsAlterAssetTagsData, Promise<JsAlterAssetTagsData>>,
  #[napi(
    ts_type = "(stages: Array<number>) => Array<{ function: ((arg: JsAlterAssetTagGroupsData) => JsAlterAssetTagGroupsData); stage: number; }>"
  )]
  pub register_html_plugin_alter_asset_tag_groups_taps:
    RegisterFunction<JsAlterAssetTagGroupsData, Promise<JsAlterAssetTagGroupsData>>,
  #[napi(
    ts_type = "(stages: Array<number>) => Array<{ function: ((arg: JsAfterTemplateExecutionData) => JsAfterTemplateExecutionData); stage: number; }>"
  )]
  pub register_html_plugin_after_template_execution_taps:
    RegisterFunction<JsAfterTemplateExecutionData, Promise<JsAfterTemplateExecutionData>>,
  #[napi(
    ts_type = "(stages: Array<number>) => Array<{ function: ((arg: JsBeforeEmitData) => JsBeforeEmitData); stage: number; }>"
  )]
  pub register_html_plugin_before_emit_taps:
    RegisterFunction<JsBeforeEmitData, Promise<JsBeforeEmitData>>,
  #[napi(
    ts_type = "(stages: Array<number>) => Array<{ function: ((arg: JsAfterEmitData) => JsAfterEmitData); stage: number; }>"
  )]
  pub register_html_plugin_after_emit_taps:
    RegisterFunction<JsAfterEmitData, Promise<JsAfterEmitData>>,
}

/* Compiler Hooks */
define_register!(
  RegisterCompilerThisCompilationTaps,
  tap = CompilerThisCompilationTap<JsCompilationWrapper, ()> @ CompilerThisCompilationHook,
  cache = false,
  sync = false,
  kind = RegisterJsTapKind::CompilerThisCompilation,
  skip = false,
);
define_register!(
  RegisterCompilerCompilationTaps,
  tap = CompilerCompilationTap<JsCompilationWrapper, ()> @ CompilerCompilationHook,
  cache = false,
  sync = false,
  kind = RegisterJsTapKind::CompilerCompilation,
  skip = true,
);
define_register!(
  RegisterCompilerMakeTaps,
  tap = CompilerMakeTap<JsCompilationWrapper, Promise<()>> @ CompilerMakeHook,
  cache = false,
  sync = false,
  kind = RegisterJsTapKind::CompilerMake,
  skip = true,
);
define_register!(
  RegisterCompilerFinishMakeTaps,
  tap = CompilerFinishMakeTap<JsCompilationWrapper, Promise<()>> @ CompilerFinishMakeHook,
  cache = false,
  sync = false,
  kind = RegisterJsTapKind::CompilerFinishMake,
  skip = true,
);
define_register!(
  RegisterCompilerShouldEmitTaps,
  tap = CompilerShouldEmitTap<JsCompilationWrapper, Option<bool>> @ CompilerShouldEmitHook,
  cache = false,
  sync = false,
  kind = RegisterJsTapKind::CompilerShouldEmit,
  skip = true,
);
define_register!(
  RegisterCompilerEmitTaps,
  tap = CompilerEmitTap<(), Promise<()>> @ CompilerEmitHook,
  cache = false,
  sync = false,
  kind = RegisterJsTapKind::CompilerEmit,
  skip = true,
);
define_register!(
  RegisterCompilerAfterEmitTaps,
  tap = CompilerAfterEmitTap<(), Promise<()>> @ CompilerAfterEmitHook,
  cache = false,
  sync = false,
  kind = RegisterJsTapKind::CompilerAfterEmit,
  skip = true,
);
define_register!(
  RegisterCompilerAssetEmittedTaps,
  tap = CompilerAssetEmittedTap<JsAssetEmittedArgs, Promise<()>> @ CompilerAssetEmittedHook,
  cache = true,
  sync = false,
  kind = RegisterJsTapKind::CompilerAssetEmitted,
  skip = true,
);

/* Compilation Hooks */
define_register!(
  RegisterCompilationBuildModuleTaps,
  tap = CompilationBuildModuleTap<JsModuleWrapper, ()> @ CompilationBuildModuleHook,
  cache = true,
  sync = false,
  kind = RegisterJsTapKind::CompilationBuildModule,
  skip = true,
);
define_register!(
  RegisterCompilationStillValidModuleTaps,
  tap = CompilationStillValidModuleTap<JsModuleWrapper, ()> @ CompilationStillValidModuleHook,
  cache = true,
  sync = false,
  kind = RegisterJsTapKind::CompilationStillValidModule,
  skip = true,
);
define_register!(
  RegisterCompilationSucceedModuleTaps,
  tap = CompilationSucceedModuleTap<JsModuleWrapper, ()> @ CompilationSucceedModuleHook,
  cache = true,
  sync = false,
  kind = RegisterJsTapKind::CompilationSucceedModule,
  skip = true,
);
define_register!(
  RegisterCompilationExecuteModuleTaps,
  tap = CompilationExecuteModuleTap<JsExecuteModuleArg, ()> @ CompilationExecuteModuleHook,
  cache = false,
  sync = true,
  kind = RegisterJsTapKind::CompilationExecuteModule,
  skip = true,
);
define_register!(
  RegisterCompilationFinishModulesTaps,
  tap = CompilationFinishModulesTap<JsCompilationWrapper, Promise<()>> @ CompilationFinishModulesHook,
  cache = false,
  sync = false,
  kind = RegisterJsTapKind::CompilationFinishModules,
  skip = true,
);
define_register!(
  RegisterCompilationOptimizeModulesTaps,
  tap = CompilationOptimizeModulesTap<(), Option<bool>> @ CompilationOptimizeModulesHook,
  cache = true,
  sync = false,
  kind = RegisterJsTapKind::CompilationOptimizeModules,
  skip = true,
);
define_register!(
  RegisterCompilationAfterOptimizeModulesTaps,
  tap = CompilationAfterOptimizeModulesTap<(), ()> @ CompilationAfterOptimizeModulesHook,
  cache = false,
  sync = false,
  kind = RegisterJsTapKind::CompilationAfterOptimizeModules,
  skip = true,
);
define_register!(
  RegisterCompilationOptimizeTreeTaps,
  tap = CompilationOptimizeTreeTap<(), Promise<()>> @ CompilationOptimizeTreeHook,
  cache = false,
  sync = false,
  kind = RegisterJsTapKind::CompilationOptimizeTree,
  skip = true,
);
define_register!(
  RegisterCompilationOptimizeChunkModulesTaps,
  tap = CompilationOptimizeChunkModulesTap<(), Promise<Option<bool>>> @ CompilationOptimizeChunkModulesHook,
  cache = false,
  sync = false,
  kind = RegisterJsTapKind::CompilationOptimizeChunkModules,
  skip = true,
);
define_register!(
  RegisterCompilationAdditionalTreeRuntimeRequirementsTaps,
  tap = CompilationAdditionalTreeRuntimeRequirementsTap<JsAdditionalTreeRuntimeRequirementsArg, Option<JsAdditionalTreeRuntimeRequirementsResult>> @ CompilationAdditionalTreeRuntimeRequirementsHook,
  cache = true,
  sync = false,
  kind = RegisterJsTapKind::CompilationAdditionalTreeRuntimeRequirements,
  skip = true,
);
define_register!(
  RegisterCompilationRuntimeRequirementInTreeTaps,
  tap = CompilationRuntimeRequirementInTreeTap<JsRuntimeRequirementInTreeArg, Option<JsRuntimeRequirementInTreeResult>> @ CompilationRuntimeRequirementInTreeHook,
  cache = true,
  sync = true,
  kind = RegisterJsTapKind::CompilationRuntimeRequirementInTree,
  skip = true,
);
define_register!(
  RegisterCompilationRuntimeModuleTaps,
  tap = CompilationRuntimeModuleTap<JsRuntimeModuleArg, Option<JsRuntimeModule>> @ CompilationRuntimeModuleHook,
  cache = true,
  sync = false,
  kind = RegisterJsTapKind::CompilationRuntimeModule,
  skip = true,
);
define_register!(
  RegisterCompilationChunkHashTaps,
  tap = CompilationChunkHashTap<JsChunk, Buffer> @ CompilationChunkHashHook,
  cache = true,
  sync = false,
  kind = RegisterJsTapKind::CompilationChunkHash,
  skip = true,
);
define_register!(
  RegisterCompilationChunkAssetTaps,
  tap = CompilationChunkAssetTap<JsChunkAssetArgs, ()> @ CompilationChunkAssetHook,
  cache = true,
  sync = false,
  kind = RegisterJsTapKind::CompilationChunkAsset,
  skip = true,
);
define_register!(
  RegisterCompilationProcessAssetsTaps,
  tap = CompilationProcessAssetsTap<JsCompilationWrapper, Promise<()>> @ CompilationProcessAssetsHook,
  cache = false,
  sync = false,
  kind = RegisterJsTapKind::CompilationProcessAssets,
  skip = true,
);
define_register!(
  RegisterCompilationAfterProcessAssetsTaps,
  tap = CompilationAfterProcessAssetsTap<JsCompilationWrapper, ()> @ CompilationAfterProcessAssetsHook,
  cache = false,
  sync = false,
  kind = RegisterJsTapKind::CompilationAfterProcessAssets,
  skip = true,
);
define_register!(
  RegisterCompilationSealTaps,
  tap = CompilationSealTap<(), ()> @ CompilationSealHook,
  cache = false,
  sync = false,
  kind = RegisterJsTapKind::CompilationSeal,
  skip = true,
);
define_register!(
  RegisterCompilationAfterSealTaps,
  tap = CompilationAfterSealTap<(), Promise<()>> @ CompilationAfterSealHook,
  cache = false,
  sync = false,
  kind = RegisterJsTapKind::CompilationAfterSeal,
  skip = true,
);

/* NormalModuleFactory Hooks */
define_register!(
  RegisterNormalModuleFactoryBeforeResolveTaps,
  tap = NormalModuleFactoryBeforeResolveTap<JsBeforeResolveArgs, Promise<JsBeforeResolveOutput>> @ NormalModuleFactoryBeforeResolveHook,
  cache = true,
  sync = false,
  kind = RegisterJsTapKind::NormalModuleFactoryBeforeResolve,
  skip = true,
);
define_register!(
  RegisterNormalModuleFactoryFactorizeTaps,
  tap = NormalModuleFactoryFactorizeTap<JsFactorizeArgs, Promise<JsFactorizeOutput>> @ NormalModuleFactoryFactorizeHook,
  cache = true,
  sync = false,
  kind = RegisterJsTapKind::NormalModuleFactoryFactorize,
  skip = true,
);
define_register!(
  RegisterNormalModuleFactoryResolveTaps,
  tap = NormalModuleFactoryResolveTap<JsResolveArgs, Promise<JsResolveOutput>> @ NormalModuleFactoryResolveHook,
  cache = true,
  sync = false,
  kind = RegisterJsTapKind::NormalModuleFactoryResolve,
  skip = true,
);
define_register!(
  RegisterNormalModuleFactoryResolveForSchemeTaps,
  tap = NormalModuleFactoryResolveForSchemeTap<JsResolveForSchemeArgs, Promise<JsResolveForSchemeOutput>> @ NormalModuleFactoryResolveForSchemeHook,
  cache = true,
  sync = false,
  kind = RegisterJsTapKind::NormalModuleFactoryResolveForScheme,
  skip = true,
);
define_register!(
  RegisterNormalModuleFactoryAfterResolveTaps,
  tap = NormalModuleFactoryAfterResolveTap<JsAfterResolveData, Promise<JsAfterResolveOutput>> @ NormalModuleFactoryAfterResolveHook,
  cache = true,
  sync = false,
  kind = RegisterJsTapKind::NormalModuleFactoryAfterResolve,
  skip = true,
);
define_register!(
  RegisterNormalModuleFactoryCreateModuleTaps,
  tap = NormalModuleFactoryCreateModuleTap<JsNormalModuleFactoryCreateModuleArgs, Promise<()>> @ NormalModuleFactoryCreateModuleHook,
  cache = true,
  sync = false,
  kind = RegisterJsTapKind::NormalModuleFactoryCreateModule,
  skip = true,
);

/* ContextModuleFactory Hooks */
define_register!(
  RegisterContextModuleFactoryBeforeResolveTaps,
  tap = ContextModuleFactoryBeforeResolveTap<JsContextModuleFactoryBeforeResolveResult, Promise<JsContextModuleFactoryBeforeResolveResult>> @ ContextModuleFactoryBeforeResolveHook,
  cache = true,
  sync = false,
  kind = RegisterJsTapKind::ContextModuleFactoryBeforeResolve,
  skip = true,
);
define_register!(
  RegisterContextModuleFactoryAfterResolveTaps,
  tap = ContextModuleFactoryAfterResolveTap<JsContextModuleFactoryAfterResolveResult, Promise<JsContextModuleFactoryAfterResolveResult>> @ ContextModuleFactoryAfterResolveHook,
  cache = true,
  sync = false,
  kind = RegisterJsTapKind::ContextModuleFactoryAfterResolve,
  skip = true,
);

/* JavascriptModules Hooks */
define_register!(
  RegisterJavascriptModulesChunkHashTaps,
  tap = JavascriptModulesChunkHashTap<JsChunk, Buffer> @ JavascriptModulesChunkHashHook,
  cache = true,
  sync = false,
  kind = RegisterJsTapKind::JavascriptModulesChunkHash,
  skip = true,
);

/* HtmlPlugin Hooks */
define_register!(
  RegisterHtmlPluginBeforeAssetTagGenerationTaps,
  tap = HtmlPluginBeforeAssetTagGenerationTap<JsBeforeAssetTagGenerationData, Promise<JsBeforeAssetTagGenerationData>> @ HtmlPluginBeforeAssetTagGenerationHook,
  cache = true,
  sync = false,
  kind = RegisterJsTapKind::HtmlPluginBeforeAssetTagGeneration,
  skip = true,
);

define_register!(
  RegisterHtmlPluginAlterAssetTagsTaps,
  tap = HtmlPluginAlterAssetTagsTap<JsAlterAssetTagsData, Promise<JsAlterAssetTagsData>> @ HtmlPluginAlterAssetTagsHook,
  cache = true,
  sync = false,
  kind = RegisterJsTapKind::HtmlPluginAlterAssetTags,
  skip = true,
);

define_register!(
  RegisterHtmlPluginAlterAssetTagGroupsTaps,
  tap = HtmlPluginAlterAssetTagGroupsTap<JsAlterAssetTagGroupsData, Promise<JsAlterAssetTagGroupsData>> @ HtmlPluginAlterAssetTagGroupsHook,
  cache = true,
  sync = false,
  kind = RegisterJsTapKind::HtmlPluginAlterAssetTagGroups,
  skip = true,
);

define_register!(
  RegisterHtmlPluginAfterTemplateExecutionTaps,
  tap = HtmlPluginAfterTemplateExecutionTap<JsAfterTemplateExecutionData, Promise<JsAfterTemplateExecutionData>> @ HtmlPluginAfterTemplateExecutionHook,
  cache = true,
  sync = false,
  kind = RegisterJsTapKind::HtmlPluginAfterTemplateExecution,
  skip = true,
);

define_register!(
  RegisterHtmlPluginBeforeEmitTaps,
  tap = HtmlPluginBeforeEmitTap<JsBeforeEmitData, Promise<JsBeforeEmitData>> @ HtmlPluginBeforeEmitHook,
  cache = true,
  sync = false,
  kind = RegisterJsTapKind::HtmlPluginBeforeEmit,
  skip = true,
);

define_register!(
  RegisterHtmlPluginAfterEmitTaps,
  tap = HtmlPluginAfterEmitTap<JsAfterEmitData, Promise<JsAfterEmitData>> @ HtmlPluginAfterEmitHook,
  cache = true,
  sync = false,
  kind = RegisterJsTapKind::HtmlPluginAfterEmit,
  skip = true,
);

#[async_trait]
impl CompilerThisCompilation for CompilerThisCompilationTap {
  async fn run(
    &self,
    compilation: &mut Compilation,
    _: &mut CompilationParams,
  ) -> rspack_error::Result<()> {
    let compilation = JsCompilationWrapper::new(compilation);
    self.function.call_with_sync(compilation).await
  }

  fn stage(&self) -> i32 {
    self.stage
  }
}

#[async_trait]
impl CompilerCompilation for CompilerCompilationTap {
  async fn run(
    &self,
    compilation: &mut Compilation,
    _: &mut CompilationParams,
  ) -> rspack_error::Result<()> {
    let compilation = JsCompilationWrapper::new(compilation);
    self.function.call_with_sync(compilation).await
  }

  fn stage(&self) -> i32 {
    self.stage
  }
}

#[async_trait]
impl CompilerMake for CompilerMakeTap {
  async fn run(&self, compilation: &mut Compilation) -> rspack_error::Result<()> {
    let compilation = JsCompilationWrapper::new(compilation);
    self.function.call_with_promise(compilation).await
  }

  fn stage(&self) -> i32 {
    self.stage
  }
}

#[async_trait]
impl CompilerFinishMake for CompilerFinishMakeTap {
  async fn run(&self, compilation: &mut Compilation) -> rspack_error::Result<()> {
    let compilation = JsCompilationWrapper::new(compilation);
    self.function.call_with_promise(compilation).await
  }

  fn stage(&self) -> i32 {
    self.stage
  }
}

#[async_trait]
impl CompilerShouldEmit for CompilerShouldEmitTap {
  async fn run(&self, compilation: &mut Compilation) -> rspack_error::Result<Option<bool>> {
    let compilation = JsCompilationWrapper::new(compilation);
    self.function.call_with_sync(compilation).await
  }

  fn stage(&self) -> i32 {
    self.stage
  }
}

#[async_trait]
impl CompilerEmit for CompilerEmitTap {
  async fn run(&self, _compilation: &mut Compilation) -> rspack_error::Result<()> {
    self.function.call_with_promise(()).await
  }

  fn stage(&self) -> i32 {
    self.stage
  }
}

#[async_trait]
impl CompilerAfterEmit for CompilerAfterEmitTap {
  async fn run(&self, _compilation: &mut Compilation) -> rspack_error::Result<()> {
    self.function.call_with_promise(()).await
  }

  fn stage(&self) -> i32 {
    self.stage
  }
}

#[async_trait]
impl CompilerAssetEmitted for CompilerAssetEmittedTap {
  async fn run(
    &self,
    _compilation: &Compilation,
    filename: &str,
    info: &AssetEmittedInfo,
  ) -> rspack_error::Result<()> {
    self
      .function
      .call_with_promise(JsAssetEmittedArgs {
        filename: filename.to_string(),
        output_path: info.output_path.as_str().to_owned(),
        target_path: info.target_path.as_str().to_owned(),
      })
      .await
  }

  fn stage(&self) -> i32 {
    self.stage
  }
}

#[async_trait]
impl CompilationBuildModule for CompilationBuildModuleTap {
  async fn run(
    &self,
    compilation_id: CompilationId,
    module: &mut BoxModule,
  ) -> rspack_error::Result<()> {
    self
      .function
      .call_with_sync(JsModuleWrapper::new(module.as_ref(), compilation_id, None))
      .await
  }

  fn stage(&self) -> i32 {
    self.stage
  }
}

#[async_trait]
impl CompilationStillValidModule for CompilationStillValidModuleTap {
  async fn run(
    &self,
    compilation_id: CompilationId,
    module: &mut BoxModule,
  ) -> rspack_error::Result<()> {
    self
      .function
      .call_with_sync(JsModuleWrapper::new(module.as_ref(), compilation_id, None))
      .await
  }

  fn stage(&self) -> i32 {
    self.stage
  }
}

#[async_trait]
impl CompilationSucceedModule for CompilationSucceedModuleTap {
  async fn run(
    &self,
    compilation_id: CompilationId,
    module: &mut BoxModule,
  ) -> rspack_error::Result<()> {
    self
      .function
      .call_with_sync(JsModuleWrapper::new(module.as_ref(), compilation_id, None))
      .await
  }

  fn stage(&self) -> i32 {
    self.stage
  }
}

#[async_trait]
impl CompilationExecuteModule for CompilationExecuteModuleTap {
  fn run(
    &self,
    entry: &ModuleIdentifier,
    runtime_modules: &IdentifierSet,
    codegen_results: &CodeGenerationResults,
    id: &ExecuteModuleId,
  ) -> rspack_error::Result<()> {
    self.function.blocking_call_with_sync(JsExecuteModuleArg {
      entry: entry.to_string(),
      runtime_modules: runtime_modules.iter().map(|id| id.to_string()).collect(),
      codegen_results: codegen_results.clone().into(),
      id: *id,
    })
  }

  fn stage(&self) -> i32 {
    self.stage
  }
}

#[async_trait]
impl CompilationFinishModules for CompilationFinishModulesTap {
  async fn run(&self, compilation: &mut Compilation) -> rspack_error::Result<()> {
    let compilation = JsCompilationWrapper::new(compilation);
    self.function.call_with_promise(compilation).await
  }

  fn stage(&self) -> i32 {
    self.stage
  }
}

#[async_trait]
impl CompilationOptimizeModules for CompilationOptimizeModulesTap {
  async fn run(&self, _compilation: &mut Compilation) -> rspack_error::Result<Option<bool>> {
    self.function.call_with_sync(()).await
  }

  fn stage(&self) -> i32 {
    self.stage
  }
}

#[async_trait]
impl CompilationAfterOptimizeModules for CompilationAfterOptimizeModulesTap {
  async fn run(&self, _compilation: &mut Compilation) -> rspack_error::Result<()> {
    self.function.call_with_sync(()).await
  }

  fn stage(&self) -> i32 {
    self.stage
  }
}

#[async_trait]
impl CompilationOptimizeTree for CompilationOptimizeTreeTap {
  async fn run(&self, _compilation: &mut Compilation) -> rspack_error::Result<()> {
    self.function.call_with_promise(()).await
  }

  fn stage(&self) -> i32 {
    self.stage
  }
}

#[async_trait]
impl CompilationOptimizeChunkModules for CompilationOptimizeChunkModulesTap {
  async fn run(&self, _compilation: &mut Compilation) -> rspack_error::Result<Option<bool>> {
    self.function.call_with_promise(()).await
  }

  fn stage(&self) -> i32 {
    self.stage
  }
}

#[async_trait]
impl CompilationAdditionalTreeRuntimeRequirements
  for CompilationAdditionalTreeRuntimeRequirementsTap
{
  async fn run(
    &self,
    compilation: &mut Compilation,
    chunk_ukey: &ChunkUkey,
    runtime_requirements: &mut RuntimeGlobals,
  ) -> rspack_error::Result<()> {
    let chunk = compilation.chunk_by_ukey.expect_get(chunk_ukey);
    let arg = JsAdditionalTreeRuntimeRequirementsArg {
      chunk: JsChunk::from(chunk),
      runtime_requirements: JsRuntimeGlobals::from(*runtime_requirements),
    };
    let result = self.function.call_with_sync(arg).await?;
    if let Some(result) = result {
      let _ = std::mem::replace(runtime_requirements, result.as_runtime_globals());
    }
    Ok(())
  }

  fn stage(&self) -> i32 {
    self.stage
  }
}

#[async_trait]
impl CompilationRuntimeRequirementInTree for CompilationRuntimeRequirementInTreeTap {
  fn run(
    &self,
    compilation: &mut Compilation,
    chunk_ukey: &ChunkUkey,
    all_runtime_requirements: &RuntimeGlobals,
    _runtime_requirements: &RuntimeGlobals,
    runtime_requirements_mut: &mut RuntimeGlobals,
  ) -> rspack_error::Result<Option<()>> {
    let chunk = compilation.chunk_by_ukey.expect_get(chunk_ukey);
    let arg = JsRuntimeRequirementInTreeArg {
      chunk: JsChunk::from(chunk),
      runtime_requirements: JsRuntimeGlobals::from(*all_runtime_requirements),
    };
    let result = self.function.blocking_call_with_sync(arg)?;
    if let Some(result) = result {
      runtime_requirements_mut.extend(
        result
          .as_runtime_globals()
          .difference(*all_runtime_requirements),
      );
    }
    Ok(None)
  }

  fn stage(&self) -> i32 {
    self.stage
  }
}

#[async_trait]
impl CompilationRuntimeModule for CompilationRuntimeModuleTap {
  async fn run(
    &self,
    compilation: &mut Compilation,
    m: &ModuleIdentifier,
    c: &ChunkUkey,
  ) -> rspack_error::Result<()> {
    let Some(module) = compilation.runtime_modules.get(m) else {
      return Ok(());
    };
    let chunk = compilation.chunk_by_ukey.expect_get(c);
    let arg = JsRuntimeModuleArg {
      module: JsRuntimeModule {
        source: Some(
          module
            .generate(compilation)?
            .to_js_compat_source()
            .unwrap_or_else(|err| panic!("Failed to generate runtime module source: {err}")),
        ),
        module_identifier: module.identifier().to_string(),
        constructor_name: module.get_constructor_name(),
        name: module
          .name()
          .as_str()
          .cow_replace("webpack/runtime/", "")
          .into_owned(),
      },
      chunk: JsChunk::from(chunk),
    };
    if let Some(module) = self.function.call_with_sync(arg).await?
      && let Some(source) = module.source
    {
      let module = compilation
        .runtime_modules
        .get_mut(m)
        .expect("should have module");
      module.set_custom_source(source.into())
    }
    Ok(())
  }

  fn stage(&self) -> i32 {
    self.stage
  }
}

#[async_trait]
impl CompilationChunkHash for CompilationChunkHashTap {
  async fn run(
    &self,
    compilation: &Compilation,
    chunk_ukey: &ChunkUkey,
    hasher: &mut RspackHash,
  ) -> rspack_error::Result<()> {
    let chunk = compilation.chunk_by_ukey.expect_get(chunk_ukey);
    let result = self.function.call_with_sync(JsChunk::from(chunk)).await?;
    result.hash(hasher);
    Ok(())
  }

  fn stage(&self) -> i32 {
    self.stage
  }
}

#[async_trait]
impl CompilationChunkAsset for CompilationChunkAssetTap {
  async fn run(&self, chunk: &mut Chunk, file: &str) -> rspack_error::Result<()> {
    self
      .function
      .call_with_sync(JsChunkAssetArgs {
        chunk: JsChunk::from(chunk),
        filename: file.to_string(),
      })
      .await
  }

  fn stage(&self) -> i32 {
    self.stage
  }
}

#[async_trait]
impl CompilationProcessAssets for CompilationProcessAssetsTap {
  async fn run(&self, compilation: &mut Compilation) -> rspack_error::Result<()> {
    let compilation = JsCompilationWrapper::new(compilation);
    self.function.call_with_promise(compilation).await
  }

  fn stage(&self) -> i32 {
    self.stage
  }
}

#[async_trait]
impl CompilationAfterProcessAssets for CompilationAfterProcessAssetsTap {
  async fn run(&self, compilation: &mut Compilation) -> rspack_error::Result<()> {
    let compilation = JsCompilationWrapper::new(compilation);
    self.function.call_with_sync(compilation).await
  }

  fn stage(&self) -> i32 {
    self.stage
  }
}

#[async_trait]
impl CompilationSeal for CompilationSealTap {
  async fn run(&self, _compilation: &mut Compilation) -> rspack_error::Result<()> {
    self.function.call_with_sync(()).await
  }

  fn stage(&self) -> i32 {
    self.stage
  }
}

#[async_trait]
impl CompilationAfterSeal for CompilationAfterSealTap {
  async fn run(&self, _compilation: &mut Compilation) -> rspack_error::Result<()> {
    self.function.call_with_promise(()).await
  }

  fn stage(&self) -> i32 {
    self.stage
  }
}

#[async_trait]
impl NormalModuleFactoryBeforeResolve for NormalModuleFactoryBeforeResolveTap {
  async fn run(&self, data: &mut ModuleFactoryCreateData) -> rspack_error::Result<Option<bool>> {
    let dependency = data.dependencies[0]
      .as_module_dependency_mut()
      .expect("should be module dependency");
    match self
      .function
      .call_with_promise(JsBeforeResolveArgs {
        request: dependency.request().to_string(),
        context: data.context.to_string(),
        issuer: data
          .issuer
          .as_ref()
          .map(|issuer| issuer.to_string())
          .unwrap_or_default(),
      })
      .await
    {
      Ok((ret, resolve_data)) => {
        dependency.set_request(resolve_data.request);
        data.context = resolve_data.context.into();
        Ok(ret)
      }
      Err(err) => Err(err),
    }
  }

  fn stage(&self) -> i32 {
    self.stage
  }
}

#[async_trait]
impl NormalModuleFactoryFactorize for NormalModuleFactoryFactorizeTap {
  async fn run(
    &self,
    data: &mut ModuleFactoryCreateData,
  ) -> rspack_error::Result<Option<BoxModule>> {
    let dependency = data.dependencies[0]
      .as_module_dependency_mut()
      .expect("should be module dependency");
    match self
      .function
      .call_with_promise(JsFactorizeArgs {
        request: dependency.request().to_string(),
        context: data.context.to_string(),
        issuer: data
          .issuer
          .as_ref()
          .map(|issuer| issuer.to_string())
          .unwrap_or_default(),
      })
      .await
    {
      Ok(resolve_data) => {
        dependency.set_request(resolve_data.request);
        data.context = resolve_data.context.into();
        // only supports update resolve request for now
        Ok(None)
      }
      Err(err) => Err(err),
    }
  }

  fn stage(&self) -> i32 {
    self.stage
  }
}

#[async_trait]
impl NormalModuleFactoryResolve for NormalModuleFactoryResolveTap {
  async fn run(
    &self,
    data: &mut ModuleFactoryCreateData,
  ) -> rspack_error::Result<Option<NormalModuleFactoryResolveResult>> {
    let dependency = data.dependencies[0]
      .as_module_dependency_mut()
      .expect("should be module dependency");
    match self
      .function
      .call_with_promise(JsResolveArgs {
        request: dependency.request().to_string(),
        context: data.context.to_string(),
        issuer: data
          .issuer
          .as_ref()
          .map(|issuer| issuer.to_string())
          .unwrap_or_default(),
      })
      .await
    {
      Ok(resolve_data) => {
        dependency.set_request(resolve_data.request);
        data.context = resolve_data.context.into();
        // only supports update resolve request for now
        Ok(None)
      }
      Err(err) => Err(err),
    }
  }

  fn stage(&self) -> i32 {
    self.stage
  }
}

#[async_trait]
impl NormalModuleFactoryResolveForScheme for NormalModuleFactoryResolveForSchemeTap {
  async fn run(
    &self,
    _data: &mut ModuleFactoryCreateData,
    resource_data: &mut ResourceData,
    scheme: &Scheme,
  ) -> rspack_error::Result<Option<bool>> {
    let (bail, new_resource_data) = self
      .function
      .call_with_promise(JsResolveForSchemeArgs {
        resource_data: resource_data.clone().into(),
        scheme: scheme.to_string(),
      })
      .await?;
    resource_data.set_resource(new_resource_data.resource);
    resource_data.set_path_optional(new_resource_data.path.map(Utf8PathBuf::from));
    resource_data.set_query_optional(new_resource_data.query);
    resource_data.set_fragment_optional(new_resource_data.fragment);
    Ok(bail)
  }

  fn stage(&self) -> i32 {
    self.stage
  }
}

#[async_trait]
impl NormalModuleFactoryAfterResolve for NormalModuleFactoryAfterResolveTap {
  async fn run(
    &self,
    data: &mut ModuleFactoryCreateData,
    create_data: &mut NormalModuleCreateData,
  ) -> rspack_error::Result<Option<bool>> {
    match self
      .function
      .call_with_promise(JsAfterResolveData {
        request: create_data.raw_request.to_string(),
        context: data.context.to_string(),
        issuer: data
          .issuer
          .as_ref()
          .map(|issuer| issuer.to_string())
          .unwrap_or_default(),
        file_dependencies: data
          .file_dependencies
          .clone()
          .into_iter()
          .map(|item| item.to_string_lossy().to_string())
          .collect::<Vec<_>>(),
        context_dependencies: data
          .context_dependencies
          .clone()
          .into_iter()
          .map(|item| item.to_string_lossy().to_string())
          .collect::<Vec<_>>(),
        missing_dependencies: data
          .missing_dependencies
          .clone()
          .into_iter()
          .map(|item| item.to_string_lossy().to_string())
          .collect::<Vec<_>>(),
        create_data: Some(JsCreateData {
          request: create_data.request.to_owned(),
          user_request: create_data.user_request.to_owned(),
          resource: create_data.resource_resolve_data.resource.to_owned(),
        }),
      })
      .await
    {
      Ok((ret, resolve_data)) => {
        if let Some(resolve_data) = resolve_data {
          fn update_resource_data(old_resource_data: &mut ResourceData, new_resource: String) {
            if old_resource_data.resource_path.is_some()
              && let Some(parsed) = parse_resource(&new_resource)
            {
              old_resource_data.set_path(parsed.path);
              old_resource_data.set_query_optional(parsed.query);
              old_resource_data.set_fragment_optional(parsed.fragment);
            }
            old_resource_data.set_resource(new_resource);
          }

          create_data.request = resolve_data.request;
          create_data.user_request = resolve_data.user_request;
          update_resource_data(
            &mut create_data.resource_resolve_data,
            resolve_data.resource,
          );
        }

        Ok(ret)
      }
      Err(err) => Err(err),
    }
  }

  fn stage(&self) -> i32 {
    self.stage
  }
}

#[async_trait]
impl NormalModuleFactoryCreateModule for NormalModuleFactoryCreateModuleTap {
  async fn run(
    &self,
    data: &mut ModuleFactoryCreateData,
    create_data: &mut NormalModuleCreateData,
  ) -> rspack_error::Result<Option<BoxModule>> {
    self
      .function
      .call_with_promise(JsNormalModuleFactoryCreateModuleArgs {
        dependency_type: data.dependencies[0].dependency_type().to_string(),
        raw_request: create_data.raw_request.clone(),
        resource_resolve_data: create_data.resource_resolve_data.clone().into(),
        context: data.context.to_string(),
        match_resource: create_data.match_resource.clone(),
      })
      .await?;
    Ok(None)
  }

  fn stage(&self) -> i32 {
    self.stage
  }
}

#[async_trait]
impl ContextModuleFactoryBeforeResolve for ContextModuleFactoryBeforeResolveTap {
  async fn run(&self, result: BeforeResolveResult) -> rspack_error::Result<BeforeResolveResult> {
    let js_result = match result {
      BeforeResolveResult::Ignored => JsContextModuleFactoryBeforeResolveResult::A(false),
      BeforeResolveResult::Data(data) => JsContextModuleFactoryBeforeResolveResult::B(
        JsContextModuleFactoryBeforeResolveDataWrapper::new(data),
      ),
    };
    match self.function.call_with_promise(js_result).await {
      Ok(js_result) => match js_result {
        napi::bindgen_prelude::Either::A(_) => Ok(BeforeResolveResult::Ignored),
        napi::bindgen_prelude::Either::B(js_data) => Ok(BeforeResolveResult::Data(js_data.take())),
      },
      Err(err) => Err(err),
    }
  }

  fn stage(&self) -> i32 {
    self.stage
  }
}

#[async_trait]
impl ContextModuleFactoryAfterResolve for ContextModuleFactoryAfterResolveTap {
  async fn run(&self, result: AfterResolveResult) -> rspack_error::Result<AfterResolveResult> {
    let js_result = match result {
      AfterResolveResult::Ignored => JsContextModuleFactoryAfterResolveResult::A(false),
      AfterResolveResult::Data(data) => JsContextModuleFactoryAfterResolveResult::B(
        JsContextModuleFactoryAfterResolveDataWrapper::new(data),
      ),
    };
    match self.function.call_with_promise(js_result).await? {
      napi::Either::A(_) => Ok(AfterResolveResult::Ignored),
      napi::Either::B(js_data) => Ok(AfterResolveResult::Data(js_data.take())),
    }
  }

  fn stage(&self) -> i32 {
    self.stage
  }
}

#[async_trait]
impl JavascriptModulesChunkHash for JavascriptModulesChunkHashTap {
  async fn run(
    &self,
    compilation: &Compilation,
    chunk_ukey: &ChunkUkey,
    hasher: &mut RspackHash,
  ) -> rspack_error::Result<()> {
    let chunk = compilation.chunk_by_ukey.expect_get(chunk_ukey);
    let result = self.function.call_with_sync(JsChunk::from(chunk)).await?;
    result.hash(hasher);
    Ok(())
  }

  fn stage(&self) -> i32 {
    self.stage
  }
}

#[async_trait]
impl HtmlPluginBeforeAssetTagGeneration for HtmlPluginBeforeAssetTagGenerationTap {
  async fn run(
    &self,
    data: BeforeAssetTagGenerationData,
  ) -> rspack_error::Result<BeforeAssetTagGenerationData> {
    let result = self
      .function
      .call_with_promise(JsBeforeAssetTagGenerationData::from(data))
      .await?;
    Ok(result.into())
  }

  fn stage(&self) -> i32 {
    self.stage
  }
}

#[async_trait]
impl HtmlPluginAlterAssetTags for HtmlPluginAlterAssetTagsTap {
  async fn run(&self, data: AlterAssetTagsData) -> rspack_error::Result<AlterAssetTagsData> {
    let result = self
      .function
      .call_with_promise(JsAlterAssetTagsData::from(data))
      .await?;
    Ok(result.into())
  }

  fn stage(&self) -> i32 {
    self.stage
  }
}

#[async_trait]
impl HtmlPluginAlterAssetTagGroups for HtmlPluginAlterAssetTagGroupsTap {
  async fn run(
    &self,
    data: AlterAssetTagGroupsData,
  ) -> rspack_error::Result<AlterAssetTagGroupsData> {
    let result = self
      .function
      .call_with_promise(JsAlterAssetTagGroupsData::from(data))
      .await?;
    Ok(result.into())
  }

  fn stage(&self) -> i32 {
    self.stage
  }
}

#[async_trait]
impl HtmlPluginAfterTemplateExecution for HtmlPluginAfterTemplateExecutionTap {
  async fn run(
    &self,
    data: AfterTemplateExecutionData,
  ) -> rspack_error::Result<AfterTemplateExecutionData> {
    let result = self
      .function
      .call_with_promise(JsAfterTemplateExecutionData::from(data))
      .await?;
    Ok(result.into())
  }

  fn stage(&self) -> i32 {
    self.stage
  }
}

#[async_trait]
impl HtmlPluginBeforeEmit for HtmlPluginBeforeEmitTap {
  async fn run(&self, data: BeforeEmitData) -> rspack_error::Result<BeforeEmitData> {
    let result = self
      .function
      .call_with_promise(JsBeforeEmitData::from(data))
      .await?;
    Ok(result.into())
  }

  fn stage(&self) -> i32 {
    self.stage
  }
}

#[async_trait]
impl HtmlPluginAfterEmit for HtmlPluginAfterEmitTap {
  async fn run(&self, data: AfterEmitData) -> rspack_error::Result<AfterEmitData> {
    let result = self
      .function
      .call_with_promise(JsAfterEmitData::from(data))
      .await?;
    Ok(result.into())
  }

  fn stage(&self) -> i32 {
    self.stage
  }
}<|MERGE_RESOLUTION|>--- conflicted
+++ resolved
@@ -146,13 +146,8 @@
   }
 }
 
-<<<<<<< HEAD
-impl<T: 'static, R> RegisterJsTapsCache<T, R> {
+impl<T: 'static + JsValuesTupleIntoVec, R> RegisterJsTapsCache<T, R> {
   pub fn new(cache: bool, _sync: bool) -> Self {
-=======
-impl<T: 'static + JsValuesTupleIntoVec, R> RegisterJsTapsCache<T, R> {
-  pub fn new(cache: bool, sync: bool) -> Self {
->>>>>>> b329f87e
     if cache {
       Self::Cache(Default::default())
     } else {
