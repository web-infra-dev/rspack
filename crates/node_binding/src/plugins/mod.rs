--- conflicted
+++ resolved
@@ -516,12 +516,9 @@
       after_emit_tsfn,
       optimize_modules_tsfn,
       optimize_chunk_modules_tsfn,
-<<<<<<< HEAD
       before_compile_tsfn,
-=======
       before_resolve,
       context_module_before_resolve,
->>>>>>> 9121ad2e
       normal_module_factory_resolve_for_scheme,
       finish_modules_tsfn,
       chunk_asset_tsfn,
