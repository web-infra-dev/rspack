use std::fmt::Debug;

use async_trait::async_trait;
<<<<<<< HEAD
use napi::{Env, JsFunction, NapiRaw, Result};
=======
use napi::{Env, Result};
use rspack_binding_macros::js_fn_into_theadsafe_fn;
>>>>>>> 2e8a2a7c
use rspack_error::internal_error;
use rspack_napi_shared::threadsafe_function::{ThreadsafeFunction, ThreadsafeFunctionCallMode};
use rspack_napi_shared::NapiResultExt;

use crate::{DisabledHooks, Hook, JsCompilation, JsHooks};

pub struct JsHooksAdapter {
  disabled_hooks: DisabledHooks,
  pub make_tsfn: ThreadsafeFunction<(), ()>,
  pub compilation_tsfn: ThreadsafeFunction<JsCompilation, ()>,
  pub this_compilation_tsfn: ThreadsafeFunction<JsCompilation, ()>,
  pub process_assets_stage_additional_tsfn: ThreadsafeFunction<(), ()>,
  pub process_assets_stage_pre_process_tsfn: ThreadsafeFunction<(), ()>,
  pub process_assets_stage_none_tsfn: ThreadsafeFunction<(), ()>,
  pub process_assets_stage_optimize_inline_tsfn: ThreadsafeFunction<(), ()>,
  pub process_assets_stage_summarize_tsfn: ThreadsafeFunction<(), ()>,
  pub process_assets_stage_report_tsfn: ThreadsafeFunction<(), ()>,
  pub emit_tsfn: ThreadsafeFunction<(), ()>,
  pub after_emit_tsfn: ThreadsafeFunction<(), ()>,
  pub optimize_chunk_modules_tsfn: ThreadsafeFunction<JsCompilation, ()>,
  pub before_compile_tsfn: ThreadsafeFunction<(), ()>,
  pub finish_modules_tsfn: ThreadsafeFunction<(), ()>,
}

impl Debug for JsHooksAdapter {
  fn fmt(&self, f: &mut std::fmt::Formatter<'_>) -> std::fmt::Result {
    write!(f, "rspack_plugin_js_hooks_adapter")
  }
}

#[async_trait]
impl rspack_core::Plugin for JsHooksAdapter {
  fn name(&self) -> &'static str {
    "rspack_plugin_js_hooks_adapter"
  }

  async fn compilation(
    &mut self,
    args: rspack_core::CompilationArgs<'_>,
  ) -> rspack_core::PluginCompilationHookOutput {
    if self.is_hook_disabled(&Hook::Compilation) {
      return Ok(());
    }

    let compilation = JsCompilation::from_compilation(unsafe {
      std::mem::transmute::<&'_ mut rspack_core::Compilation, &'static mut rspack_core::Compilation>(
        args.compilation,
      )
    });

    self
      .compilation_tsfn
      .call(compilation, ThreadsafeFunctionCallMode::NonBlocking)
      .into_rspack_result()?
      .await
      .map_err(|err| internal_error!("Failed to call compilation: {err}"))?
  }

  async fn this_compilation(
    &mut self,
    args: rspack_core::ThisCompilationArgs<'_>,
  ) -> rspack_core::PluginThisCompilationHookOutput {
    if self.is_hook_disabled(&Hook::ThisCompilation) {
      return Ok(());
    }

    let compilation = JsCompilation::from_compilation(unsafe {
      std::mem::transmute::<&'_ mut rspack_core::Compilation, &'static mut rspack_core::Compilation>(
        args.this_compilation,
      )
    });

    self
      .this_compilation_tsfn
      .call(compilation, ThreadsafeFunctionCallMode::NonBlocking)
      .into_rspack_result()?
      .await
      .map_err(|err| internal_error!("Failed to call this_compilation: {err}"))?
  }

  #[tracing::instrument(name = "js_hooks_adapter::make", skip_all)]
  async fn make(
    &self,
    _ctx: rspack_core::PluginContext,
    _compilation: &rspack_core::Compilation,
  ) -> rspack_core::PluginMakeHookOutput {
    if self.is_hook_disabled(&Hook::Make) {
      return Ok(());
    }

    // We don't need to expose `compilation` to Node as it's already been exposed via `compilation` hook
    self
      .make_tsfn
      .call((), ThreadsafeFunctionCallMode::NonBlocking)
      .into_rspack_result()?
      .await
      .map_err(|err| internal_error!("Failed to call make: {err}",))?
  }

  async fn process_assets_stage_additional(
    &mut self,
    _ctx: rspack_core::PluginContext,
    _args: rspack_core::ProcessAssetsArgs<'_>,
  ) -> rspack_core::PluginProcessAssetsHookOutput {
    if self.is_hook_disabled(&Hook::ProcessAssetsStageAdditional) {
      return Ok(());
    }

    self
      .process_assets_stage_additional_tsfn
      .call((), ThreadsafeFunctionCallMode::NonBlocking)
      .into_rspack_result()?
      .await
      .map_err(|err| internal_error!("Failed to call process assets stage additional: {err}",))?
  }

  async fn process_assets_stage_pre_process(
    &mut self,
    _ctx: rspack_core::PluginContext,
    _args: rspack_core::ProcessAssetsArgs<'_>,
  ) -> rspack_core::PluginProcessAssetsHookOutput {
    if self.is_hook_disabled(&Hook::ProcessAssetsStagePreProcess) {
      return Ok(());
    }

    self
      .process_assets_stage_pre_process_tsfn
      .call((), ThreadsafeFunctionCallMode::NonBlocking)
      .into_rspack_result()?
      .await
      .map_err(|err| internal_error!("Failed to call process assets stage pre-process: {err}",))?
  }

  async fn process_assets_stage_none(
    &mut self,
    _ctx: rspack_core::PluginContext,
    _args: rspack_core::ProcessAssetsArgs<'_>,
  ) -> rspack_core::PluginProcessAssetsHookOutput {
    if self.is_hook_disabled(&Hook::ProcessAssetsStageNone) {
      return Ok(());
    }

    self
      .process_assets_stage_none_tsfn
      .call((), ThreadsafeFunctionCallMode::NonBlocking)
      .into_rspack_result()?
      .await
      .map_err(|err| internal_error!("Failed to call process assets: {err}",))?
  }

  async fn process_assets_stage_optimize_inline(
    &mut self,
    _ctx: rspack_core::PluginContext,
    _args: rspack_core::ProcessAssetsArgs<'_>,
  ) -> rspack_core::PluginProcessAssetsHookOutput {
    if self.is_hook_disabled(&Hook::ProcessAssetsStageOptimizeInline) {
      return Ok(());
    }

    self
      .process_assets_stage_optimize_inline_tsfn
      .call((), ThreadsafeFunctionCallMode::NonBlocking)
      .into_rspack_result()?
      .await
      .map_err(|err| {
        internal_error!("Failed to call process assets stage optimize inline: {err}",)
      })?
  }

  async fn process_assets_stage_summarize(
    &mut self,
    _ctx: rspack_core::PluginContext,
    _args: rspack_core::ProcessAssetsArgs<'_>,
  ) -> rspack_core::PluginProcessAssetsHookOutput {
    if self.is_hook_disabled(&Hook::ProcessAssetsStageSummarize) {
      return Ok(());
    }

    // Directly calling hook processAssets without converting assets to JsAssets, instead, we use APIs to get `Source` lazily on the Node side.
    self
      .process_assets_stage_summarize_tsfn
      .call((), ThreadsafeFunctionCallMode::NonBlocking)
      .into_rspack_result()?
      .await
      .map_err(|err| internal_error!("Failed to call process assets stage summarize: {err}",))?
  }

  async fn process_assets_stage_report(
    &mut self,
    _ctx: rspack_core::PluginContext,
    _args: rspack_core::ProcessAssetsArgs<'_>,
  ) -> rspack_core::PluginProcessAssetsHookOutput {
    if self.is_hook_disabled(&Hook::ProcessAssetsStageReport) {
      return Ok(());
    }
    // Directly calling hook processAssets without converting assets to JsAssets, instead, we use APIs to get `Source` lazily on the Node side.
    self
      .process_assets_stage_report_tsfn
      .call((), ThreadsafeFunctionCallMode::NonBlocking)
      .into_rspack_result()?
      .await
      .map_err(|err| internal_error!("Failed to call process assets stage report: {err}",))?
  }

  async fn emit(&mut self, _: &mut rspack_core::Compilation) -> rspack_error::Result<()> {
    if self.is_hook_disabled(&Hook::Emit) {
      return Ok(());
    }

    self
      .emit_tsfn
      .call((), ThreadsafeFunctionCallMode::NonBlocking)
      .into_rspack_result()?
      .await
      .map_err(|err| internal_error!("Failed to call emit: {err}"))?
  }

  async fn after_emit(&mut self, _: &mut rspack_core::Compilation) -> rspack_error::Result<()> {
    if self.is_hook_disabled(&Hook::AfterEmit) {
      return Ok(());
    }

    self
      .after_emit_tsfn
      .call((), ThreadsafeFunctionCallMode::NonBlocking)
      .into_rspack_result()?
      .await
      .map_err(|err| internal_error!("Failed to call after emit: {err}",))?
  }

  async fn before_compile(
    &mut self,
    // args: &mut rspack_core::CompilationArgs<'_>
  ) -> rspack_error::Result<()> {
    if self.is_hook_disabled(&Hook::BeforeCompile) {
      return Ok(());
    }

    self
      .before_compile_tsfn
      .call({}, ThreadsafeFunctionCallMode::NonBlocking)
      .into_rspack_result()?
      .await
      .map_err(|err| internal_error!("Failed to call before compile: {err}",))?
  }

  async fn finish_modules(
    &mut self,
    // args: &mut rspack_core::CompilationArgs<'_>
  ) -> rspack_error::Result<()> {
    if self.is_hook_disabled(&Hook::BeforeCompile) {
      return Ok(());
    }

    self
      .finish_modules_tsfn
      .call({}, ThreadsafeFunctionCallMode::NonBlocking)
      .into_rspack_result()?
      .await
      .map_err(|err| internal_error!("Failed to call finish modules: {err}",))?
  }

  async fn optimize_chunk_modules(
    &mut self,
    args: rspack_core::OptimizeChunksArgs<'_>,
  ) -> rspack_error::Result<()> {
    if self.is_hook_disabled(&Hook::OptimizeChunkModules) {
      return Ok(());
    }

    let compilation = JsCompilation::from_compilation(unsafe {
      std::mem::transmute::<&'_ mut rspack_core::Compilation, &'static mut rspack_core::Compilation>(
        args.compilation,
      )
    });

    self
      .optimize_chunk_modules_tsfn
      .call(compilation, ThreadsafeFunctionCallMode::NonBlocking)
      .into_rspack_result()?
      .await
      .map_err(|err| internal_error!("Failed to compilation: {err}"))?
  }
}

impl JsHooksAdapter {
  pub fn from_js_hooks(env: Env, js_hooks: JsHooks, disabled_hooks: DisabledHooks) -> Result<Self> {
    let JsHooks {
      make,
      process_assets_stage_additional,
      process_assets_stage_pre_process,
      process_assets_stage_none,
      process_assets_stage_optimize_inline,
      process_assets_stage_summarize,
      process_assets_stage_report,
      this_compilation,
      compilation,
      emit,
      after_emit,
      optimize_chunk_module,
      before_compile,
      finish_modules,
    } = js_hooks;

    let process_assets_stage_additional_tsfn: ThreadsafeFunction<(), ()> =
      js_fn_into_theadsafe_fn!(process_assets_stage_additional, env);
    let process_assets_stage_pre_process_tsfn: ThreadsafeFunction<(), ()> =
      js_fn_into_theadsafe_fn!(process_assets_stage_pre_process, env);
    let process_assets_stage_none_tsfn: ThreadsafeFunction<(), ()> =
      js_fn_into_theadsafe_fn!(process_assets_stage_none, env);
    let process_assets_stage_optimize_inline_tsfn: ThreadsafeFunction<(), ()> =
      js_fn_into_theadsafe_fn!(process_assets_stage_optimize_inline, env);
    let process_assets_stage_summarize_tsfn: ThreadsafeFunction<(), ()> =
      js_fn_into_theadsafe_fn!(process_assets_stage_summarize, env);
    let process_assets_stage_report_tsfn: ThreadsafeFunction<(), ()> =
      js_fn_into_theadsafe_fn!(process_assets_stage_report, env);
    let emit_tsfn: ThreadsafeFunction<(), ()> = js_fn_into_theadsafe_fn!(emit, env);
    let after_emit_tsfn: ThreadsafeFunction<(), ()> = js_fn_into_theadsafe_fn!(after_emit, env);
    let this_compilation_tsfn: ThreadsafeFunction<JsCompilation, ()> =
      js_fn_into_theadsafe_fn!(this_compilation, env);
    let compilation_tsfn: ThreadsafeFunction<JsCompilation, ()> =
      js_fn_into_theadsafe_fn!(compilation, env);
    let make_tsfn: ThreadsafeFunction<(), ()> = js_fn_into_theadsafe_fn!(make, env);
    let optimize_chunk_modules_tsfn: ThreadsafeFunction<JsCompilation, ()> =
<<<<<<< HEAD
      create_hook_tsfn!(optimize_chunk_module);
    let before_compile_tsfn: ThreadsafeFunction<(), ()> = create_hook_tsfn!(before_compile);
    let finish_modules_tsfn: ThreadsafeFunction<(), ()> = create_hook_tsfn!(finish_modules);
=======
      js_fn_into_theadsafe_fn!(optimize_chunk_module, env);
>>>>>>> 2e8a2a7c

    Ok(JsHooksAdapter {
      disabled_hooks,
      make_tsfn,
      process_assets_stage_additional_tsfn,
      process_assets_stage_pre_process_tsfn,
      process_assets_stage_none_tsfn,
      process_assets_stage_optimize_inline_tsfn,
      process_assets_stage_summarize_tsfn,
      process_assets_stage_report_tsfn,
      compilation_tsfn,
      this_compilation_tsfn,
      emit_tsfn,
      after_emit_tsfn,
      optimize_chunk_modules_tsfn,
      before_compile_tsfn,
      finish_modules_tsfn,
    })
  }

  fn is_hook_disabled(&self, hook: &Hook) -> bool {
    self.disabled_hooks.read().unwrap().contains(hook)
  }
}<|MERGE_RESOLUTION|>--- conflicted
+++ resolved
@@ -1,12 +1,8 @@
 use std::fmt::Debug;
 
 use async_trait::async_trait;
-<<<<<<< HEAD
-use napi::{Env, JsFunction, NapiRaw, Result};
-=======
 use napi::{Env, Result};
 use rspack_binding_macros::js_fn_into_theadsafe_fn;
->>>>>>> 2e8a2a7c
 use rspack_error::internal_error;
 use rspack_napi_shared::threadsafe_function::{ThreadsafeFunction, ThreadsafeFunctionCallMode};
 use rspack_napi_shared::NapiResultExt;
@@ -331,13 +327,11 @@
       js_fn_into_theadsafe_fn!(compilation, env);
     let make_tsfn: ThreadsafeFunction<(), ()> = js_fn_into_theadsafe_fn!(make, env);
     let optimize_chunk_modules_tsfn: ThreadsafeFunction<JsCompilation, ()> =
-<<<<<<< HEAD
-      create_hook_tsfn!(optimize_chunk_module);
-    let before_compile_tsfn: ThreadsafeFunction<(), ()> = create_hook_tsfn!(before_compile);
-    let finish_modules_tsfn: ThreadsafeFunction<(), ()> = create_hook_tsfn!(finish_modules);
-=======
       js_fn_into_theadsafe_fn!(optimize_chunk_module, env);
->>>>>>> 2e8a2a7c
+    let before_compile_tsfn: ThreadsafeFunction<(), ()> =
+      js_fn_into_theadsafe_fn!(before_compile, env);
+    let finish_modules_tsfn: ThreadsafeFunction<(), ()> =
+      js_fn_into_theadsafe_fn!(finish_modules, env);
 
     Ok(JsHooksAdapter {
       disabled_hooks,
