--- conflicted
+++ resolved
@@ -13,9 +13,7 @@
 };
 use rspack_napi::napi::check_status;
 
-use crate::ModuleObject;
-
-use crate::DependencyLocation;
+use crate::{DependencyLocation, ModuleObject};
 
 pub enum ErrorCode {
   Napi(napi::Status),
@@ -109,12 +107,6 @@
 pub struct RspackError {
   pub name: String,
   pub message: String,
-<<<<<<< HEAD
-=======
-  pub module_identifier: Option<String>,
-  pub loc: Option<DependencyLocation>,
-  pub file: Option<String>,
->>>>>>> a6cb5d00
   pub stack: Option<String>,
   pub module: Option<ModuleObject>,
   pub loc: Option<RealDependencyLocation>,
@@ -336,14 +328,9 @@
         }
       }),
       message,
-<<<<<<< HEAD
       stack: diagnostic.stack(),
       module,
       loc: diagnostic.loc(),
-=======
-      module_identifier: diagnostic.module_identifier().map(|d| d.to_string()),
-      loc: diagnostic.loc().map(Into::into),
->>>>>>> a6cb5d00
       file: diagnostic.file().map(|f| f.as_str().to_string()),
       hide_stack: diagnostic.hide_stack(),
       error: error.map(Box::new),
