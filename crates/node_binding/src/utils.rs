use futures::Future;
<<<<<<< HEAD
use rspack_napi::napi::threadsafe_function::ThreadsafeFunctionCallMode;
use rspack_napi::napi::{bindgen_prelude::*, Result};
=======
use rspack_napi::napi::{
  bindgen_prelude::*,
  threadsafe_function::{ThreadsafeFunction, ThreadsafeFunctionCallMode},
  Env, NapiRaw, Result,
};
>>>>>>> eff503e0

pub fn callbackify<R, F>(f: Function, fut: F, call_js_back: impl FnOnce() + 'static) -> Result<()>
where
  R: 'static + ToNapiValue,
  F: 'static + Send + Future<Output = Result<R>>,
{
  // The ThreadsafeFunction can only be constructed on the JavaScript thread. The JS callback must execute on the JS thread.
  // So we can remove the Send bound for ThreadsafeFunction js call callback.
  // here: https://github.com/napi-rs/napi-rs/pull/2510
  let call_js_back = unsafe {
    std::mem::transmute::<Box<dyn FnOnce() + 'static>, Box<dyn FnOnce() + Send + Sync + 'static>>(
      Box::new(call_js_back),
    )
  };
  let mut call_js_back = Some(call_js_back);

  let tsfn = f
    .build_threadsafe_function::<Result<R>>()
    .callee_handled::<false>()
    .max_queue_size::<1>()
    .weak::<false>()
    .build_callback(
      move |_ctx: napi::threadsafe_function::ThreadsafeCallContext<_>| {
        if let Some(call_js_back) = call_js_back.take() {
          call_js_back();
        }
        Ok(())
      },
    )?;

  napi::bindgen_prelude::spawn(async move {
    let res = fut.await;
    tsfn.call(res, ThreadsafeFunctionCallMode::NonBlocking);
  });
  Ok(())
}<|MERGE_RESOLUTION|>--- conflicted
+++ resolved
@@ -1,29 +1,14 @@
 use futures::Future;
-<<<<<<< HEAD
-use rspack_napi::napi::threadsafe_function::ThreadsafeFunctionCallMode;
-use rspack_napi::napi::{bindgen_prelude::*, Result};
-=======
 use rspack_napi::napi::{
-  bindgen_prelude::*,
-  threadsafe_function::{ThreadsafeFunction, ThreadsafeFunctionCallMode},
-  Env, NapiRaw, Result,
+  bindgen_prelude::*, threadsafe_function::ThreadsafeFunctionCallMode, Result,
 };
->>>>>>> eff503e0
 
 pub fn callbackify<R, F>(f: Function, fut: F, call_js_back: impl FnOnce() + 'static) -> Result<()>
 where
   R: 'static + ToNapiValue,
   F: 'static + Send + Future<Output = Result<R>>,
 {
-  // The ThreadsafeFunction can only be constructed on the JavaScript thread. The JS callback must execute on the JS thread.
-  // So we can remove the Send bound for ThreadsafeFunction js call callback.
-  // here: https://github.com/napi-rs/napi-rs/pull/2510
-  let call_js_back = unsafe {
-    std::mem::transmute::<Box<dyn FnOnce() + 'static>, Box<dyn FnOnce() + Send + Sync + 'static>>(
-      Box::new(call_js_back),
-    )
-  };
-  let mut call_js_back = Some(call_js_back);
+  let mut call_js_back = Some(Box::new(call_js_back));
 
   let tsfn = f
     .build_threadsafe_function::<Result<R>>()
