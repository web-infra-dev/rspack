use std::{ptr::NonNull, sync::Arc};

use napi::{Either, Env, JsString};
use napi_derive::napi;
use rspack_core::{Compilation, ModuleGraph, RuntimeSpec};
use rustc_hash::FxHashSet;

use crate::{
  JsDependency, JsExportsInfo, JsModule, JsModuleGraphConnectionWrapper, JsModuleWrapper,
};

#[napi]
pub struct JsModuleGraph {
  compilation: NonNull<Compilation>,
}

impl JsModuleGraph {
  pub fn new(compilation: &Compilation) -> Self {
    #[allow(clippy::unwrap_used)]
    Self {
      compilation: NonNull::new(compilation as *const Compilation as *mut Compilation).unwrap(),
    }
  }

  fn as_ref(&self) -> napi::Result<(&'static Compilation, ModuleGraph<'static>)> {
    let compilation = unsafe { self.compilation.as_ref() };
    let module_graph = compilation.get_module_graph();

    Ok((compilation, module_graph))
  }
}

#[napi]
impl JsModuleGraph {
  #[napi(ts_return_type = "JsModule | null")]
  pub fn get_module(&self, js_dependency: &JsDependency) -> napi::Result<Option<JsModuleWrapper>> {
    let (compilation, module_graph) = self.as_ref()?;
    let module = module_graph.get_module_by_dependency_id(&js_dependency.dependency_id);
    let js_module = module
      .map(|module| JsModuleWrapper::new(module.identifier(), None, compilation.compiler_id()));
    Ok(js_module)
  }

  #[napi(ts_return_type = "JsModule | null")]
  pub fn get_resolved_module(
    &self,
    js_dependency: &JsDependency,
  ) -> napi::Result<Option<JsModuleWrapper>> {
    let (compilation, module_graph) = self.as_ref()?;
    Ok(
      match module_graph.connection_by_dependency_id(&js_dependency.dependency_id) {
        Some(connection) => module_graph
          .module_by_identifier(&connection.resolved_module)
          .map(|module| JsModuleWrapper::new(module.identifier(), None, compilation.compiler_id())),
        None => None,
      },
    )
  }

  #[napi]
  pub fn get_used_exports(
    &self,
    env: Env,
    js_module: &JsModule,
    js_runtime: Either<String, Vec<String>>,
  ) -> napi::Result<Option<Either<bool, Vec<JsString>>>> {
    let (_, module_graph) = self.as_ref()?;

    let mut runtime: FxHashSet<Arc<str>> = FxHashSet::default();
    match js_runtime {
      Either::A(s) => {
        runtime.insert(Arc::from(s));
      }
      Either::B(vec) => {
        runtime.extend(vec.into_iter().map(Arc::from));
      }
    };
    let used_exports =
      module_graph.get_used_exports(&js_module.identifier, Some(&RuntimeSpec::new(runtime)));
    Ok(match used_exports {
      rspack_core::UsedExports::Null => None,
      rspack_core::UsedExports::Bool(b) => Some(Either::A(b)),
      rspack_core::UsedExports::Vec(vec) => Some(Either::B(
        vec
          .into_iter()
          .map(|atom| env.create_string(atom.as_str()))
          .collect::<napi::Result<Vec<_>>>()?,
      )),
    })
  }

  #[napi(ts_return_type = "JsModule | null")]
  pub fn get_issuer(&self, module: &JsModule) -> napi::Result<Option<JsModuleWrapper>> {
    let (compilation, module_graph) = self.as_ref()?;
    let issuer = module_graph.get_issuer(&module.identifier);
    Ok(
      issuer
        .map(|module| JsModuleWrapper::new(module.identifier(), None, compilation.compiler_id())),
    )
  }

  #[napi]
  pub fn get_exports_info(&self, module: &JsModule) -> napi::Result<JsExportsInfo> {
    let (compilation, module_graph) = self.as_ref()?;
    let exports_info = module_graph.get_exports_info(&module.identifier);
    Ok(JsExportsInfo::new(exports_info, compilation))
  }

  #[napi(ts_return_type = "JsModuleGraphConnection | null")]
  pub fn get_connection(
    &self,
    dependency: &JsDependency,
  ) -> napi::Result<Option<JsModuleGraphConnectionWrapper>> {
    let (compilation, module_graph) = self.as_ref()?;
    Ok(
      module_graph
        .connection_by_dependency_id(&dependency.dependency_id)
        .map(|connection| {
          JsModuleGraphConnectionWrapper::new(connection.dependency_id, compilation)
        }),
    )
  }

  #[napi(ts_return_type = "JsModuleGraphConnection[]")]
  pub fn get_outgoing_connections(
    &self,
    module: &JsModule,
  ) -> napi::Result<Vec<JsModuleGraphConnectionWrapper>> {
    let (compilation, module_graph) = self.as_ref()?;
    Ok(
      module_graph
        .get_outgoing_connections(&module.identifier)
        .map(|connection| {
          JsModuleGraphConnectionWrapper::new(connection.dependency_id, compilation)
        })
        .collect::<Vec<_>>(),
    )
  }

  #[napi(ts_return_type = "JsModuleGraphConnection[]")]
  pub fn get_outgoing_connections_in_order(
    &self,
    module: &JsModule,
  ) -> napi::Result<Vec<JsModuleGraphConnectionWrapper>> {
    let (compilation, module_graph) = self.as_ref()?;
    Ok(
      module_graph
        .get_outgoing_connections_in_order(&module.identifier)
<<<<<<< HEAD
        .into_iter()
=======
>>>>>>> e875cedc
        .map(|dependency_id| JsModuleGraphConnectionWrapper::new(*dependency_id, compilation))
        .collect::<Vec<_>>(),
    )
  }

  #[napi(ts_return_type = "JsModuleGraphConnection[]")]
  pub fn get_incoming_connections(
    &self,
    module: &JsModule,
  ) -> napi::Result<Vec<JsModuleGraphConnectionWrapper>> {
    let (compilation, module_graph) = self.as_ref()?;
    Ok(
      module_graph
        .get_incoming_connections(&module.identifier)
        .map(|connection| {
          JsModuleGraphConnectionWrapper::new(connection.dependency_id, compilation)
        })
        .collect::<Vec<_>>(),
    )
  }

  #[napi(ts_return_type = "JsModule | null")]
  pub fn get_parent_module(
    &self,
    js_dependency: &JsDependency,
  ) -> napi::Result<Option<JsModuleWrapper>> {
    let (compilation, module_graph) = self.as_ref()?;
    Ok(
      match module_graph.get_parent_module(&js_dependency.dependency_id) {
        Some(identifier) => compilation
          .module_by_identifier(identifier)
          .map(|module| JsModuleWrapper::new(module.identifier(), None, compilation.compiler_id())),
        None => None,
      },
    )
  }

  #[napi]
  pub fn get_parent_block_index(&self, js_dependency: &JsDependency) -> napi::Result<i64> {
    let (_, module_graph) = self.as_ref()?;
    Ok(
      match module_graph.get_parent_block_index(&js_dependency.dependency_id) {
        Some(block_index) => block_index as i64,
        None => -1,
      },
    )
  }

  #[napi]
  pub fn is_async(&self, module: &JsModule) -> napi::Result<bool> {
    let (compilation, _) = self.as_ref()?;
    Ok(ModuleGraph::is_async(compilation, &module.identifier))
  }
}<|MERGE_RESOLUTION|>--- conflicted
+++ resolved
@@ -146,10 +146,6 @@
     Ok(
       module_graph
         .get_outgoing_connections_in_order(&module.identifier)
-<<<<<<< HEAD
-        .into_iter()
-=======
->>>>>>> e875cedc
         .map(|dependency_id| JsModuleGraphConnectionWrapper::new(*dependency_id, compilation))
         .collect::<Vec<_>>(),
     )
