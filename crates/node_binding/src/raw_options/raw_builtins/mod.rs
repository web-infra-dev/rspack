--- conflicted
+++ resolved
@@ -27,13 +27,8 @@
 use raw_ids::RawOccurrenceChunkIdsPluginOptions;
 use raw_lightning_css_minimizer::RawLightningCssMinimizerRspackPluginOptions;
 use raw_sri::RawSubresourceIntegrityPluginOptions;
-<<<<<<< HEAD
 use rspack_core::{BoxPlugin, CompilerId, Plugin, PluginExt};
-use rspack_error::Result;
-=======
-use rspack_core::{BoxPlugin, Plugin, PluginExt};
 use rspack_error::{Result, ToStringResultToRspackResultExt};
->>>>>>> eff503e0
 use rspack_ids::{
   DeterministicChunkIdsPlugin, DeterministicModuleIdsPlugin, NamedChunkIdsPlugin,
   NamedModuleIdsPlugin, NaturalChunkIdsPlugin, NaturalModuleIdsPlugin, OccurrenceChunkIdsPlugin,
@@ -117,21 +112,13 @@
   raw_runtime_chunk::RawRuntimeChunkOptions,
   raw_size_limits::RawSizeLimitsPluginOptions,
 };
-<<<<<<< HEAD
-use crate::{entry::JsEntryPluginOptions, RawRsdoctorPluginOptions, COMPILER_REFERENCES};
 use crate::{
-  plugins::JsLoaderRspackPlugin, JsLoaderContext, JsLoaderRunner, JsLoaderRunnerGetter,
-  RawContextReplacementPluginOptions, RawDynamicEntryPluginOptions,
-  RawEvalDevToolModulePluginOptions, RawExternalItemWrapper, RawExternalsPluginOptions,
-  RawHttpExternalsRspackPluginOptions, RawSourceMapDevToolPluginOptions, RawSplitChunksOptions,
-=======
-use crate::{
-  entry::JsEntryPluginOptions, plugins::JsLoaderRspackPlugin, JsLoaderRunner,
-  RawContextReplacementPluginOptions, RawDynamicEntryPluginOptions,
-  RawEvalDevToolModulePluginOptions, RawExternalItemWrapper, RawExternalsPluginOptions,
-  RawHttpExternalsRspackPluginOptions, RawRsdoctorPluginOptions, RawSourceMapDevToolPluginOptions,
-  RawSplitChunksOptions,
->>>>>>> eff503e0
+  entry::JsEntryPluginOptions,
+  plugins::{JsLoaderContext, JsLoaderRspackPlugin},
+  JsLoaderRunner, JsLoaderRunnerGetter, RawContextReplacementPluginOptions,
+  RawDynamicEntryPluginOptions, RawEvalDevToolModulePluginOptions, RawExternalItemWrapper,
+  RawExternalsPluginOptions, RawHttpExternalsRspackPluginOptions, RawRsdoctorPluginOptions,
+  RawSourceMapDevToolPluginOptions, RawSplitChunksOptions, COMPILER_REFERENCES,
 };
 
 #[js_function(1)]
@@ -505,7 +492,8 @@
       BuiltinPluginName::FileUriPlugin => plugins.push(FileUriPlugin::default().boxed()),
       BuiltinPluginName::HttpUriPlugin => {
         let plugin_options =
-          downcast_into::<self::raw_http_uri::RawHttpUriPluginOptions>(self.options)?;
+          downcast_into::<self::raw_http_uri::RawHttpUriPluginOptions>(self.options)
+            .map_err(|report| napi::Error::from_reason(report.to_string()))?;
         plugins.push(raw_http_uri::get_http_uri_plugin(plugin_options));
       }
       BuiltinPluginName::RuntimePlugin => plugins.push(RuntimePlugin::default().boxed()),
@@ -672,7 +660,9 @@
       }
       BuiltinPluginName::CircularDependencyRspackPlugin => plugins.push(
         CircularDependencyRspackPlugin::new(
-          downcast_into::<RawCircularDependencyRspackPluginOptions>(self.options)?.into(),
+          downcast_into::<RawCircularDependencyRspackPluginOptions>(self.options)
+            .map_err(|report| napi::Error::from_reason(report.to_string()))?
+            .into(),
         )
         .boxed(),
       ),
