mod dependencies;
pub mod entries;

use std::cell::RefCell;
use std::collections::HashMap;
use std::path::Path;
use std::ptr::NonNull;

use dependencies::JsDependencies;
use entries::JsEntries;
use napi_derive::napi;
use rspack_collections::{DatabaseItem, IdentifierSet};
use rspack_core::rspack_sources::BoxSource;
use rspack_core::BoxDependency;
use rspack_core::Compilation;
use rspack_core::CompilationId;
use rspack_core::EntryOptions;
use rspack_core::ModuleIdentifier;
use rspack_error::Diagnostic;
use rspack_napi::napi::bindgen_prelude::*;
use rspack_napi::NapiResultExt;
use rspack_napi::OneShotRef;
use rspack_plugin_runtime::RuntimeModuleFromJs;
use rustc_hash::FxHashMap;

use super::{JsFilename, PathWithInfo};
use crate::entry::JsEntryOptions;
use crate::utils::callbackify;
use crate::EntryDependency;
use crate::JsAddingRuntimeModule;
use crate::JsChunk;
use crate::JsChunkGraph;
use crate::JsChunkGroupWrapper;
use crate::JsChunkWrapper;
use crate::JsCompatSource;
use crate::JsModuleGraph;
use crate::JsModuleWrapper;
use crate::JsStatsOptimizationBailout;
use crate::LocalJsFilename;
use crate::ToJsCompatSource;
use crate::COMPILER_REFERENCES;
use crate::{AssetInfo, JsAsset, JsPathData, JsStats};
use crate::{JsRspackDiagnostic, JsRspackError};

#[napi]
pub struct JsCompilation {
  pub(crate) id: CompilationId,
  pub(crate) inner: NonNull<Compilation>,
}

impl JsCompilation {
  fn as_ref(&self) -> napi::Result<&'static Compilation> {
    let compilation = unsafe { self.inner.as_ref() };
    if compilation.id() == self.id {
      return Ok(compilation);
    }

    Err(napi::Error::from_reason(format!(
      "Unable to access compilation with id = {:?} now. The compilation have been removed on the Rust side. The latest compilation id is {:?}",
      self.id,
      compilation.id()
    )))
  }

  fn as_mut(&mut self) -> napi::Result<&'static mut Compilation> {
    let compilation = unsafe { self.inner.as_mut() };
    if compilation.id() == self.id {
      return Ok(compilation);
    }

    Err(napi::Error::from_reason(format!(
      "Unable to access compilation with id = {:?} now. The compilation have been removed on the Rust side. The latest compilation id is {:?}",
      self.id,
      compilation.id()
    )))
  }
}

#[napi]
impl JsCompilation {
  #[napi(
    ts_args_type = r#"filename: string, newSourceOrFunction: JsCompatSource | ((source: JsCompatSourceOwned) => JsCompatSourceOwned), assetInfoUpdateOrFunction?: AssetInfo | ((assetInfo: AssetInfo) => AssetInfo)"#
  )]
  pub fn update_asset(
    &mut self,
    env: &Env,
    filename: String,
    new_source_or_function: Either<JsCompatSource, Function<'_, JsCompatSource, JsCompatSource>>,
    asset_info_update_or_function: Option<Either<AssetInfo, Function<'_, AssetInfo, AssetInfo>>>,
  ) -> Result<()> {
    let compilation = self.as_mut()?;

    compilation
      .update_asset(&filename, |original_source, mut original_info| {
        let new_source: napi::Result<BoxSource> = try {
          let new_source = match new_source_or_function {
            Either::A(new_source) => new_source.into(),
            Either::B(new_source_fn) => {
              let js_compat_source =
                new_source_fn.call(original_source.to_js_compat_source(env)?)?;
              js_compat_source.into()
            }
          };
          new_source
        };
        let new_source = new_source.into_rspack_result()?;

        let new_info: napi::Result<Option<rspack_core::AssetInfo>> = asset_info_update_or_function
          .map(
            |asset_info_update_or_function| match asset_info_update_or_function {
              Either::A(asset_info) => Ok(asset_info.into()),
              Either::B(asset_info_fn) => {
                Ok(asset_info_fn.call(original_info.clone().into())?.into())
              }
            },
          )
          .transpose();
        if let Some(new_info) = new_info.into_rspack_result()? {
          original_info.merge_another_asset(new_info);
        }
        Ok((new_source, original_info))
      })
      .map_err(|err| napi::Error::from_reason(err.to_string()))
  }

  #[napi(ts_return_type = "Readonly<JsAsset>[]")]
  pub fn get_assets(&self) -> Result<Vec<JsAsset>> {
    let compilation = self.as_ref()?;

    let mut assets = Vec::<JsAsset>::with_capacity(compilation.assets().len());

    for (filename, asset) in compilation.assets() {
      assets.push(JsAsset {
        name: filename.clone(),
        info: asset.info.clone().into(),
      });
    }

    Ok(assets)
  }

  #[napi]
  pub fn get_asset(&self, name: String) -> Result<Option<JsAsset>> {
    let compilation = self.as_ref()?;

    match compilation.assets().get(&name) {
      Some(asset) => Ok(Some(JsAsset {
        name,
        info: asset.info.clone().into(),
      })),
      None => Ok(None),
    }
  }

  #[napi]
  pub fn get_asset_source<'a>(
    &self,
    env: &'a Env,
    name: String,
  ) -> Result<Option<JsCompatSource<'a>>> {
    let compilation = self.as_ref()?;

    compilation
      .assets()
      .get(&name)
      .and_then(|v| v.source.as_ref().map(|s| s.to_js_compat_source(env)))
      .transpose()
  }

  #[napi(getter, ts_return_type = "Array<JsModule>")]
  pub fn modules(&self) -> Result<Vec<JsModuleWrapper>> {
    let compilation = self.as_ref()?;

    Ok(
      compilation
        .get_module_graph()
        .modules()
        .keys()
        .filter_map(|module_id| {
          compilation.module_by_identifier(module_id).map(|module| {
            JsModuleWrapper::new(module.identifier(), None, compilation.compiler_id())
          })
        })
        .collect::<Vec<_>>(),
    )
  }

  #[napi(getter, ts_return_type = "Array<JsModule>")]
  pub fn built_modules(&self) -> Result<Vec<JsModuleWrapper>> {
    let compilation = self.as_ref()?;

    Ok(
      compilation
        .built_modules()
        .iter()
        .filter_map(|module_id| {
          compilation.module_by_identifier(module_id).map(|module| {
            JsModuleWrapper::new(module.identifier(), None, compilation.compiler_id())
          })
        })
        .collect::<Vec<_>>(),
    )
  }

  #[napi]
  pub fn get_optimization_bailout(&self) -> Result<Vec<JsStatsOptimizationBailout>> {
    let compilation = self.as_ref()?;

    Ok(
      compilation
        .get_module_graph()
        .module_graph_modules()
        .values()
        .flat_map(|item| item.optimization_bailout.clone())
        .map(|item| JsStatsOptimizationBailout { inner: item })
        .collect::<Vec<_>>(),
    )
  }

  #[napi(ts_return_type = "JsChunk[]")]
  pub fn get_chunks(&self) -> Result<Vec<JsChunkWrapper>> {
    let compilation = self.as_ref()?;

    Ok(
      compilation
        .chunk_by_ukey
        .keys()
        .map(|ukey| JsChunkWrapper::new(*ukey, compilation))
        .collect::<Vec<_>>(),
    )
  }

  #[napi]
  pub fn get_named_chunk_keys(&self) -> Result<Vec<String>> {
    let compilation = self.as_ref()?;

    Ok(compilation.named_chunks.keys().cloned().collect::<Vec<_>>())
  }

  #[napi(ts_return_type = "JsChunk | null")]
  pub fn get_named_chunk(&self, name: String) -> Result<Option<JsChunkWrapper>> {
    let compilation = self.as_ref()?;

    Ok(compilation.named_chunks.get(&name).and_then(|c| {
      compilation
        .chunk_by_ukey
        .get(c)
        .map(|chunk| JsChunkWrapper::new(chunk.ukey(), compilation))
    }))
  }

  #[napi]
  pub fn get_named_chunk_group_keys(&self) -> Result<Vec<String>> {
    let compilation = self.as_ref()?;

    Ok(
      compilation
        .named_chunk_groups
        .keys()
        .cloned()
        .collect::<Vec<_>>(),
    )
  }

  #[napi(ts_return_type = "JsChunkGroup")]
  pub fn get_named_chunk_group(&self, name: String) -> Result<Option<JsChunkGroupWrapper>> {
    let compilation = self.as_ref()?;
    Ok(
      compilation
        .named_chunk_groups
        .get(&name)
        .map(|ukey| JsChunkGroupWrapper::new(*ukey, compilation)),
    )
  }

  #[napi]
  pub fn set_asset_source(&mut self, name: String, source: JsCompatSource) -> Result<()> {
    let compilation = self.as_mut()?;

    let source: BoxSource = source.into();
    match compilation.assets_mut().entry(name) {
      std::collections::hash_map::Entry::Occupied(mut e) => e.get_mut().set_source(Some(source)),
      std::collections::hash_map::Entry::Vacant(e) => {
        e.insert(rspack_core::CompilationAsset::from(source));
      }
    };
    Ok(())
  }

  #[napi]
  pub fn delete_asset_source(&mut self, name: String) -> Result<()> {
    let compilation = self.as_mut()?;

    compilation
      .assets_mut()
      .entry(name)
      .and_modify(|a| a.set_source(None));
    Ok(())
  }

  #[napi]
  pub fn get_asset_filenames(&self) -> Result<Vec<String>> {
    let compilation = self.as_ref()?;

    Ok(
      compilation
        .assets()
        .iter()
        .filter(|(_, asset)| asset.get_source().is_some())
        .map(|(filename, _)| filename)
        .cloned()
        .collect(),
    )
  }

  #[napi]
  pub fn has_asset(&self, name: String) -> Result<bool> {
    let compilation = self.as_ref()?;

    Ok(compilation.assets().contains_key(&name))
  }

  #[napi]
  pub fn emit_asset(
    &mut self,
    filename: String,
    source: JsCompatSource,
    js_asset_info: Option<AssetInfo>,
  ) -> Result<()> {
    let compilation = self.as_mut()?;

    let asset_info: rspack_core::AssetInfo = js_asset_info.map(Into::into).unwrap_or_default();

    compilation.emit_asset(
      filename,
      rspack_core::CompilationAsset::new(Some(source.into()), asset_info),
    );
    Ok(())
  }

  #[napi]
  pub fn delete_asset(&mut self, filename: String) -> Result<()> {
    let compilation = self.as_mut()?;

    compilation.delete_asset(&filename);
    Ok(())
  }

  #[napi]
  pub fn rename_asset(&mut self, filename: String, new_name: String) -> Result<()> {
    let compilation = self.as_mut()?;

    compilation.rename_asset(&filename, new_name);
    Ok(())
  }

  #[napi(getter, ts_return_type = "JsChunkGroup[]")]
  pub fn entrypoints(&self) -> Result<Vec<JsChunkGroupWrapper>> {
    let compilation = self.as_ref()?;

    Ok(
      compilation
        .entrypoints()
        .values()
        .map(|ukey| JsChunkGroupWrapper::new(*ukey, compilation))
        .collect(),
    )
  }

  #[napi(getter, ts_return_type = "JsChunkGroup[]")]
  pub fn chunk_groups(&self) -> Result<Vec<JsChunkGroupWrapper>> {
    let compilation = self.as_ref()?;

    Ok(
      compilation
        .chunk_group_by_ukey
        .keys()
        .map(|ukey| JsChunkGroupWrapper::new(*ukey, compilation))
        .collect::<Vec<JsChunkGroupWrapper>>(),
    )
  }

  #[napi(getter)]
  pub fn hash(&self) -> Result<Option<String>> {
    let compilation = self.as_ref()?;

    Ok(compilation.get_hash().map(|hash| hash.to_owned()))
  }

  #[napi]
  pub fn dependencies(&'static self) -> Result<JsDependencies> {
    let compilation = self.as_ref()?;

    Ok(JsDependencies::new(compilation))
  }

  #[napi]
  pub fn push_diagnostic(&mut self, diagnostic: JsRspackDiagnostic) -> Result<()> {
    let compilation = self.as_mut()?;

    compilation.push_diagnostic(diagnostic.into());
    Ok(())
  }

  #[napi]
  pub fn splice_diagnostic(
    &mut self,
    start: u32,
    end: u32,
    replace_with: Vec<crate::JsRspackDiagnostic>,
  ) -> Result<()> {
    let compilation = self.as_mut()?;

    let diagnostics = replace_with.into_iter().map(Into::into).collect();
    compilation.splice_diagnostic(start as usize, end as usize, diagnostics);
    Ok(())
  }

  #[napi(ts_args_type = r#"diagnostic: ExternalObject<'Diagnostic'>"#)]
  pub fn push_native_diagnostic(&mut self, diagnostic: &External<Diagnostic>) -> Result<()> {
    let compilation = self.as_mut()?;

    compilation.push_diagnostic((**diagnostic).clone());
    Ok(())
  }

  #[napi(ts_args_type = r#"diagnostics: ExternalObject<'Diagnostic[]'>"#)]
  pub fn push_native_diagnostics(
    &mut self,
    diagnostics: &mut External<Vec<Diagnostic>>,
  ) -> Result<()> {
    let compilation = self.as_mut()?;

    while let Some(diagnostic) = diagnostics.pop() {
      compilation.push_diagnostic(diagnostic);
    }
    Ok(())
  }

  #[napi]
  pub fn get_errors(&self) -> Result<Vec<JsRspackError>> {
    let compilation = self.as_ref()?;

    let colored = compilation.options.stats.colors;
    Ok(
      compilation
        .get_errors_sorted()
        .map(|d| {
          JsRspackError::try_from_diagnostic(d, colored)
            .expect("should convert diagnostic to `JsRspackError`")
        })
        .collect(),
    )
  }

  #[napi]
  pub fn get_warnings(&self) -> Result<Vec<JsRspackError>> {
    let compilation = self.as_ref()?;

    let colored = compilation.options.stats.colors;
    Ok(
      compilation
        .get_warnings_sorted()
        .map(|d| {
          JsRspackError::try_from_diagnostic(d, colored)
            .expect("should convert diagnostic to `JsRspackError`")
        })
        .collect(),
    )
  }

  #[napi]
  pub fn get_stats(&self, reference: Reference<JsCompilation>, env: Env) -> Result<JsStats> {
    Ok(JsStats::new(reference.share_with(env, |compilation| {
      let compilation = compilation.as_ref()?;

      Ok(compilation.get_stats())
    })?))
  }

  #[napi]
  pub fn get_asset_path(
    &self,
    filename: LocalJsFilename,
    data: JsPathData,
  ) -> napi::Result<String> {
    let compilation = self.as_ref()?;

    compilation.get_asset_path(&filename.into(), data.to_path_data())
  }

  #[napi]
  pub fn get_asset_path_with_info(
    &self,
    filename: LocalJsFilename,
    data: JsPathData,
  ) -> napi::Result<PathWithInfo> {
    let compilation = self.as_ref()?;

    let path_and_asset_info =
      compilation.get_asset_path_with_info(&filename.into(), data.to_path_data())?;
    Ok(path_and_asset_info.into())
  }

  #[napi]
  pub fn get_path(&self, filename: LocalJsFilename, data: JsPathData) -> napi::Result<String> {
    let compilation = self.as_ref()?;

    compilation.get_path(&filename.into(), data.to_path_data())
  }

  #[napi]
  pub fn get_path_with_info(
    &self,
    filename: LocalJsFilename,
    data: JsPathData,
  ) -> napi::Result<PathWithInfo> {
    let compilation = self.as_ref()?;

    let mut asset_info = rspack_core::AssetInfo::default();
    let path =
      compilation.get_path_with_info(&filename.into(), data.to_path_data(), &mut asset_info)?;
    Ok((path, asset_info).into())
  }

  #[napi]
  pub fn add_file_dependencies(&mut self, deps: Vec<String>) -> Result<()> {
    let compilation = self.as_mut()?;

    compilation
      .file_dependencies
      .extend(deps.into_iter().map(|s| Path::new(&s).into()));
    Ok(())
  }

  #[napi]
  pub fn add_context_dependencies(&mut self, deps: Vec<String>) -> Result<()> {
    let compilation = self.as_mut()?;

    compilation
      .context_dependencies
      .extend(deps.into_iter().map(|s| Path::new(&s).into()));
    Ok(())
  }

  #[napi]
  pub fn add_missing_dependencies(&mut self, deps: Vec<String>) -> Result<()> {
    let compilation = self.as_mut()?;

    compilation
      .missing_dependencies
      .extend(deps.into_iter().map(|s| Path::new(&s).into()));
    Ok(())
  }

  #[napi]
  pub fn add_build_dependencies(&mut self, deps: Vec<String>) -> Result<()> {
    let compilation = self.as_mut()?;

    compilation
      .build_dependencies
      .extend(deps.into_iter().map(|s| Path::new(&s).into()));
    Ok(())
  }

  /// This is a very unsafe function.
  /// Please don't use this at the moment.
  /// Using async and mutable reference to `Compilation` at the same time would likely to cause data races.
  #[napi]
  pub fn rebuild_module(
    &mut self,
    env: Env,
    module_identifiers: Vec<String>,
    f: Function,
  ) -> Result<()> {
    let compilation = self.as_mut()?;

    callbackify(env, f, async {
      let compiler_id = compilation.compiler_id();

      let modules = compilation
        .rebuild_module(
          IdentifierSet::from_iter(module_identifiers.into_iter().map(ModuleIdentifier::from)),
          |modules| {
            modules
              .into_iter()
              .map(|module| JsModuleWrapper::new(module.identifier(), None, compiler_id))
              .collect::<Vec<_>>()
          },
        )
        .await
        .map_err(|e| Error::new(napi::Status::GenericFailure, format!("{e}")))?;

      Ok(modules)
    })
  }

  #[allow(clippy::too_many_arguments)]
  #[napi]
  pub fn import_module(
    &self,
    env: Env,
    request: String,
    layer: Option<String>,
    public_path: Option<JsFilename>,
    base_uri: Option<String>,
    original_module: Option<String>,
    original_module_context: Option<String>,
    callback: Function,
  ) -> Result<()> {
    let compilation = self.as_ref()?;

    callbackify(env, callback, async {
      let module_executor = compilation
        .module_executor
        .as_ref()
        .expect("should have module executor");
      let res = module_executor
        .import_module(
          request,
          layer,
          public_path.map(|p| p.into()),
          base_uri,
          original_module_context.map(rspack_core::Context::from),
          original_module.map(ModuleIdentifier::from),
        )
        .await;

      let js_result = JsExecuteModuleResult {
        cacheable: res.cacheable,
        file_dependencies: res
          .file_dependencies
          .into_iter()
          .map(|d| d.to_string_lossy().to_string())
          .collect(),
        context_dependencies: res
          .context_dependencies
          .into_iter()
          .map(|d| d.to_string_lossy().to_string())
          .collect(),
        build_dependencies: res
          .build_dependencies
          .into_iter()
          .map(|d| d.to_string_lossy().to_string())
          .collect(),
        missing_dependencies: res
          .missing_dependencies
          .into_iter()
          .map(|d| d.to_string_lossy().to_string())
          .collect(),
        id: res.id,
        error: res.error,
      };
      Ok(js_result)
    })
  }

  #[napi(getter)]
  pub fn entries(&mut self) -> Result<JsEntries> {
    let compilation = self.as_mut()?;

    Ok(JsEntries::new(compilation))
  }

  #[napi]
  pub fn add_runtime_module(
    &mut self,
    chunk: &JsChunk,
    runtime_module: JsAddingRuntimeModule,
  ) -> napi::Result<()> {
    let compilation = self.as_mut()?;

    compilation
      .add_runtime_module(
        &chunk.chunk_ukey,
        Box::new(RuntimeModuleFromJs::from(runtime_module)),
      )
      .map_err(|e| Error::new(napi::Status::GenericFailure, format!("{e}")))
  }

  #[napi(getter)]
  pub fn module_graph(&self) -> napi::Result<JsModuleGraph> {
    let compilation = self.as_ref()?;
    Ok(JsModuleGraph::new(compilation))
  }

  #[napi(getter)]
  pub fn chunk_graph(&self) -> napi::Result<JsChunkGraph> {
    let compilation = self.as_ref()?;
    Ok(JsChunkGraph::new(compilation))
  }

  #[napi(
    ts_args_type = "args: [string, EntryDependency, JsEntryOptions | undefined][], callback: (errMsg: Error | null, results: [string | null, JsModule][]) => void"
  )]
  pub fn add_include(
    &mut self,
    env: Env,
    js_args: Vec<(String, &mut EntryDependency, Option<JsEntryOptions>)>,
    f: Function,
  ) -> napi::Result<()> {
    let compilation = self.as_mut()?;

    let Some(compiler_reference) = COMPILER_REFERENCES.with(|ref_cell| {
      let references = ref_cell.borrow();
      references.get(&compilation.compiler_id()).cloned()
    }) else {
      return Err(napi::Error::from_reason(
        "Unable to addInclude now. The Compiler has been garbage collected by JavaScript.",
      ));
    };
    let Some(js_compiler) = compiler_reference.get() else {
      return Err(napi::Error::from_reason(
        "Unable to addInclude now. The Compiler has been garbage collected by JavaScript.",
      ));
    };
    let include_dependencies_map = &js_compiler.include_dependencies_map;

    let args = js_args
      .into_iter()
      .map(|(js_context, js_dependency, js_options)| {
        let layer = match &js_options {
          Some(options) => options.layer.clone(),
          None => None,
        };
<<<<<<< HEAD
        let dependency = js_dependency.resolve(js_context.into(), layer)?;
=======
>>>>>>> e875cedc
        let options = match js_options {
          Some(js_opts) => js_opts.into(),
          None => EntryOptions::default(),
        };
<<<<<<< HEAD
        Ok((dependency, options))
=======
        let dependency = if let Some(map) = include_dependencies_map.get(&js_dependency.request)
          && let Some(dependency) = map.get(&options)
        {
          dependency.clone()
        } else {
          let dependency: BoxDependency = Box::new(EntryDependency::new(
            js_dependency.request.clone(),
            js_context.into(),
            layer,
            false,
          ));
          if let Some(mut map) = include_dependencies_map.get_mut(&js_dependency.request) {
            map.insert(options.clone(), dependency.clone());
          } else {
            let mut map = FxHashMap::default();
            map.insert(options.clone(), dependency.clone());
            include_dependencies_map.insert(js_dependency.request, map);
          }
          dependency
        };
        (dependency, options)
>>>>>>> e875cedc
      })
      .collect::<napi::Result<Vec<(BoxDependency, EntryOptions)>>>()?;

    callbackify(env, f, async move {
      let dependency_ids = args
        .iter()
        .map(|(dependency, _)| *dependency.id())
        .collect::<Vec<_>>();

      compilation
        .add_include(args)
        .await
        .map_err(|e| Error::new(napi::Status::GenericFailure, format!("{e}")))?;

      let results = dependency_ids
        .into_iter()
        .map(|dependency_id| {
          let module_graph = compilation.get_module_graph();
          match module_graph.get_module_by_dependency_id(&dependency_id) {
            Some(module) => {
              let js_module =
                JsModuleWrapper::new(module.identifier(), None, compilation.compiler_id());
              (Either::B(()), Either::B(js_module))
            }
            None => (
              Either::A(format!(
                "Module created by {:?} cannot be found",
                dependency_id
              )),
              Either::A(()),
            ),
          }
        })
        .collect::<Vec<(Either<String, ()>, Either<(), JsModuleWrapper>)>>();

      Ok(JsAddIncludeCallbackArgs(results))
    })
  }
}

pub struct JsAddIncludeCallbackArgs(Vec<(Either<String, ()>, Either<(), JsModuleWrapper>)>);

impl ToNapiValue for JsAddIncludeCallbackArgs {
  unsafe fn to_napi_value(env: sys::napi_env, val: Self) -> Result<sys::napi_value> {
    let env_wrapper = Env::from_raw(env);
    let mut js_array = env_wrapper.create_array(0)?;
    for (error, module) in val.0 {
      let js_error = match error {
        Either::A(val) => env_wrapper.create_string(&val)?.into_unknown(),
        Either::B(_) => env_wrapper.get_undefined()?.into_unknown(),
      };
      let js_module = match module {
        Either::A(_) => env_wrapper.get_undefined()?.into_unknown(),
        Either::B(val) => {
          let napi_val = ToNapiValue::to_napi_value(env, val)?;
          Unknown::from_napi_value(env, napi_val)?
        }
      };
      js_array.insert(vec![js_error, js_module])?;
    }
    ToNapiValue::to_napi_value(env, js_array)
  }
}

thread_local! {
  static COMPILATION_INSTANCE_REFS: RefCell<HashMap<CompilationId, OneShotRef>> = Default::default();
}

// The difference between JsCompilationWrapper and JsCompilation is:
// JsCompilationWrapper maintains a cache to ensure that the corresponding instance of the same Compilation is unique on the JS side.
//
// This means that when transferring a JsCompilation from Rust to JS, you must use JsCompilationWrapper instead.
pub struct JsCompilationWrapper {
  id: CompilationId,
  inner: NonNull<Compilation>,
}

unsafe impl Send for JsCompilationWrapper {}

impl JsCompilationWrapper {
  pub fn new(compilation: &Compilation) -> Self {
    #[allow(clippy::unwrap_used)]
    Self {
      id: compilation.id(),
      inner: NonNull::new(compilation as *const Compilation as *mut Compilation).unwrap(),
    }
  }

  pub fn cleanup_last_compilation(compilation_id: CompilationId) {
    COMPILATION_INSTANCE_REFS.with(|ref_cell| {
      let mut refs = ref_cell.borrow_mut();
      refs.remove(&compilation_id);
    });
  }
}

impl ToNapiValue for JsCompilationWrapper {
  unsafe fn to_napi_value(env: sys::napi_env, val: Self) -> Result<sys::napi_value> {
    COMPILATION_INSTANCE_REFS.with(|ref_cell| {
      let mut refs = ref_cell.borrow_mut();

      match refs.entry(val.id) {
        std::collections::hash_map::Entry::Occupied(entry) => {
          let r = entry.get();
          ToNapiValue::to_napi_value(env, r)
        }
        std::collections::hash_map::Entry::Vacant(entry) => {
          let js_compilation = JsCompilation {
            id: val.id,
            inner: val.inner,
          };
          let r = OneShotRef::new(env, js_compilation)?;
          let r = entry.insert(r);
          ToNapiValue::to_napi_value(env, r)
        }
      }
    })
  }
}

#[napi(object)]
pub struct JsExecuteModuleResult {
  pub file_dependencies: Vec<String>,
  pub context_dependencies: Vec<String>,
  pub build_dependencies: Vec<String>,
  pub missing_dependencies: Vec<String>,
  pub cacheable: bool,
  pub id: u32,
  pub error: Option<String>,
}

#[napi(object)]
#[derive(Clone, Debug)]
pub struct JsBuildTimeExecutionOption {
  pub public_path: Option<String>,
  pub base_uri: Option<String>,
}<|MERGE_RESOLUTION|>--- conflicted
+++ resolved
@@ -701,20 +701,20 @@
   ) -> napi::Result<()> {
     let compilation = self.as_mut()?;
 
-    let Some(compiler_reference) = COMPILER_REFERENCES.with(|ref_cell| {
-      let references = ref_cell.borrow();
+    let Some(mut compiler_reference) = COMPILER_REFERENCES.with(|ref_cell| {
+      let references = ref_cell.borrow_mut();
       references.get(&compilation.compiler_id()).cloned()
     }) else {
       return Err(napi::Error::from_reason(
         "Unable to addInclude now. The Compiler has been garbage collected by JavaScript.",
       ));
     };
-    let Some(js_compiler) = compiler_reference.get() else {
+    let Some(js_compiler) = compiler_reference.get_mut() else {
       return Err(napi::Error::from_reason(
         "Unable to addInclude now. The Compiler has been garbage collected by JavaScript.",
       ));
     };
-    let include_dependencies_map = &js_compiler.include_dependencies_map;
+    let include_dependencies_map = &mut js_compiler.include_dependencies_map;
 
     let args = js_args
       .into_iter()
@@ -723,39 +723,26 @@
           Some(options) => options.layer.clone(),
           None => None,
         };
-<<<<<<< HEAD
-        let dependency = js_dependency.resolve(js_context.into(), layer)?;
-=======
->>>>>>> e875cedc
         let options = match js_options {
           Some(js_opts) => js_opts.into(),
           None => EntryOptions::default(),
         };
-<<<<<<< HEAD
-        Ok((dependency, options))
-=======
         let dependency = if let Some(map) = include_dependencies_map.get(&js_dependency.request)
           && let Some(dependency) = map.get(&options)
         {
           dependency.clone()
         } else {
-          let dependency: BoxDependency = Box::new(EntryDependency::new(
-            js_dependency.request.clone(),
-            js_context.into(),
-            layer,
-            false,
-          ));
-          if let Some(mut map) = include_dependencies_map.get_mut(&js_dependency.request) {
+          let dependency = js_dependency.resolve(js_context.into(), layer)?;
+          if let Some(map) = include_dependencies_map.get_mut(&js_dependency.request) {
             map.insert(options.clone(), dependency.clone());
           } else {
             let mut map = FxHashMap::default();
             map.insert(options.clone(), dependency.clone());
-            include_dependencies_map.insert(js_dependency.request, map);
+            include_dependencies_map.insert(js_dependency.request.to_string(), map);
           }
           dependency
         };
-        (dependency, options)
->>>>>>> e875cedc
+        Ok((dependency, options))
       })
       .collect::<napi::Result<Vec<(BoxDependency, EntryOptions)>>>()?;
 
@@ -770,11 +757,11 @@
         .await
         .map_err(|e| Error::new(napi::Status::GenericFailure, format!("{e}")))?;
 
+      let module_graph = compilation.get_module_graph();
       let results = dependency_ids
         .into_iter()
-        .map(|dependency_id| {
-          let module_graph = compilation.get_module_graph();
-          match module_graph.get_module_by_dependency_id(&dependency_id) {
+        .map(
+          |dependency_id| match module_graph.get_module_by_dependency_id(&dependency_id) {
             Some(module) => {
               let js_module =
                 JsModuleWrapper::new(module.identifier(), None, compilation.compiler_id());
@@ -787,8 +774,8 @@
               )),
               Either::A(()),
             ),
-          }
-        })
+          },
+        )
         .collect::<Vec<(Either<String, ()>, Either<(), JsModuleWrapper>)>>();
 
       Ok(JsAddIncludeCallbackArgs(results))
