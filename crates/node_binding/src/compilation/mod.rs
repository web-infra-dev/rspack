--- conflicted
+++ resolved
@@ -77,7 +77,6 @@
         };
         let new_source = new_source.to_rspack_result()?;
 
-<<<<<<< HEAD
         let new_info: Option<Root<rspack_core::AssetInfo>> = match asset_info_update_or_function {
           Some(asset_info_update_or_function) => match asset_info_update_or_function {
             Either::A(object) => {
@@ -118,23 +117,6 @@
         };
         if let Some(new_info) = new_info {
           original_info.merge_another_asset(new_info.take());
-=======
-        let new_info: napi::Result<Option<rspack_core::AssetInfo>> = asset_info_update_or_function
-          .map(
-            |asset_info_update_or_function| match asset_info_update_or_function {
-              Either::A(asset_info) => Ok(asset_info.into()),
-              Either::B(asset_info_fn) => Ok(
-                asset_info_fn
-                  .call(original_info.clone().into())?
-                  .map(Into::into)
-                  .unwrap_or_default(),
-              ),
-            },
-          )
-          .transpose();
-        if let Some(new_info) = new_info.to_rspack_result()? {
-          original_info.merge_another_asset(new_info);
->>>>>>> 6a5c7209
         }
         Ok((new_source, original_info))
       })
