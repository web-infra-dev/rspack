--- conflicted
+++ resolved
@@ -11,25 +11,12 @@
 use napi_derive::napi;
 use once_cell::sync::OnceCell;
 use rspack_collections::{DatabaseItem, IdentifierSet};
-<<<<<<< HEAD
-use rspack_core::rspack_sources::BoxSource;
-use rspack_core::BoxDependency;
-use rspack_core::Compilation;
-use rspack_core::CompilationId;
-use rspack_core::EntryOptions;
-use rspack_core::FactorizeInfo;
-use rspack_core::ModuleIdentifier;
-use rspack_error::Diagnostic;
-use rspack_napi::napi::bindgen_prelude::*;
-use rspack_napi::NapiResultExt;
-=======
 use rspack_core::{
   rspack_sources::BoxSource, BindingCell, BoxDependency, Compilation, CompilationId, EntryOptions,
   FactorizeInfo, ModuleIdentifier,
 };
 use rspack_error::{Diagnostic, ToStringResultToRspackResultExt};
 use rspack_napi::{napi::bindgen_prelude::*, OneShotRef, WeakRef};
->>>>>>> eff503e0
 use rspack_plugin_runtime::RuntimeModuleFromJs;
 use rustc_hash::FxHashMap;
 
@@ -609,7 +596,6 @@
   pub fn rebuild_module(&mut self, module_identifiers: Vec<String>, f: Function) -> Result<()> {
     let compilation = self.as_mut()?;
 
-<<<<<<< HEAD
     callbackify(
       f,
       async {
@@ -626,32 +612,12 @@
             },
           )
           .await
-          .map_err(|e| Error::new(napi::Status::GenericFailure, format!("{e}")))?;
+          .to_napi_result()?;
 
         Ok(modules)
       },
       || {},
     )
-=======
-    callbackify(env, f, async {
-      let compiler_id = compilation.compiler_id();
-
-      let modules = compilation
-        .rebuild_module(
-          IdentifierSet::from_iter(module_identifiers.into_iter().map(ModuleIdentifier::from)),
-          |modules| {
-            modules
-              .into_iter()
-              .map(|module| ModuleObject::with_ref(module.as_ref(), compiler_id))
-              .collect::<Vec<_>>()
-          },
-        )
-        .await
-        .to_napi_result()?;
-
-      Ok(modules)
-    })
->>>>>>> eff503e0
   }
 
   #[allow(clippy::too_many_arguments)]
@@ -808,7 +774,6 @@
       })
       .collect::<napi::Result<Vec<(BoxDependency, EntryOptions)>>>()?;
 
-<<<<<<< HEAD
     callbackify(
       f,
       async move {
@@ -817,10 +782,7 @@
           .map(|(dependency, _)| *dependency.id())
           .collect::<Vec<_>>();
 
-        compilation
-          .add_include(args)
-          .await
-          .map_err(|e| Error::new(napi::Status::GenericFailure, format!("{e}")))?;
+        compilation.add_include(args).await.to_napi_result()?;
 
         let module_graph = compilation.get_module_graph();
         let results = dependency_ids
@@ -831,24 +793,6 @@
                 if let Some(diagnostic) = factorize_info.diagnostics().first() {
                   return Either::A(diagnostic.to_string());
                 }
-=======
-    callbackify(env, f, async move {
-      let dependency_ids = args
-        .iter()
-        .map(|(dependency, _)| *dependency.id())
-        .collect::<Vec<_>>();
-
-      compilation.add_include(args).await.to_napi_result()?;
-
-      let module_graph = compilation.get_module_graph();
-      let results = dependency_ids
-        .into_iter()
-        .map(|dependency_id| {
-          if let Some(dependency) = module_graph.dependency_by_id(&dependency_id) {
-            if let Some(factorize_info) = FactorizeInfo::get_from(dependency) {
-              if let Some(diagnostic) = factorize_info.diagnostics().first() {
-                return Either::A(diagnostic.to_string());
->>>>>>> eff503e0
               }
             }
 
