--- conflicted
+++ resolved
@@ -19,11 +19,7 @@
   rspack_sources::BoxSource, BindingCell, BoxDependency, Compilation, CompilationId, EntryOptions,
   FactorizeInfo, ModuleIdentifier, Reflector,
 };
-<<<<<<< HEAD
 use rspack_error::{Diagnostic, RspackSeverity, ToStringResultToRspackResultExt};
-=======
-use rspack_error::{Diagnostic, ToStringResultToRspackResultExt};
->>>>>>> 35960280
 use rspack_napi::{napi::bindgen_prelude::*, OneShotRef, WeakRef};
 use rspack_plugin_runtime::RuntimeModuleFromJs;
 use rustc_hash::FxHashMap;
@@ -38,11 +34,8 @@
 };
 
 thread_local! {
-<<<<<<< HEAD
   static ERRORS_SYMBOL: OnceCell<OneShotRef> = OnceCell::new();
-=======
   static CHUNKS_SYMBOL: OnceCell<OneShotRef> = const { OnceCell::new() };
->>>>>>> 35960280
 }
 
 #[napi]
@@ -50,12 +43,9 @@
   #[allow(dead_code)]
   pub(crate) id: CompilationId,
   pub(crate) inner: NonNull<Compilation>,
-<<<<<<< HEAD
 
   errors_ref: OnceCell<WeakRef>,
-=======
   chunks_ref: OnceCell<WeakRef>,
->>>>>>> 35960280
 }
 
 impl JsCompilation {
@@ -65,6 +55,7 @@
       id,
       inner,
       errors_ref: OnceCell::new(),
+      chunks_ref: OnceCell::new(),
     }
   }
 
@@ -1043,22 +1034,11 @@
           ToNapiValue::to_napi_value(env, r.clone())
         }
         std::collections::hash_map::Entry::Vacant(entry) => {
-<<<<<<< HEAD
           let js_compilation = JsCompilation::new(val.id, val.inner);
-          let r = OneShotRef::new(env, js_compilation)?;
-          let r = entry.insert(r);
-          ToNapiValue::to_napi_value(env, r)
-=======
-          let js_compilation = JsCompilation {
-            id: val.id,
-            inner: val.inner,
-            chunks_ref: OnceCell::new(),
-          };
           let napi_value = ToNapiValue::to_napi_value(env, js_compilation)?;
           let reference: Reference<JsCompilation> = Reference::from_napi_value(env, napi_value)?;
           let weak_reference = entry.insert(reference.downgrade());
           ToNapiValue::to_napi_value(env, weak_reference.clone())
->>>>>>> 35960280
         }
       }
     })
