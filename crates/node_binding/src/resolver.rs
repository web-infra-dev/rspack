use std::{path::Path, sync::Arc};

use napi::{
  bindgen_prelude::{block_on, Function},
  Either,
};
use napi_derive::napi;
use rspack_core::{ResolveOptionsWithDependencyType, Resolver, ResolverFactory, ResourceData};

use crate::{
  callbackify,
  raw_resolve::{
    normalize_raw_resolve_options_with_dependency_type, RawResolveOptionsWithDependencyType,
  },
  ErrorCode, JsResourceData,
};

#[napi]
#[derive(Debug)]
pub struct JsResolver {
  resolver_factory: Arc<ResolverFactory>,
  resolver: Arc<Resolver>,
  options: ResolveOptionsWithDependencyType,
}

impl JsResolver {
  pub fn new(
    resolver_factory: Arc<ResolverFactory>,
    options: ResolveOptionsWithDependencyType,
  ) -> Self {
    let resolver = resolver_factory.get(options.clone());
    Self {
      resolver_factory,
      resolver,
      options,
    }
  }
}
#[napi]
impl JsResolver {
  #[napi(ts_return_type = "JsResourceData | false")]
  pub fn resolve_sync(
    &self,
    path: String,
    request: String,
  ) -> napi::Result<Either<JsResourceData, bool>> {
<<<<<<< HEAD
    block_on(self.resolve(path, request))
  }

  #[napi(ts_return_type = "Promise<JsResourceData | false>")]
  pub async fn resolve(
    &self,
    path: String,
    request: String,
  ) -> napi::Result<Either<JsResourceData, bool>> {
    match self.resolver.resolve(Path::new(&path), &request).await {
      Ok(rspack_core::ResolveResult::Resource(resource)) => {
        Ok(Either::A(ResourceData::from(resource).into()))
=======
    block_on(async move {
      match self.resolver.resolve(Path::new(&path), &request).await {
        Ok(rspack_core::ResolveResult::Resource(resource)) => {
          Ok(Either::A(ResourceData::from(resource).into()))
        }
        Ok(rspack_core::ResolveResult::Ignored) => Ok(Either::B(false)),
        Err(err) => Err(napi::Error::from_reason(format!("{err:?}"))),
>>>>>>> a326a9f6
      }
      Ok(rspack_core::ResolveResult::Ignored) => Ok(Either::B(false)),
      Err(err) => Err(napi::Error::from_reason(format!("{:?}", err))),
    }
  }

  #[napi(
    ts_args_type = "path: string, request: string, callback: (err: null | Error, req?: JsResourceData) => void"
  )]
  pub fn resolve(
    &self,
    path: String,
    request: String,
    f: Function<'static>,
  ) -> napi::Result<(), ErrorCode> {
    let resolver = self.resolver.clone();

    callbackify(
      f,
      async move {
        match resolver.resolve(Path::new(&path), &request).await {
          Ok(rspack_core::ResolveResult::Resource(resource)) => Ok(
            Either::<JsResourceData, bool>::A(ResourceData::from(resource).into()),
          ),
          Ok(rspack_core::ResolveResult::Ignored) => Ok(Either::B(false)),
          Err(err) => Err(napi::Error::from_reason(format!("{err:?}"))),
        }
      },
      || {},
    )
  }

  #[napi]
  pub fn with_options(
    &self,
    raw: Option<RawResolveOptionsWithDependencyType>,
  ) -> napi::Result<Self> {
    let options =
      normalize_raw_resolve_options_with_dependency_type(raw, self.options.resolve_to_context);
    match options {
      Ok(mut options) => {
        options.resolve_options = match options.resolve_options.take() {
          Some(resolve_options) => match &self.options.resolve_options {
            Some(base_resolve_options) => Some(Box::new(
              base_resolve_options.clone().merge(*resolve_options),
            )),
            None => Some(resolve_options),
          },
          None => self.options.resolve_options.clone(),
        };
        Ok(Self::new(self.resolver_factory.clone(), options))
      }
      Err(e) => Err(napi::Error::from_reason(format!("{e}"))),
    }
  }
}<|MERGE_RESOLUTION|>--- conflicted
+++ resolved
@@ -44,12 +44,10 @@
     path: String,
     request: String,
   ) -> napi::Result<Either<JsResourceData, bool>> {
-<<<<<<< HEAD
-    block_on(self.resolve(path, request))
+    block_on(self._resolve(path, request))
   }
 
-  #[napi(ts_return_type = "Promise<JsResourceData | false>")]
-  pub async fn resolve(
+  pub async fn _resolve(
     &self,
     path: String,
     request: String,
@@ -57,18 +55,9 @@
     match self.resolver.resolve(Path::new(&path), &request).await {
       Ok(rspack_core::ResolveResult::Resource(resource)) => {
         Ok(Either::A(ResourceData::from(resource).into()))
-=======
-    block_on(async move {
-      match self.resolver.resolve(Path::new(&path), &request).await {
-        Ok(rspack_core::ResolveResult::Resource(resource)) => {
-          Ok(Either::A(ResourceData::from(resource).into()))
-        }
-        Ok(rspack_core::ResolveResult::Ignored) => Ok(Either::B(false)),
-        Err(err) => Err(napi::Error::from_reason(format!("{err:?}"))),
->>>>>>> a326a9f6
       }
       Ok(rspack_core::ResolveResult::Ignored) => Ok(Either::B(false)),
-      Err(err) => Err(napi::Error::from_reason(format!("{:?}", err))),
+      Err(err) => Err(napi::Error::from_reason(format!("{err:?}"))),
     }
   }
 
