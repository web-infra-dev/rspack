--- conflicted
+++ resolved
@@ -22,20 +22,6 @@
   ) -> rspack_core::PluginProcessAssetsOutput {
     let compilation = args.compilation;
 
-<<<<<<< HEAD
-    let options = compilation.options.clone();
-    let devtool = options
-      .devtool
-      .read()
-      .expect("failed to acquire read lock on devtool");
-    let gen_source_map_config = SwcCssSourceMapGenConfig {
-      enable: devtool.source_map(),
-      inline_sources_content: !devtool.no_sources(),
-      emit_columns: !devtool.cheap(),
-    };
-
-=======
->>>>>>> 8bd03b98
     compilation
       .assets_mut()
       .par_iter_mut()
