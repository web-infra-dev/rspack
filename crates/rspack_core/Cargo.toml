--- conflicted
+++ resolved
@@ -8,13 +8,7 @@
 [dependencies]
 crossbeam = "0.8.1"
 dashmap = "5.0.0"
-<<<<<<< HEAD
-swc_css = "0.118.0"
-swc_ecma_ast = "0.91.3"
 futures = "0.3.21"
-=======
-# futures = "0.3.21"
->>>>>>> 04f18c10
 anyhow = "1"
 async-trait = "0.1.53"
 nodejs-resolver = "0.0.39"
