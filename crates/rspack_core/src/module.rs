use std::hash::Hash;
use std::path::PathBuf;
use std::{any::Any, borrow::Cow, fmt::Debug};

use async_trait::async_trait;
use rspack_error::{IntoTWithDiagnosticArray, Result, TWithDiagnosticArray};
use rspack_hash::{RspackHash, RspackHashDigest};
use rspack_identifier::{Identifiable, Identifier};
use rspack_sources::Source;
use rspack_util::ext::{AsAny, DynEq, DynHash};
use rustc_hash::FxHashSet as HashSet;

use crate::tree_shaking::visitor::OptimizeAnalyzeResult;
use crate::{
  BoxModuleDependency, ChunkUkey, CodeGenerationResult, Compilation, CompilerContext,
  CompilerOptions, Context, ContextModule, DependencyTemplate, ExternalModule, ModuleDependency,
  ModuleType, NormalModule, RawModule, Resolve, SharedPluginDriver, SourceType,
};

pub struct BuildContext<'a> {
  pub compiler_context: CompilerContext,
  pub plugin_driver: SharedPluginDriver,
  pub compiler_options: &'a CompilerOptions,
}

#[derive(Debug, Default, Clone)]
pub struct BuildInfo {
  /// Whether the result is cacheable, i.e shared between builds.
  pub cacheable: bool,
  pub hash: Option<RspackHashDigest>,
  pub strict: bool,
  pub file_dependencies: HashSet<PathBuf>,
  pub context_dependencies: HashSet<PathBuf>,
  pub missing_dependencies: HashSet<PathBuf>,
  pub build_dependencies: HashSet<PathBuf>,
  pub asset_filenames: HashSet<String>,
}

#[derive(Debug, Default, Clone, Hash)]
pub enum BuildMetaExportsType {
  #[default]
  Unset,
  Default,
  Namespace,
  Flagged,
  Dynamic,
}

#[derive(Debug, Clone)]
pub enum ExportsType {
  DefaultOnly,
  Namespace,
  DefaultWithNamed,
  Dynamic,
}

#[derive(Debug, Default, Clone, Hash)]
pub enum BuildMetaDefaultObject {
  #[default]
  False,
  Redirect,
  RedirectWarn,
}

#[derive(Debug, Clone, Hash)]
pub struct BuildMeta {
  pub strict: bool,
  pub strict_harmony_module: bool,
  pub is_async: bool,
  pub esm: bool,
  pub exports_type: BuildMetaExportsType,
  pub default_object: BuildMetaDefaultObject,
  pub module_argument: &'static str,
  pub exports_argument: &'static str,
}

impl Default for BuildMeta {
  fn default() -> Self {
    Self {
      strict: Default::default(),
      strict_harmony_module: Default::default(),
      is_async: Default::default(),
      esm: Default::default(),
      exports_type: Default::default(),
      default_object: Default::default(),
      module_argument: "module",
      exports_argument: "exports",
    }
  }
}

// webpack build info
#[derive(Debug, Default, Clone)]
pub struct BuildResult {
  /// Whether the result is cacheable, i.e shared between builds.
  pub build_meta: BuildMeta,
  pub build_info: BuildInfo,
<<<<<<< HEAD
  pub dependencies: Vec<Box<dyn ModuleDependency>>,
  pub analyze_result: OptimizeAnalyzeResult,
=======
  pub dependencies: Vec<BoxModuleDependency>,
>>>>>>> ba398d11
}

#[derive(Debug, Default, Clone)]
pub struct FactoryMeta {
  pub side_effects: Option<bool>,
}

pub type ModuleIdentifier = Identifier;

#[async_trait]
pub trait Module: Debug + Send + Sync + AsAny + DynHash + DynEq + Identifiable {
  /// Defines what kind of module this is.
  fn module_type(&self) -> &ModuleType;

  /// Defines what kind of code generation results this module can generate.
  fn source_types(&self) -> &[SourceType];

  /// The original source of the module. This could be optional, modules like the `NormalModule` can have the corresponding original source.
  /// However, modules that is created from "nowhere" (e.g. `ExternalModule` and `MissingModule`) does not have its original source.
  fn original_source(&self) -> Option<&dyn Source>;

  /// User readable identifier of the module.
  fn readable_identifier(&self, _context: &Context) -> Cow<str>;

  /// The size of the original source, which will used as a parameter for code-splitting.
  fn size(&self, _source_type: &SourceType) -> f64;

  /// The actual build of the module, which will be called by the `Compilation`.
  /// Build can also returns the dependencies of the module, which will be used by the `Compilation` to build the dependency graph.
  async fn build(
    &mut self,
    build_context: BuildContext<'_>,
  ) -> Result<TWithDiagnosticArray<BuildResult>> {
    let mut hasher = RspackHash::from(&build_context.compiler_options.output);
    self.update_hash(&mut hasher);

    let build_info = BuildInfo {
      hash: Some(hasher.digest(&build_context.compiler_options.output.hash_digest)),
      ..Default::default()
    };

    Ok(
      BuildResult {
        build_info,
        build_meta: Default::default(),
        dependencies: Vec::new(),
        analyze_result: Default::default(),
      }
      .with_empty_diagnostic(),
    )
  }

  /// The actual code generation of the module, which will be called by the `Compilation`.
  /// The code generation result should not be cached as it is implemented elsewhere to
  /// provide a universal cache mechanism (time to invalidate cache, etc.)
  ///
  /// Code generation will often iterate through every `source_types` given by the module
  /// to provide multiple code generation results for different `source_type`s.
  fn code_generation(&self, _compilation: &Compilation) -> Result<CodeGenerationResult>;

  /// Name matched against bundle-splitting conditions.
  fn name_for_condition(&self) -> Option<Cow<str>> {
    // Align with https://github.com/webpack/webpack/blob/8241da7f1e75c5581ba535d127fa66aeb9eb2ac8/lib/Module.js#L852
    None
  }

  /// Apply module hash to the provided hasher.
  fn update_hash(&self, state: &mut dyn std::hash::Hasher) {
    self.dyn_hash(state);
  }

  fn lib_ident(&self, _options: LibIdentOptions) -> Option<Cow<str>> {
    // Align with https://github.com/webpack/webpack/blob/4b4ca3bb53f36a5b8fc6bc1bd976ed7af161bd80/lib/Module.js#L845
    None
  }

  /// Code generation dependencies of the module, which means the code generation of this module
  /// depends on the code generation results of dependencies which are returned by this function.
  /// e.g `Css` module may rely on the code generation result of `CssUrlDependency` to re-direct
  /// the url of the referenced assets.
  fn get_code_generation_dependencies(&self) -> Option<&[Box<dyn ModuleDependency>]> {
    None
  }

  fn get_presentational_dependencies(&self) -> Option<&[Box<dyn DependencyTemplate>]> {
    None
  }

  /// Resolve options matched by module rules.
  /// e.g `javascript/esm` may have special resolving options like `fullySpecified`.
  /// `css` and `css/module` may have special resolving options like `preferRelative`.
  fn get_resolve_options(&self) -> Option<&Resolve> {
    None
  }

  fn get_context(&self) -> Option<&Context> {
    None
  }

  fn has_chunk_condition(&self) -> bool {
    false
  }

  fn chunk_condition(&self, _chunk_key: &ChunkUkey, _compilation: &Compilation) -> bool {
    true
  }
}

pub trait ModuleExt {
  fn boxed(self) -> Box<dyn Module>;
}

impl<T: Module + 'static> ModuleExt for T {
  fn boxed(self) -> Box<dyn Module> {
    Box::new(self)
  }
}

pub type BoxModule = Box<dyn Module>;

impl Identifiable for Box<dyn Module> {
  /// Uniquely identify a module. If two modules share the same module identifier, then they are considered as the same module.
  /// e.g `javascript/auto|<absolute-path>/index.js` and `javascript/auto|<absolute-path>/index.js` are considered as the same.
  fn identifier(&self) -> Identifier {
    self.as_ref().identifier()
  }
}

impl PartialEq for dyn Module + '_ {
  fn eq(&self, other: &Self) -> bool {
    self.dyn_eq(other.as_any())
  }
}

impl Eq for dyn Module + '_ {}

impl Hash for dyn Module + '_ {
  fn hash<H: std::hash::Hasher>(&self, state: &mut H) {
    self.dyn_hash(state)
  }
}

impl dyn Module + '_ {
  pub fn downcast_ref<T: Module + Any>(&self) -> Option<&T> {
    self.as_any().downcast_ref::<T>()
  }

  pub fn downcast_mut<T: Module + Any>(&mut self) -> Option<&mut T> {
    self.as_any_mut().downcast_mut::<T>()
  }
}

macro_rules! impl_module_downcast_helpers {
  ($ty:ty, $ident:ident) => {
    impl dyn Module + '_ {
      ::paste::paste! {
        pub fn [<as_ $ident>](&self) -> Option<& $ty> {
          self.as_any().downcast_ref::<$ty>()
        }

        pub fn [<as_ $ident _mut>](&mut self) -> Option<&mut $ty> {
          self.as_any_mut().downcast_mut::<$ty>()
        }

        pub fn [<try_as_ $ident>](&self) -> Result<& $ty> {
          self.[<as_ $ident>]().ok_or_else(|| {
            ::rspack_error::internal_error!(
              "Failed to cast module to a {}",
              stringify!($ty)
            )
          })
        }

        pub fn [<try_as_ $ident _mut>](&mut self) -> Result<&mut $ty> {
          self.[<as_ $ident _mut>]().ok_or_else(|| {
            ::rspack_error::internal_error!(
              "Failed to cast module to a {}",
              stringify!($ty)
            )
          })
        }
      }
    }
  };
}

impl_module_downcast_helpers!(NormalModule, normal_module);
impl_module_downcast_helpers!(RawModule, raw_module);
impl_module_downcast_helpers!(ContextModule, context_module);
impl_module_downcast_helpers!(ExternalModule, external_module);

#[cfg(test)]
mod test {
  use std::borrow::Cow;
  use std::hash::Hash;

  use rspack_error::{Result, TWithDiagnosticArray};
  use rspack_identifier::{Identifiable, Identifier};
  use rspack_sources::Source;

  use super::Module;
  use crate::{
    BuildContext, BuildResult, CodeGenerationResult, Compilation, Context, ModuleExt, ModuleType,
    SourceType,
  };

  #[derive(Debug, Eq)]
  struct RawModule(&'static str);

  impl PartialEq for RawModule {
    fn eq(&self, other: &Self) -> bool {
      self.identifier() == other.identifier()
    }
  }

  #[derive(Debug, Eq)]
  struct ExternalModule(&'static str);

  impl PartialEq for ExternalModule {
    fn eq(&self, other: &Self) -> bool {
      self.identifier() == other.identifier()
    }
  }

  impl Hash for RawModule {
    fn hash<H: std::hash::Hasher>(&self, state: &mut H) {
      self.identifier().hash(state);
    }
  }

  impl Hash for ExternalModule {
    fn hash<H: std::hash::Hasher>(&self, state: &mut H) {
      self.identifier().hash(state);
    }
  }

  macro_rules! impl_noop_trait_module_type {
    ($ident: ident) => {
      impl Identifiable for $ident {
        fn identifier(&self) -> Identifier {
          (stringify!($ident).to_owned() + self.0).into()
        }
      }

      #[::async_trait::async_trait]
      impl Module for $ident {
        fn module_type(&self) -> &ModuleType {
          unreachable!()
        }

        fn source_types(&self) -> &[SourceType] {
          unreachable!()
        }

        fn original_source(&self) -> Option<&dyn Source> {
          unreachable!()
        }

        fn size(&self, _source_type: &SourceType) -> f64 {
          unreachable!()
        }

        fn readable_identifier(&self, _context: &Context) -> Cow<str> {
          (stringify!($ident).to_owned() + self.0).into()
        }

        async fn build(
          &mut self,
          _build_context: BuildContext<'_>,
        ) -> Result<TWithDiagnosticArray<BuildResult>> {
          unreachable!()
        }

        fn code_generation(&self, _compilation: &Compilation) -> Result<CodeGenerationResult> {
          unreachable!()
        }
      }
    };
  }

  impl_noop_trait_module_type!(RawModule);
  impl_noop_trait_module_type!(ExternalModule);

  #[test]
  fn should_downcast_successfully() {
    let a: Box<dyn Module> = ExternalModule("a").boxed();
    let b: Box<dyn Module> = RawModule("a").boxed();

    assert!(a.downcast_ref::<ExternalModule>().is_some());
    assert!(b.downcast_ref::<RawModule>().is_some());

    let a = a.as_ref();
    let b = b.as_ref();
    assert!(a.downcast_ref::<ExternalModule>().is_some());
    assert!(b.downcast_ref::<RawModule>().is_some());
  }

  #[test]
  fn hash_should_work() {
    let e1: Box<dyn Module> = ExternalModule("e").boxed();
    let e2: Box<dyn Module> = ExternalModule("e").boxed();

    let mut state1 = rspack_hash::RspackHash::new(&rspack_hash::HashFunction::Xxhash64);
    let mut state2 = rspack_hash::RspackHash::new(&rspack_hash::HashFunction::Xxhash64);
    e1.hash(&mut state1);
    e2.hash(&mut state2);

    let hash1 = state1.digest(&rspack_hash::HashDigest::Hex);
    let hash2 = state2.digest(&rspack_hash::HashDigest::Hex);
    assert_eq!(hash1, hash2);

    let e3: Box<dyn Module> = ExternalModule("e3").boxed();
    let mut state3 = rspack_hash::RspackHash::new(&rspack_hash::HashFunction::Xxhash64);
    e3.hash(&mut state3);

    let hash3 = state3.digest(&rspack_hash::HashDigest::Hex);
    assert_ne!(hash1, hash3);
  }

  #[test]
  fn eq_should_work() {
    let e1 = ExternalModule("e");
    let e2 = ExternalModule("e");

    assert_eq!(e1, e2);
    assert_eq!(&e1.boxed(), &e2.boxed());

    let r1 = RawModule("r1");
    let r2 = RawModule("r2");
    assert_ne!(r1, r2);
    assert_ne!(&r1.boxed(), &r2.boxed());
  }
}

pub struct LibIdentOptions<'me> {
  pub context: &'me str,
}<|MERGE_RESOLUTION|>--- conflicted
+++ resolved
@@ -95,12 +95,8 @@
   /// Whether the result is cacheable, i.e shared between builds.
   pub build_meta: BuildMeta,
   pub build_info: BuildInfo,
-<<<<<<< HEAD
-  pub dependencies: Vec<Box<dyn ModuleDependency>>,
   pub analyze_result: OptimizeAnalyzeResult,
-=======
   pub dependencies: Vec<BoxModuleDependency>,
->>>>>>> ba398d11
 }
 
 #[derive(Debug, Default, Clone)]
