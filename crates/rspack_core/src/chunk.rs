--- conflicted
+++ resolved
@@ -44,14 +44,10 @@
   pub hash: Option<RspackHashDigest>,
   pub rendered_hash: Option<Arc<str>>,
   pub content_hash: ChunkContentHash,
-<<<<<<< HEAD
-  // TODO: remove
   pub chunk_reasons: Vec<String>,
+  // TODO: remove it
   pub chunk_reason: Option<String>,
   pub rendered: bool,
-=======
-  pub chunk_reason: Vec<String>,
->>>>>>> 58396295
 }
 
 impl DatabaseItem for Chunk {
@@ -79,13 +75,9 @@
       hash: None,
       rendered_hash: None,
       content_hash: HashMap::default(),
-<<<<<<< HEAD
       chunk_reasons: Default::default(),
       chunk_reason: Default::default(),
       rendered: false,
-=======
-      chunk_reason: Default::default(),
->>>>>>> 58396295
     }
   }
 
