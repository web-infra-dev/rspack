--- conflicted
+++ resolved
@@ -350,15 +350,10 @@
       let chunk = Compilation::add_chunk(
         &mut self.compilation.chunk_by_ukey,
         None,
-<<<<<<< HEAD
-        uri_to_chunk_name(self.compilation.options.context.as_str(), &dyn_dep_mgm.uri),
-=======
         uri_to_chunk_name(
           &self.compilation.options.context.to_string_lossy(),
           &dyn_dep_mgm.uri,
         ),
-        ChunkKind::Normal,
->>>>>>> 8c1f84c0
       );
       self.compilation.chunk_graph.add_chunk(chunk.ukey);
       self
