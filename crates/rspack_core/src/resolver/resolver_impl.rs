use std::{
  fmt,
  path::{Path, PathBuf},
  sync::Arc,
};

use rspack_error::{
  miette::{diagnostic, Diagnostic},
  DiagnosticExt, Severity, TraceableError,
};
use rspack_loader_runner::DescriptionData;
use rustc_hash::FxHashSet as HashSet;

use super::{ResolveResult, Resource};
use crate::{AliasMap, DependencyCategory, Resolve, ResolveArgs, ResolveOptionsWithDependencyType};

#[derive(Debug, Default, Clone)]
pub struct ResolveContext {
  /// Files that was found on file system
  pub file_dependencies: HashSet<PathBuf>,
  /// Dependencies that was not found on file system
  pub missing_dependencies: HashSet<PathBuf>,
}

/// Proxy to [nodejs_resolver::Error] or [rspack_resolver::ResolveError]
#[derive(Debug)]
pub enum ResolveInnerError {
  RspackResolver(rspack_resolver::ResolveError),
}

/// Proxy to [rspack_resolver::ResolveOptions]
pub enum ResolveInnerOptions<'a> {
  RspackResolver(&'a rspack_resolver::ResolveOptions),
}

impl<'a> fmt::Debug for ResolveInnerOptions<'a> {
  fn fmt(&self, f: &mut fmt::Formatter) -> fmt::Result {
    match self {
      Self::RspackResolver(options) => {
        write!(f, "{:?}", options)
      }
    }
  }
}

impl<'a> ResolveInnerOptions<'a> {
  pub fn is_enforce_extension_enabled(&self) -> bool {
    match self {
      Self::RspackResolver(options) => matches!(
        options.enforce_extension,
        rspack_resolver::EnforceExtension::Enabled
      ),
    }
  }

  pub fn extensions(&self) -> impl Iterator<Item = &String> {
    match self {
      Self::RspackResolver(options) => options.extensions.iter(),
    }
  }

  pub fn main_files(&self) -> impl Iterator<Item = &String> {
    match self {
      Self::RspackResolver(options) => options.main_files.iter(),
    }
  }

  pub fn modules(&self) -> impl Iterator<Item = &String> {
    match self {
      Self::RspackResolver(options) => options.modules.iter(),
    }
  }
}

/// Proxy to [rspack_resolver::Resolver]
///
/// Internal caches are shared.
#[derive(Debug)]
pub enum Resolver {
  RspackResolver(rspack_resolver::Resolver),
}

impl Resolver {
<<<<<<< HEAD
  pub fn new(new_resolver: bool, options: Resolve) -> Self {
    let options = options.merge_by_dependency(&DependencyCategory::Unknown);
    if new_resolver {
      Self::new_oxc_resolver(options)
    } else {
      Self::new_nodejs_resolver(options)
    }
  }

  fn new_nodejs_resolver(options: Resolve) -> Self {
    let cache = Arc::new(nodejs_resolver::Cache::default());
    let options = to_nodejs_resolver_options(cache.clone(), options, false);
    let resolver = nodejs_resolver::Resolver::new(options);
    Self::NodejsResolver(resolver, cache)
  }

  fn new_oxc_resolver(options: Resolve) -> Self {
    let options = to_oxc_resolver_options(options, false);
    let resolver = oxc_resolver::Resolver::new(options);
    Self::OxcResolver(resolver)
=======
  pub fn new(options: Resolve) -> Self {
    Self::new_rspack_resolver(options)
  }

  fn new_rspack_resolver(options: Resolve) -> Self {
    let options = to_rspack_resolver_options(options, false, DependencyCategory::Unknown);
    let resolver = rspack_resolver::Resolver::new(options);
    Self::RspackResolver(resolver)
>>>>>>> d42abefa
  }

  /// Clear cache for all resolver instances
  pub fn clear_cache(&self) {
    match self {
      Self::RspackResolver(resolver) => resolver.clear_cache(),
    }
  }

  /// Create a new resolver by cloning its internal cache.
  pub fn clone_with_options(
    &self,
    options: Resolve,
    options_with_dependency_type: &ResolveOptionsWithDependencyType,
  ) -> Self {
    let options = options.merge_by_dependency(&options_with_dependency_type.dependency_category);
    match self {
<<<<<<< HEAD
      Self::NodejsResolver(_, cache) => {
        let options = to_nodejs_resolver_options(
          cache.clone(),
          options,
          options_with_dependency_type.resolve_to_context,
        );
        let resolver = nodejs_resolver::Resolver::new(options);
        Self::NodejsResolver(resolver, cache.clone())
      }
      Self::OxcResolver(resolver) => {
        let options =
          to_oxc_resolver_options(options, options_with_dependency_type.resolve_to_context);
=======
      Self::RspackResolver(resolver) => {
        let options = to_rspack_resolver_options(
          options,
          options_with_dependency_type.resolve_to_context,
          options_with_dependency_type.dependency_category,
        );
>>>>>>> d42abefa
        let resolver = resolver.clone_with_options(options);
        Self::RspackResolver(resolver)
      }
    }
  }

  /// Return the options from the resolver
  pub fn options(&self) -> ResolveInnerOptions<'_> {
    match self {
      Self::RspackResolver(resolver) => ResolveInnerOptions::RspackResolver(resolver.options()),
    }
  }

  /// Resolve a specifier to a given path.
  pub fn resolve(&self, path: &Path, request: &str) -> Result<ResolveResult, ResolveInnerError> {
    match self {
      Self::RspackResolver(resolver) => match resolver.resolve(path, request) {
        Ok(r) => Ok(ResolveResult::Resource(Resource {
          path: r.path().to_path_buf(),
          query: r.query().unwrap_or_default().to_string(),
          fragment: r.fragment().unwrap_or_default().to_string(),
          description_data: r
            .package_json()
            .map(|d| DescriptionData::new(d.directory().to_path_buf(), Arc::clone(d.raw_json()))),
        })),
        Err(rspack_resolver::ResolveError::Ignored(_)) => Ok(ResolveResult::Ignored),
        Err(error) => Err(ResolveInnerError::RspackResolver(error)),
      },
    }
  }

  /// Resolve a specifier to a given path.
  pub fn resolve_with_context(
    &self,
    path: &Path,
    request: &str,
    resolve_context: &mut ResolveContext,
  ) -> Result<ResolveResult, ResolveInnerError> {
    match self {
      Self::RspackResolver(resolver) => {
        let mut context = Default::default();
        let result = resolver.resolve_with_context(path, request, &mut context);
        resolve_context
          .file_dependencies
          .extend(context.file_dependencies);
        resolve_context
          .missing_dependencies
          .extend(context.missing_dependencies);
        match result {
          Ok(r) => Ok(ResolveResult::Resource(Resource {
            path: r.path().to_path_buf(),
            query: r.query().unwrap_or_default().to_string(),
            fragment: r.fragment().unwrap_or_default().to_string(),
            description_data: r
              .package_json()
              .map(|d| DescriptionData::new(d.directory().to_path_buf(), Arc::clone(d.raw_json()))),
          })),
          Err(rspack_resolver::ResolveError::Ignored(_)) => Ok(ResolveResult::Ignored),
          Err(error) => Err(ResolveInnerError::RspackResolver(error)),
        }
      }
    }
  }
}

<<<<<<< HEAD
fn to_nodejs_resolver_options(
  cache: Arc<nodejs_resolver::Cache>,
  options: Resolve,
  resolve_to_context: bool,
) -> nodejs_resolver::Options {
  let tsconfig = options.tsconfig.map(|c| c.config_file);
  let enforce_extension = nodejs_resolver::EnforceExtension::Auto;
  let external_cache = Some(cache);
  let description_file = String::from("package.json");
  let extensions = options.extensions.unwrap_or_else(|| {
    vec![".tsx", ".ts", ".jsx", ".js", ".mjs", ".json"]
      .into_iter()
      .map(|s| s.to_string())
      .collect()
  });
  let alias = options.alias.unwrap_or_default();
  let prefer_relative = options.prefer_relative.unwrap_or(false);
  let symlinks = options.symlinks.unwrap_or(true);
  let main_files = options
    .main_files
    .unwrap_or_else(|| vec![String::from("index")]);
  let main_fields = options
    .main_fields
    .unwrap_or_else(|| vec![String::from("module"), String::from("main")]);
  let browser_field = options.browser_field.unwrap_or(true);
  let condition_names = std::collections::HashSet::from_iter(
    options
      .condition_names
      .unwrap_or_else(|| vec!["module".to_string(), "import".to_string()]),
  );
  let modules = options
    .modules
    .unwrap_or_else(|| vec!["node_modules".to_string()]);
  let fallback = options.fallback.unwrap_or_default();
  let fully_specified = options.fully_specified.unwrap_or_default();
  let exports_field = options
    .exports_field
    .unwrap_or_else(|| vec![vec!["exports".to_string()]]);
  let extension_alias = options.extension_alias.unwrap_or_default();
  nodejs_resolver::Options {
    fallback,
    modules,
    extensions,
    enforce_extension,
    alias,
    prefer_relative,
    external_cache,
    symlinks,
    description_file,
    main_files,
    main_fields,
    browser_field,
    condition_names,
    tsconfig,
    resolve_to_context,
    fully_specified,
    exports_field,
    extension_alias,
=======
impl ResolveInnerError {
  pub fn into_resolve_error(self, args: &ResolveArgs<'_>) -> Box<dyn Diagnostic + Send + Sync> {
    match self {
      Self::RspackResolver(error) => map_rspack_resolver_error(error, args),
    }
>>>>>>> d42abefa
  }
}

fn to_rspack_resolver_options(
  options: Resolve,
  resolve_to_context: bool,
<<<<<<< HEAD
) -> oxc_resolver::ResolveOptions {
=======
  dependency_type: DependencyCategory,
) -> rspack_resolver::ResolveOptions {
  let options = options.merge_by_dependency(dependency_type);
>>>>>>> d42abefa
  let tsconfig = options.tsconfig.map(|c| c.into());
  let enforce_extension = options
    .enforce_extension
    .map(|e| match e {
      true => rspack_resolver::EnforceExtension::Enabled,
      false => rspack_resolver::EnforceExtension::Disabled,
    })
    .unwrap_or(rspack_resolver::EnforceExtension::Auto);
  let description_files = options
    .description_files
    .unwrap_or_else(|| vec!["package.json".to_string()]);
  let imports_fields = options
    .imports_fields
    .unwrap_or_else(|| vec![vec!["imports".to_string()]]);
  let extensions = options.extensions.expect("should have extensions");
  let alias = options
    .alias
    .unwrap_or_default()
    .into_iter()
    .map(|(key, value)| {
      let value = value
        .into_iter()
        .map(|x| match x {
          AliasMap::Path(target) => rspack_resolver::AliasValue::Path(target),
          AliasMap::Ignore => rspack_resolver::AliasValue::Ignore,
        })
        .collect();
      (key, value)
    })
    .collect();
  let prefer_relative = options.prefer_relative.unwrap_or(false);
  let prefer_absolute = options.prefer_absolute.unwrap_or(false);
  let symlinks = options.symlinks.unwrap_or(true);
  let main_files = options
    .main_files
    .unwrap_or_else(|| vec![String::from("index")]);
  let main_fields = options
    .main_fields
    .unwrap_or_else(|| vec![String::from("module"), String::from("main")]);
  let condition_names = options
    .condition_names
    .unwrap_or_else(|| vec!["module".to_string(), "import".to_string()]);
  let modules = options
    .modules
    .unwrap_or_else(|| vec!["node_modules".to_string()]);
  let fallback = options
    .fallback
    .unwrap_or_default()
    .into_iter()
    .map(|(key, value)| {
      let value = value
        .into_iter()
        .map(|x| match x {
          AliasMap::Path(target) => rspack_resolver::AliasValue::Path(target),
          AliasMap::Ignore => rspack_resolver::AliasValue::Ignore,
        })
        .collect();
      (key, value)
    })
    .collect();
  let fully_specified = options.fully_specified.unwrap_or_default();
  let exports_fields = options
    .exports_fields
    .unwrap_or_else(|| vec![vec!["exports".to_string()]]);
  let extension_alias = options.extension_alias.unwrap_or_default();
  let alias_fields = options
    .alias_fields
    .unwrap_or_else(|| vec![vec![String::from("browser")]]);
  let restrictions = options
    .restrictions
    .unwrap_or_default()
    .into_iter()
    .map(|s| rspack_resolver::Restriction::Path(PathBuf::from(s)))
    .collect();
  let roots = options
    .roots
    .unwrap_or_default()
    .into_iter()
    .map(PathBuf::from)
    .collect();

  rspack_resolver::ResolveOptions {
    fallback,
    modules,
    extensions,
    enforce_extension,
    alias,
    prefer_relative,
    prefer_absolute,
    symlinks,
    alias_fields,
    description_files,
    main_files,
    main_fields,
    condition_names,
    tsconfig,
    resolve_to_context,
    fully_specified,
    exports_fields,
    extension_alias,
    restrictions,
    roots,
    builtin_modules: false,
    imports_fields,
  }
}

fn map_rspack_resolver_error(
  error: rspack_resolver::ResolveError,
  args: &ResolveArgs<'_>,
) -> Box<dyn Diagnostic + Send + Sync> {
  match error {
    rspack_resolver::ResolveError::IOError(error) => diagnostic!("{}", error).boxed(),
    rspack_resolver::ResolveError::Recursion => map_resolver_error(true, args),
    rspack_resolver::ResolveError::NotFound(_) => map_resolver_error(false, args),
    _ => diagnostic!("{}", error).boxed(),
  }
}

fn map_resolver_error(
  is_recursion: bool,
  args: &ResolveArgs<'_>,
) -> Box<dyn Diagnostic + Send + Sync> {
  let request = &args.specifier;
  let context = &args.context;

  let importer = args.importer;
  if importer.is_none() {
    return diagnostic!("Resolve error: Can't resolve '{request}' in '{context}'").boxed();
  }

  let span = args.span.unwrap_or_default();
  let message = format!("Can't resolve '{request}' in '{context}'");
  TraceableError::from_empty_file(
    span.start as usize,
    span.end as usize,
    "Resolve error".to_string(),
    message,
  )
  .with_help(if is_recursion {
    Some("maybe it had cyclic aliases")
  } else {
    None
  })
  .with_severity(
    // See: https://github.com/webpack/webpack/blob/6be4065ade1e252c1d8dcba4af0f43e32af1bdc1/lib/Compilation.js#L1796
    if args.optional {
      Severity::Warn
    } else {
      Severity::Error
    },
  )
  .boxed()
}<|MERGE_RESOLUTION|>--- conflicted
+++ resolved
@@ -81,28 +81,6 @@
 }
 
 impl Resolver {
-<<<<<<< HEAD
-  pub fn new(new_resolver: bool, options: Resolve) -> Self {
-    let options = options.merge_by_dependency(&DependencyCategory::Unknown);
-    if new_resolver {
-      Self::new_oxc_resolver(options)
-    } else {
-      Self::new_nodejs_resolver(options)
-    }
-  }
-
-  fn new_nodejs_resolver(options: Resolve) -> Self {
-    let cache = Arc::new(nodejs_resolver::Cache::default());
-    let options = to_nodejs_resolver_options(cache.clone(), options, false);
-    let resolver = nodejs_resolver::Resolver::new(options);
-    Self::NodejsResolver(resolver, cache)
-  }
-
-  fn new_oxc_resolver(options: Resolve) -> Self {
-    let options = to_oxc_resolver_options(options, false);
-    let resolver = oxc_resolver::Resolver::new(options);
-    Self::OxcResolver(resolver)
-=======
   pub fn new(options: Resolve) -> Self {
     Self::new_rspack_resolver(options)
   }
@@ -111,7 +89,6 @@
     let options = to_rspack_resolver_options(options, false, DependencyCategory::Unknown);
     let resolver = rspack_resolver::Resolver::new(options);
     Self::RspackResolver(resolver)
->>>>>>> d42abefa
   }
 
   /// Clear cache for all resolver instances
@@ -129,27 +106,12 @@
   ) -> Self {
     let options = options.merge_by_dependency(&options_with_dependency_type.dependency_category);
     match self {
-<<<<<<< HEAD
-      Self::NodejsResolver(_, cache) => {
-        let options = to_nodejs_resolver_options(
-          cache.clone(),
-          options,
-          options_with_dependency_type.resolve_to_context,
-        );
-        let resolver = nodejs_resolver::Resolver::new(options);
-        Self::NodejsResolver(resolver, cache.clone())
-      }
-      Self::OxcResolver(resolver) => {
-        let options =
-          to_oxc_resolver_options(options, options_with_dependency_type.resolve_to_context);
-=======
       Self::RspackResolver(resolver) => {
         let options = to_rspack_resolver_options(
           options,
           options_with_dependency_type.resolve_to_context,
           options_with_dependency_type.dependency_category,
         );
->>>>>>> d42abefa
         let resolver = resolver.clone_with_options(options);
         Self::RspackResolver(resolver)
       }
@@ -215,85 +177,20 @@
   }
 }
 
-<<<<<<< HEAD
-fn to_nodejs_resolver_options(
-  cache: Arc<nodejs_resolver::Cache>,
-  options: Resolve,
-  resolve_to_context: bool,
-) -> nodejs_resolver::Options {
-  let tsconfig = options.tsconfig.map(|c| c.config_file);
-  let enforce_extension = nodejs_resolver::EnforceExtension::Auto;
-  let external_cache = Some(cache);
-  let description_file = String::from("package.json");
-  let extensions = options.extensions.unwrap_or_else(|| {
-    vec![".tsx", ".ts", ".jsx", ".js", ".mjs", ".json"]
-      .into_iter()
-      .map(|s| s.to_string())
-      .collect()
-  });
-  let alias = options.alias.unwrap_or_default();
-  let prefer_relative = options.prefer_relative.unwrap_or(false);
-  let symlinks = options.symlinks.unwrap_or(true);
-  let main_files = options
-    .main_files
-    .unwrap_or_else(|| vec![String::from("index")]);
-  let main_fields = options
-    .main_fields
-    .unwrap_or_else(|| vec![String::from("module"), String::from("main")]);
-  let browser_field = options.browser_field.unwrap_or(true);
-  let condition_names = std::collections::HashSet::from_iter(
-    options
-      .condition_names
-      .unwrap_or_else(|| vec!["module".to_string(), "import".to_string()]),
-  );
-  let modules = options
-    .modules
-    .unwrap_or_else(|| vec!["node_modules".to_string()]);
-  let fallback = options.fallback.unwrap_or_default();
-  let fully_specified = options.fully_specified.unwrap_or_default();
-  let exports_field = options
-    .exports_field
-    .unwrap_or_else(|| vec![vec!["exports".to_string()]]);
-  let extension_alias = options.extension_alias.unwrap_or_default();
-  nodejs_resolver::Options {
-    fallback,
-    modules,
-    extensions,
-    enforce_extension,
-    alias,
-    prefer_relative,
-    external_cache,
-    symlinks,
-    description_file,
-    main_files,
-    main_fields,
-    browser_field,
-    condition_names,
-    tsconfig,
-    resolve_to_context,
-    fully_specified,
-    exports_field,
-    extension_alias,
-=======
 impl ResolveInnerError {
   pub fn into_resolve_error(self, args: &ResolveArgs<'_>) -> Box<dyn Diagnostic + Send + Sync> {
     match self {
       Self::RspackResolver(error) => map_rspack_resolver_error(error, args),
     }
->>>>>>> d42abefa
   }
 }
 
 fn to_rspack_resolver_options(
   options: Resolve,
   resolve_to_context: bool,
-<<<<<<< HEAD
-) -> oxc_resolver::ResolveOptions {
-=======
   dependency_type: DependencyCategory,
 ) -> rspack_resolver::ResolveOptions {
   let options = options.merge_by_dependency(dependency_type);
->>>>>>> d42abefa
   let tsconfig = options.tsconfig.map(|c| c.into());
   let enforce_extension = options
     .enforce_extension
