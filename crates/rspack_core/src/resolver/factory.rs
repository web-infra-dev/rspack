use std::{hash::BuildHasherDefault, sync::Arc};

use dashmap::DashMap;
use rustc_hash::FxHasher;

use super::resolver_impl::Resolver;
use crate::{DependencyCategory, Resolve};

#[derive(Debug, Hash, Eq, PartialEq, Clone)]
// Actually this should be ResolveOptionsWithDependencyCategory, it's a mistake from webpack, but keep the alignment for easily find the code in webpack
pub struct ResolveOptionsWithDependencyType {
  pub resolve_options: Option<Box<Resolve>>,
  pub resolve_to_context: bool,
  pub dependency_category: DependencyCategory,
}

#[derive(Debug)]
pub struct ResolverFactory {
  base_options: Resolve,
  resolver: Resolver,
  /// Different resolvers are used for different resolution strategies such as ESM and CJS.
  /// All resolvers share the same underlying cache.
  resolvers: DashMap<ResolveOptionsWithDependencyType, Arc<Resolver>, BuildHasherDefault<FxHasher>>,
}

<<<<<<< HEAD
=======
impl Default for ResolverFactory {
  fn default() -> Self {
    Self::new(Resolve::default())
  }
}

>>>>>>> d42abefa
impl ResolverFactory {
  pub fn clear_cache(&self) {
    self.resolver.clear_cache();
  }

  pub fn new(options: Resolve) -> Self {
    Self {
      base_options: options.clone(),
      resolver: Resolver::new(options),
      resolvers: Default::default(),
    }
  }

  pub fn get(&self, options: ResolveOptionsWithDependencyType) -> Arc<Resolver> {
    if let Some(r) = self.resolvers.get(&options) {
      r.clone()
    } else {
      let base_options = self.base_options.clone();
      let merged_options = match &options.resolve_options {
        Some(o) => base_options.merge(*o.clone()),
        None => base_options,
      };
      let resolver = Arc::new(self.resolver.clone_with_options(merged_options, &options));
      self.resolvers.insert(options, resolver.clone());
      resolver
    }
  }
}<|MERGE_RESOLUTION|>--- conflicted
+++ resolved
@@ -23,15 +23,12 @@
   resolvers: DashMap<ResolveOptionsWithDependencyType, Arc<Resolver>, BuildHasherDefault<FxHasher>>,
 }
 
-<<<<<<< HEAD
-=======
 impl Default for ResolverFactory {
   fn default() -> Self {
     Self::new(Resolve::default())
   }
 }
 
->>>>>>> d42abefa
 impl ResolverFactory {
   pub fn clear_cache(&self) {
     self.resolver.clear_cache();
