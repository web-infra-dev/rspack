--- conflicted
+++ resolved
@@ -6,18 +6,6 @@
   },
 };
 
-<<<<<<< HEAD
-use crate::{
-  BoxModule, CompilerOptions, FactorizeAndBuildArgs, LoaderResult, LoaderRunnerRunner,
-  ResourceData, SharedPluginDriver,
-};
-use rspack_error::{Diagnostic, Error, TWithDiagnosticArray};
-use rspack_sources::{
-  BoxSource, OriginalSource, RawSource, SourceExt, SourceMap, SourceMapSource,
-  WithoutOriginalOptions,
-};
-=======
->>>>>>> 04f18c10
 use sugar_path::PathSugar;
 use swc_common::Span;
 use tokio::sync::mpsc::UnboundedSender;
@@ -26,22 +14,9 @@
 use rspack_loader_runner::Loader;
 
 use crate::{
-<<<<<<< HEAD
-  // load,
-  parse_to_url,
-  resolve,
-  Content,
-  ModuleGraphModule,
-  ModuleType,
-  Msg,
-  ParseModuleArgs,
-  ResolveArgs,
-  VisitedModuleIdentity,
-=======
   parse_to_url, resolve, BuildContext, CompilationContext, CompilerContext, CompilerOptions,
   FactorizeAndBuildArgs, LoaderRunnerRunner, ModuleGraphModule, ModuleRule, ModuleType, Msg,
-  NormalModule, PluginDriver, ResolveArgs, ResourceData, VisitedModuleIdentity,
->>>>>>> 04f18c10
+  NormalModule, ResolveArgs, ResourceData, SharedPluginDriver, VisitedModuleIdentity,
 };
 
 #[derive(Debug, Hash, PartialEq, Eq, Clone)]
@@ -202,6 +177,8 @@
 
     let resolved_parser_and_generator = self
       .plugin_driver
+      .read()
+      .await
       .registered_parser_and_generator_builder
       .get(&resolved_module_type)
       .ok_or_else(|| {
@@ -252,25 +229,6 @@
           }
         }
 
-<<<<<<< HEAD
-    tracing::trace!(
-      "load ({:?}) source {:?}",
-      self.context.module_type,
-      runner_result
-    );
-    let source = self.create_source(&uri, runner_result.content, runner_result.source_map);
-    let module = self.plugin_driver.read().await.parse(
-      ParseModuleArgs {
-        uri: uri.as_str(),
-        meta: runner_result.meta,
-        options: self.context.options.clone(),
-        source,
-        // ast: transform_result.ast.map(|x| x.into()),
-      },
-      &mut self.context,
-    )?;
-    tracing::trace!("parsed module {:?}", module);
-=======
         // Include all modules that pass test assertion. If you supply a Rule.test option, you cannot also supply a `Rule.resource`.
         // See: https://webpack.js.org/configuration/module/#ruletest
         if let Some(test_rule) = &module_rule.test && test_rule.is_match(&resource_data.resource) {
@@ -282,7 +240,6 @@
         if let Some(resource_query_rule) = &module_rule.resource_query && let Some(resource_query) = &resource_data.resource_query && resource_query_rule.is_match(resource_query) {
           return Some(Ok(module_rule));
         }
->>>>>>> 04f18c10
 
 
         None
@@ -368,10 +325,8 @@
   pub async fn resolve_module(&mut self) -> Result<Option<ModuleGraphModule>> {
     // TODO: caching in resolve, align to webpack's external module
     // Here is the corresponding create function in webpack, but instead of using hooks we use procedural functions
-<<<<<<< HEAD
-    let factorize_and_build_result = self
+    let result = self
       .plugin_driver
-      .clone()
       .read()
       .await
       .factorize_and_build(
@@ -381,17 +336,8 @@
         },
         &mut self.context,
       )
-      .await;
-    let (uri, mut module) = if let Ok(Some(module)) = factorize_and_build_result {
-=======
-    let (uri, mut module) = if let Some(module) = self.plugin_driver.factorize_and_build(
-      FactorizeAndBuildArgs {
-        dependency: &self.dependency,
-        plugin_driver: &self.plugin_driver,
-      },
-      &mut self.context,
-    )? {
->>>>>>> 04f18c10
+      .await?;
+    let (uri, mut module) = if let Some(module) = result {
       let (uri, module) = module;
       self
         .tx
