use rspack_error::{internal_error, Result};
use rustc_hash::FxHashSet as HashSet;

use crate::ExportsInfoId;
use crate::{
  module_graph::ConnectionId, BuildInfo, BuildMeta, BuildMetaDefaultObject, BuildMetaExportsType,
  ChunkGraph, DependencyId, ExportsArgument, ExportsType, FactoryMeta, ModuleArgument, ModuleGraph,
  ModuleGraphConnection, ModuleIdentifier, ModuleIssuer, ModuleProfile, ModuleSyntax, ModuleType,
};

#[derive(Debug)]
pub struct ModuleGraphModule {
  // edges from module to module
  pub outgoing_connections: HashSet<ConnectionId>,
  pub incoming_connections: HashSet<ConnectionId>,

  issuer: ModuleIssuer,

  // pub exec_order: usize,
  pub module_identifier: ModuleIdentifier,
  // TODO remove this since its included in module
  pub module_type: ModuleType,
  // TODO: remove this once we drop old treeshaking
  pub(crate) __deprecated_all_dependencies: Box<Vec<DependencyId>>,
  pub(crate) pre_order_index: Option<u32>,
  pub post_order_index: Option<u32>,
  pub module_syntax: ModuleSyntax,
  pub factory_meta: Option<FactoryMeta>,
  pub build_info: Option<BuildInfo>,
  pub build_meta: Option<BuildMeta>,
  pub exports: ExportsInfoId,
  pub profile: Option<Box<ModuleProfile>>,
  pub is_async: bool,
}

impl ModuleGraphModule {
  pub fn new(
    module_identifier: ModuleIdentifier,
    module_type: ModuleType,
    exports_info_id: ExportsInfoId,
  ) -> Self {
    Self {
      outgoing_connections: Default::default(),
      incoming_connections: Default::default(),
      issuer: ModuleIssuer::Unset,
      // exec_order: usize::MAX,
      module_identifier,
      __deprecated_all_dependencies: Default::default(),
      module_type,
      pre_order_index: None,
      post_order_index: None,
      module_syntax: ModuleSyntax::empty(),
      factory_meta: None,
      build_info: None,
      build_meta: None,
      exports: exports_info_id,
      profile: None,
      is_async: false,
    }
  }

  pub fn id<'chunk_graph>(&self, chunk_graph: &'chunk_graph ChunkGraph) -> &'chunk_graph str {
    let c = chunk_graph.get_module_id(self.module_identifier).as_ref();
    c.unwrap_or_else(|| panic!("{} module id not found", self.module_identifier))
      .as_str()
  }

  pub fn add_incoming_connection(&mut self, connection_id: ConnectionId) {
    self.incoming_connections.insert(connection_id);
  }

  pub fn add_outgoing_connection(&mut self, connection_id: ConnectionId) {
    self.outgoing_connections.insert(connection_id);
  }

  pub fn incoming_connections_unordered<'m>(
    &self,
    module_graph: &'m ModuleGraph,
  ) -> Result<impl Iterator<Item = &'m ModuleGraphConnection>> {
    let result = self
      .incoming_connections
      .iter()
      .map(|connection_id| {
        module_graph
          .connection_by_connection_id(connection_id)
          .ok_or_else(|| {
            internal_error!(
              "connection_id_to_connection does not have connection_id: {connection_id:?}"
            )
          })
      })
      .collect::<Result<Vec<_>>>()?
      .into_iter();

    Ok(result)
  }

  pub fn outgoing_connections_unordered<'m>(
    &self,
    module_graph: &'m ModuleGraph,
  ) -> Result<impl Iterator<Item = &'m ModuleGraphConnection>> {
    let result = self
      .outgoing_connections
      .iter()
      .map(|connection_id| {
        module_graph
          .connection_by_connection_id(connection_id)
          .ok_or_else(|| {
            internal_error!(
              "connection_id_to_connection does not have connection_id: {connection_id:?}"
            )
          })
      })
      .collect::<Result<Vec<_>>>()?
      .into_iter();

    Ok(result)
  }

<<<<<<< HEAD
=======
  pub fn depended_modules<'a>(&self, module_graph: &'a ModuleGraph) -> Vec<&'a ModuleIdentifier> {
    if IS_NEW_TREESHAKING.load(std::sync::atomic::Ordering::Relaxed) {
      self
        .outgoing_connections_unordered(module_graph)
        .expect("should have outgoing connections")
        .filter_map(|con: &ModuleGraphConnection| {
          // TODO: runtime opt
          let active_state = con.get_active_state(module_graph, None);
          // dbg!(
          //   &con,
          //   active_state,
          //   &module_graph
          //     .dependency_by_id(&con.dependency_id)
          //     .and_then(|dep| dep
          //       .as_module_dependency()
          //       .map(|item| item.dependency_debug_name()))
          // );
          match active_state {
            crate::ConnectionState::Bool(false) => None,
            _ => Some(con.dependency_id),
          }
        })
        .filter(|id| {
          let dep = module_graph.dependency_by_id(id).expect("should have id");
          if let Some(dep) = dep.as_module_dependency() {
            return module_graph.get_parent_block(id).is_none() && !dep.weak();
          } else if dep.as_context_dependency().is_some() {
            return module_graph.get_parent_block(id).is_none();
          }

          false
        })
        .filter_map(|id| module_graph.module_identifier_by_dependency_id(&id))
        .collect()
    } else {
      self
        .all_dependencies
        .iter()
        .filter(|id| {
          let dep = module_graph.dependency_by_id(id).expect("should have id");
          if let Some(dep) = dep.as_module_dependency() {
            return module_graph.get_parent_block(id).is_none() && !dep.weak();
          } else if dep.as_context_dependency().is_some() {
            return module_graph.get_parent_block(id).is_none();
          }
          false
        })
        .filter_map(|id| module_graph.module_identifier_by_dependency_id(id))
        .collect()
    }
    // dbg!(&self.module_identifier);
  }

  pub fn dynamic_depended_modules<'a>(
    &self,
    module_graph: &'a ModuleGraph,
  ) -> Vec<(&'a ModuleIdentifier, Option<&'a GroupOptions>)> {
    self
      .all_dependencies
      .iter()
      .filter_map(|id| {
        let dep = module_graph.dependency_by_id(id).expect("should have id");
        let id = if let Some(dep) = dep.as_module_dependency() {
          dep.id()
        } else if let Some(dep) = dep.as_context_dependency() {
          dep.id()
        } else {
          return None;
        };

        let Some(block_id) = module_graph.get_parent_block(id) else {
          return None;
        };
        let module = module_graph
          .module_identifier_by_dependency_id(id)
          .expect("should have a module here");
        let Some(block) = module_graph.block_by_id(&block_id) else {
          return None;
        };
        Some((module, block.get_group_options()))
      })
      .collect()
  }

  pub fn all_depended_modules<'a>(
    &self,
    module_graph: &'a ModuleGraph,
  ) -> Vec<&'a ModuleIdentifier> {
    self
      .all_dependencies
      .iter()
      .filter_map(|id| module_graph.module_identifier_by_dependency_id(id))
      .collect()
  }

>>>>>>> 2892c316
  pub fn set_profile(&mut self, profile: Box<ModuleProfile>) {
    self.profile = Some(profile);
  }

  pub fn get_profile(&self) -> Option<&ModuleProfile> {
    self.profile.as_deref()
  }

  pub fn set_issuer_if_unset(&mut self, issuer: Option<ModuleIdentifier>) {
    if matches!(self.issuer, ModuleIssuer::Unset) {
      self.issuer = ModuleIssuer::from_identifier(issuer);
    }
  }

  pub fn set_issuer(&mut self, issuer: ModuleIssuer) {
    self.issuer = issuer;
  }

  pub fn get_issuer(&self) -> &ModuleIssuer {
    &self.issuer
  }

  pub fn get_exports_argument(&self) -> ExportsArgument {
    self
      .build_meta
      .as_ref()
      .map(|m| m.exports_argument)
      .unwrap_or_default()
  }

  pub fn get_module_argument(&self) -> ModuleArgument {
    self
      .build_meta
      .as_ref()
      .map(|m| m.module_argument)
      .unwrap_or_default()
  }

  pub fn get_exports_type(&self, strict: bool) -> ExportsType {
    if let Some((export_type, default_object)) = self
      .build_meta
      .as_ref()
      .map(|m| (&m.exports_type, &m.default_object))
    {
      match export_type {
        BuildMetaExportsType::Flagged => {
          if strict {
            ExportsType::DefaultWithNamed
          } else {
            ExportsType::Namespace
          }
        }
        BuildMetaExportsType::Namespace => ExportsType::Namespace,
        BuildMetaExportsType::Default => match default_object {
          BuildMetaDefaultObject::Redirect => ExportsType::DefaultWithNamed,
          BuildMetaDefaultObject::RedirectWarn => {
            if strict {
              ExportsType::DefaultOnly
            } else {
              ExportsType::DefaultWithNamed
            }
          }
          BuildMetaDefaultObject::False => ExportsType::DefaultOnly,
        },
        BuildMetaExportsType::Dynamic => {
          if strict {
            ExportsType::DefaultWithNamed
          } else {
            // TODO check target
            ExportsType::Dynamic
          }
        }
        // algin to undefined
        BuildMetaExportsType::Unset => {
          if strict {
            ExportsType::DefaultWithNamed
          } else {
            ExportsType::Dynamic
          }
        }
      }
    } else if strict {
      ExportsType::DefaultWithNamed
    } else {
      ExportsType::Dynamic
    }
  }

  pub fn get_strict_harmony_module(&self) -> bool {
    self
      .build_meta
      .as_ref()
      .map(|m| m.strict_harmony_module)
      .unwrap_or(false)
  }
}<|MERGE_RESOLUTION|>--- conflicted
+++ resolved
@@ -117,104 +117,6 @@
     Ok(result)
   }
 
-<<<<<<< HEAD
-=======
-  pub fn depended_modules<'a>(&self, module_graph: &'a ModuleGraph) -> Vec<&'a ModuleIdentifier> {
-    if IS_NEW_TREESHAKING.load(std::sync::atomic::Ordering::Relaxed) {
-      self
-        .outgoing_connections_unordered(module_graph)
-        .expect("should have outgoing connections")
-        .filter_map(|con: &ModuleGraphConnection| {
-          // TODO: runtime opt
-          let active_state = con.get_active_state(module_graph, None);
-          // dbg!(
-          //   &con,
-          //   active_state,
-          //   &module_graph
-          //     .dependency_by_id(&con.dependency_id)
-          //     .and_then(|dep| dep
-          //       .as_module_dependency()
-          //       .map(|item| item.dependency_debug_name()))
-          // );
-          match active_state {
-            crate::ConnectionState::Bool(false) => None,
-            _ => Some(con.dependency_id),
-          }
-        })
-        .filter(|id| {
-          let dep = module_graph.dependency_by_id(id).expect("should have id");
-          if let Some(dep) = dep.as_module_dependency() {
-            return module_graph.get_parent_block(id).is_none() && !dep.weak();
-          } else if dep.as_context_dependency().is_some() {
-            return module_graph.get_parent_block(id).is_none();
-          }
-
-          false
-        })
-        .filter_map(|id| module_graph.module_identifier_by_dependency_id(&id))
-        .collect()
-    } else {
-      self
-        .all_dependencies
-        .iter()
-        .filter(|id| {
-          let dep = module_graph.dependency_by_id(id).expect("should have id");
-          if let Some(dep) = dep.as_module_dependency() {
-            return module_graph.get_parent_block(id).is_none() && !dep.weak();
-          } else if dep.as_context_dependency().is_some() {
-            return module_graph.get_parent_block(id).is_none();
-          }
-          false
-        })
-        .filter_map(|id| module_graph.module_identifier_by_dependency_id(id))
-        .collect()
-    }
-    // dbg!(&self.module_identifier);
-  }
-
-  pub fn dynamic_depended_modules<'a>(
-    &self,
-    module_graph: &'a ModuleGraph,
-  ) -> Vec<(&'a ModuleIdentifier, Option<&'a GroupOptions>)> {
-    self
-      .all_dependencies
-      .iter()
-      .filter_map(|id| {
-        let dep = module_graph.dependency_by_id(id).expect("should have id");
-        let id = if let Some(dep) = dep.as_module_dependency() {
-          dep.id()
-        } else if let Some(dep) = dep.as_context_dependency() {
-          dep.id()
-        } else {
-          return None;
-        };
-
-        let Some(block_id) = module_graph.get_parent_block(id) else {
-          return None;
-        };
-        let module = module_graph
-          .module_identifier_by_dependency_id(id)
-          .expect("should have a module here");
-        let Some(block) = module_graph.block_by_id(&block_id) else {
-          return None;
-        };
-        Some((module, block.get_group_options()))
-      })
-      .collect()
-  }
-
-  pub fn all_depended_modules<'a>(
-    &self,
-    module_graph: &'a ModuleGraph,
-  ) -> Vec<&'a ModuleIdentifier> {
-    self
-      .all_dependencies
-      .iter()
-      .filter_map(|id| module_graph.module_identifier_by_dependency_id(id))
-      .collect()
-  }
-
->>>>>>> 2892c316
   pub fn set_profile(&mut self, profile: Box<ModuleProfile>) {
     self.profile = Some(profile);
   }
