--- conflicted
+++ resolved
@@ -9,9 +9,6 @@
 
 #[derive(Debug)]
 pub struct ExternalPlugin {}
-<<<<<<< HEAD
-#[async_trait::async_trait]
-=======
 
 #[derive(Debug)]
 struct ExternalParserAndGenerator {
@@ -73,7 +70,7 @@
   }
 }
 
->>>>>>> 04f18c10
+#[async_trait::async_trait]
 impl Plugin for ExternalPlugin {
   fn name(&self) -> &'static str {
     "external"
@@ -100,31 +97,6 @@
           let specifier = args.dependency.detail.specifier.as_str();
           if let Some(value) = eh.get(specifier) {
             job_ctx.module_type = Some(ModuleType::Js);
-<<<<<<< HEAD
-            let module = args.plugin_driver.read().await.parse(
-              ParseModuleArgs {
-                uri: specifier,
-                meta: None,
-                options: job_ctx.options.clone(),
-                source: RawSource::from(match external_type {
-                  ExternalType::NodeCommonjs => {
-                    format!(r#"module.exports = require("{}")"#, value)
-                  }
-                  ExternalType::Window => {
-                    format!("module.exports = window.{}", value)
-                  }
-                  ExternalType::Auto => match target.platform {
-                    TargetPlatform::BrowsersList
-                    | TargetPlatform::Web
-                    | TargetPlatform::WebWorker
-                    | TargetPlatform::None => format!("module.exports = {}", value),
-                    TargetPlatform::Node(_) => {
-                      format!(r#"module.exports = __rspack_require__.nr("{}")"#, value)
-                    }
-                  },
-                })
-                .boxed(),
-=======
 
             // FIXME: using normal module here is a dirty hack.
             let mut normal_module = NormalModule::new(
@@ -142,7 +114,6 @@
                 resource_path: value.to_owned(),
                 resource_query: None,
                 resource_fragment: None,
->>>>>>> 04f18c10
               },
               job_ctx.options.clone(),
             );
