--- conflicted
+++ resolved
@@ -140,44 +140,15 @@
       from_bytes::<Node, CacheableContext>(&v, context)
         .expect("unexpected module graph deserialize failed")
     })
-<<<<<<< HEAD
-    .collect();
-  for mut node in nodes {
-    for (index_in_block, (dep, parent_block)) in node.dependencies.into_iter().enumerate() {
-      mg.set_parents(
-        *dep.id(),
-        DependencyParents {
-          block: parent_block,
-          module: node.module.identifier(),
-          index_in_block,
-        },
-      );
-      mg.add_dependency(dep);
-    }
-    for con in node.connections {
-      need_check_dep.push((con.dependency_id, *con.module_identifier()));
-      mg.cache_recovery_connection(con);
-    }
-    for block in node.blocks {
-      mg.add_block(Box::new(block));
-    }
-    // recovery exports/export info
-    let other_exports_info = ExportInfoData::new(None, None);
-    let side_effects_only_info = ExportInfoData::new(Some("*side effects only*".into()), None);
-    let exports_info = ExportsInfoData::new(other_exports_info.id(), side_effects_only_info.id());
-    node.mgm.exports = exports_info.id();
-    mg.set_exports_info(exports_info.id(), exports_info);
-    mg.set_export_info(side_effects_only_info.id(), side_effects_only_info);
-    mg.set_export_info(other_exports_info.id(), other_exports_info);
-=======
     .with_max_len(1)
     .consume(|mut node| {
-      for (dep, parent_block) in node.dependencies {
+      for (index_in_block, (dep, parent_block)) in node.dependencies.into_iter().enumerate() {
         mg.set_parents(
           *dep.id(),
           DependencyParents {
             block: parent_block,
             module: node.module.identifier(),
+            index_in_block,
           },
         );
         mg.add_dependency(dep);
@@ -197,7 +168,6 @@
       mg.set_exports_info(exports_info.id(), exports_info);
       mg.set_export_info(side_effects_only_info.id(), side_effects_only_info);
       mg.set_export_info(other_exports_info.id(), other_exports_info);
->>>>>>> c47c2431
 
       mg.add_module_graph_module(node.mgm);
       mg.add_module(node.module);
