--- conflicted
+++ resolved
@@ -7,14 +7,10 @@
 use tracing::instrument;
 
 use crate::{
-<<<<<<< HEAD
-  resolve, ContextModule, ContextModuleOptions, DependencyCategory, DependencyId, ModuleExt,
-=======
-  resolve, ContextModule, ContextModuleOptions, DependencyCategory, ErrorSpan, ModuleExt,
->>>>>>> 3fb8f24c
-  ModuleFactory, ModuleFactoryCreateData, ModuleFactoryResult, ModuleIdentifier, RawModule,
-  ResolveArgs, ResolveOptionsWithDependencyType, ResolveResult, Resolver, ResolverFactory,
-  SharedPluginDriver,
+  resolve, ContextModule, ContextModuleOptions, DependencyCategory, DependencyId, ErrorSpan,
+  ModuleExt, ModuleFactory, ModuleFactoryCreateData, ModuleFactoryResult, ModuleIdentifier,
+  RawModule, ResolveArgs, ResolveOptionsWithDependencyType, ResolveResult, Resolver,
+  ResolverFactory, SharedPluginDriver,
 };
 
 #[derive(Clone)]
@@ -125,8 +121,7 @@
     &self,
     data: &mut ModuleFactoryCreateData,
   ) -> Result<Option<ModuleFactoryResult>> {
-    let dependency = data
-      .dependency
+    let dependency = data.dependencies[0]
       .as_context_dependency()
       .expect("should be context dependency");
 
