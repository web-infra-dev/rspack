use std::{
  fmt::Debug,
  sync::atomic::{AtomicU32, Ordering},
  sync::Arc,
};

use futures::{stream::FuturesUnordered, StreamExt};
use hashbrown::HashMap;
use tokio::sync::mpsc::UnboundedSender;
use tracing::instrument;

use rspack_error::{Diagnostic, IntoTWithDiagnosticArray, Result, Severity};
use rspack_sources::BoxSource;

use crate::{
  split_chunks::code_splitting, BuildContext, Chunk, ChunkByUkey, ChunkGraph, ChunkGroup,
  ChunkGroupUkey, ChunkKind, ChunkUkey, CompilerOptions, Dependency, EntryItem, Entrypoint,
  LoaderRunnerRunner, ModuleDependency, ModuleGraph, ModuleIdentifier, ModuleRule, Msg,
  NormalModule, NormalModuleFactory, NormalModuleFactoryContext, ProcessAssetsArgs,
  RenderManifestArgs, RenderRuntimeArgs, ResolveKind, Runtime, SharedPluginDriver, Stats,
  VisitedModuleIdentity,
};

#[derive(Debug)]
pub struct Compilation {
  pub options: Arc<CompilerOptions>,
  entries: HashMap<String, EntryItem>,
  pub(crate) visited_module_id: VisitedModuleIdentity,
  pub module_graph: ModuleGraph,
  pub chunk_graph: ChunkGraph,
  pub chunk_by_ukey: HashMap<ChunkUkey, Chunk>,
  pub chunk_group_by_ukey: HashMap<ChunkGroupUkey, ChunkGroup>,
  pub runtime: Runtime,
  pub entrypoints: HashMap<String, ChunkGroupUkey>,
  pub assets: CompilationAssets,
  pub diagnostic: Vec<Diagnostic>,
  pub(crate) plugin_driver: SharedPluginDriver,
  pub(crate) loader_runner_runner: Arc<LoaderRunnerRunner>,
  pub(crate) _named_chunk: HashMap<String, ChunkUkey>,
  pub(crate) named_chunk_groups: HashMap<String, ChunkGroupUkey>,
}
impl Compilation {
  pub fn new(
    options: Arc<CompilerOptions>,
    entries: std::collections::HashMap<String, EntryItem>,
    visited_module_id: VisitedModuleIdentity,
    module_graph: ModuleGraph,
    plugin_driver: SharedPluginDriver,
    loader_runner_runner: Arc<LoaderRunnerRunner>,
  ) -> Self {
    Self {
      options,
      visited_module_id,
      module_graph,
      chunk_by_ukey: Default::default(),
      chunk_group_by_ukey: Default::default(),
      entries: HashMap::from_iter(entries),
      chunk_graph: Default::default(),
      runtime: Default::default(),
      entrypoints: Default::default(),
      assets: Default::default(),
      diagnostic: vec![],
      plugin_driver,
      loader_runner_runner,
      _named_chunk: Default::default(),
      named_chunk_groups: Default::default(),
    }
  }
  pub fn add_entry(&mut self, name: String, detail: EntryItem) {
    self.entries.insert(name, detail);
  }

  pub fn emit_asset(&mut self, filename: String, asset: CompilationAsset) {
    self.assets.insert(filename, asset);
  }

  pub fn assets(&self) -> &CompilationAssets {
    &self.assets
  }

  pub fn push_diagnostic(&mut self, diagnostic: Diagnostic) {
    self.diagnostic.push(diagnostic);
  }

  pub fn push_batch_diagnostic(&mut self, mut diagnostic: Vec<Diagnostic>) {
    self.diagnostic.append(&mut diagnostic);
  }

<<<<<<< HEAD
  pub fn add_chunk(
=======
  pub fn get_errors(&self) -> impl Iterator<Item = &Diagnostic> {
    self
      .diagnostic
      .iter()
      .filter(|d| matches!(d.severity, Severity::Error))
  }

  pub(crate) fn add_chunk(
>>>>>>> 292f79a2
    chunk_by_ukey: &mut ChunkByUkey,
    name: Option<String>,
    id: String,
    kind: ChunkKind,
  ) -> &mut Chunk {
    let chunk = Chunk::new(name, id, kind);
    let ukey = chunk.ukey;
    chunk_by_ukey.insert(chunk.ukey, chunk);
    chunk_by_ukey.get_mut(&ukey).expect("chunk not found")
  }
  #[instrument(name = "entry_deps")]
  pub fn entry_dependencies(&self) -> HashMap<String, Dependency> {
    self
      .entries
      .iter()
      .map(|(name, detail)| {
        (
          name.clone(),
          Dependency {
            importer: None,
            parent_module_identifier: None,
            detail: ModuleDependency {
              specifier: detail.path.clone(),
              kind: ResolveKind::Import,
              span: None,
            },
          },
        )
      })
      .collect()
  }

  #[instrument(name = "compilation:make")]
  pub async fn make(&mut self, entry_deps: HashMap<String, Dependency>) {
    let active_task_count: Arc<AtomicU32> = Arc::new(AtomicU32::new(0));
    let (tx, mut rx) = tokio::sync::mpsc::unbounded_channel::<Msg>();

    entry_deps.into_iter().for_each(|(name, dep)| {
      let normal_module_factory = NormalModuleFactory::new(
        NormalModuleFactoryContext {
          module_name: Some(name),
          active_task_count: active_task_count.clone(),
          module_type: None,
          side_effects: None,
          options: self.options.clone(),
        },
        dep,
        tx.clone(),
        self.plugin_driver.clone(),
      );

      tokio::task::spawn(async move { normal_module_factory.create().await });
    });

    while active_task_count.load(Ordering::SeqCst) != 0 {
      match rx.recv().await {
        Some(job) => match job {
          Msg::ModuleCreated(module_with_diagnostic) => {
            let (mgm, module, original_module_identifier, dependency_id, dependency) =
              *module_with_diagnostic.inner;

            let module_identifier = module.identifier();

            if self
              .visited_module_id
              .contains(&(module_identifier.clone(), dependency.detail.clone()))
            {
              if let Err(err) = tx.send(Msg::ModuleReused(
                (original_module_identifier, dependency_id, module_identifier)
                  .with_diagnostic(module_with_diagnostic.diagnostic),
              )) {
                tracing::trace!("fail to send msg {:?}", err)
              }
              continue;
            }

            self
              .visited_module_id
              .insert((module_identifier.clone(), dependency.detail.clone()));

            if let Err(err) = tx.send(Msg::ModuleGraphModuleCreated(mgm)) {
              tracing::trace!("fail to send msg {:?}", err)
            }

            self.handle_module_build_and_dependencies(
              original_module_identifier,
              module,
              dependency_id,
              active_task_count.clone(),
              tx.clone(),
            );
          }
          Msg::ModuleGraphModuleCreated(mgm) => {
            self.module_graph.add_module_graph_module(mgm);
          }
          Msg::ModuleReused(result_with_diagnostics) => {
            active_task_count.fetch_sub(1, Ordering::SeqCst);

            let (original_module_identifier, dependency_id, module_identifier) =
              result_with_diagnostics.inner;
            self.push_batch_diagnostic(result_with_diagnostics.diagnostic);

            if let Err(err) = self.module_graph.set_resolved_module(
              original_module_identifier,
              dependency_id,
              module_identifier.clone(),
            ) {
              if let Err(err) = tx.send(Msg::ModuleBuiltErrorEncountered(module_identifier, err)) {
                tracing::trace!("fail to send msg {:?}", err)
              }
            };
          }
          Msg::ModuleResolved(result_with_diagnostics) => {
            active_task_count.fetch_sub(1, Ordering::SeqCst);

            let (original_module_identifier, dependency_id, module, deps) =
              result_with_diagnostics.inner;
            self.push_batch_diagnostic(result_with_diagnostics.diagnostic);

            {
              let mut module_graph_module = self
                .module_graph
                .module_graph_module_by_identifier_mut(&module.identifier())
                .unwrap();
              module_graph_module.all_dependencies = *deps;
            }
            if let Err(err) = self.module_graph.set_resolved_module(
              original_module_identifier,
              dependency_id,
              module.identifier(),
            ) {
              if let Err(err) = tx.send(Msg::ModuleBuiltErrorEncountered(module.identifier(), err))
              {
                tracing::trace!("fail to send msg {:?}", err)
              }
            };
            self.module_graph.add_module(*module);
          }
          Msg::ModuleBuiltErrorEncountered(module_identifier, err) => {
            active_task_count.fetch_sub(1, Ordering::SeqCst);
            self
              .module_graph
              .module_identifier_to_module
              .remove(&module_identifier);
            self
              .module_graph
              .module_identifier_to_module_graph_module
              .remove(&module_identifier);
            self.push_batch_diagnostic(err.into());
          }
          Msg::ModuleCreationCanceled => {
            active_task_count.fetch_sub(1, Ordering::SeqCst);
          }
          Msg::DependencyReference(dep, resolved_uri) => {
            self.module_graph.add_dependency(dep, resolved_uri);
          }
          Msg::ModuleCreationErrorEncountered(err) => {
            active_task_count.fetch_sub(1, Ordering::SeqCst);
            self.push_batch_diagnostic(err.into());
          }
        },
        None => {
          tracing::trace!("All sender is dropped");
        }
      }
    }
    tracing::debug!("module graph {:#?}", self.module_graph);
  }

  fn handle_module_build_and_dependencies(
    &self,
    original_module_identifier: Option<ModuleIdentifier>,
    mut module: NormalModule,
    dependency_id: u32,
    active_task_count: Arc<AtomicU32>,
    tx: UnboundedSender<Msg>,
  ) {
    let compiler_options = self.options.clone();
    let loader_runner_runner = self.loader_runner_runner.clone();
    let plugin_driver = self.plugin_driver.clone();

    let module_identifier = module.identifier();

    tokio::spawn(async move {
      let resource_data = module.resource_resolved_data();
      let resolved_loaders = match compiler_options
        .module
        .rules
        .iter()
        .filter_map(|module_rule| -> Option<Result<&ModuleRule>> {
          if let Some(func) = &module_rule.func__ {
            match func(resource_data) {
              Ok(result) => {
                if result {
                  return Some(Ok(module_rule));
                }

                return None
              },
              Err(e) => {
                return Some(Err(e.into()))
              }
            }
          }

          // Include all modules that pass test assertion. If you supply a Rule.test option, you cannot also supply a `Rule.resource`.
          // See: https://webpack.js.org/configuration/module/#ruletest
          if let Some(test_rule) = &module_rule.test && test_rule.is_match(&resource_data.resource) {
            return Some(Ok(module_rule));
          } else if let Some(resource_rule) = &module_rule.resource && resource_rule.is_match(&resource_data.resource) {
            return Some(Ok(module_rule));
          }

          if let Some(resource_query_rule) = &module_rule.resource_query && let Some(resource_query) = &resource_data.resource_query && resource_query_rule.is_match(resource_query) {
            return Some(Ok(module_rule));
          }

          None
        })
        .collect::<Result<Vec<_>>>() {
          Ok(result) => result,
          Err(err) => {
            if let Err(err) =
              tx.send(Msg::ModuleBuiltErrorEncountered(module_identifier, err))
            {
              tracing::trace!("fail to send msg {:?}", err)
            }
            return
          }
        };

      let resolved_loaders = resolved_loaders
        .into_iter()
        .flat_map(|module_rule| module_rule.uses.iter().map(Box::as_ref).rev())
        .collect::<Vec<_>>();

      match module
        .build(BuildContext {
          resolved_loaders,
          loader_runner_runner: &loader_runner_runner,
          compiler_options: &compiler_options,
        })
        .await
      {
        Ok(build_result) => {
          let module_identifier = module.identifier();

          let (build_result, diagnostics) = build_result.split_into_parts();

          let deps = build_result
            .dependencies
            .into_iter()
            .map(|dep| Dependency {
              importer: Some(module_identifier.clone()),
              parent_module_identifier: Some(module_identifier.clone()),
              detail: dep,
            })
            .collect::<Vec<_>>();

          if let Err(err) = tx.send(Msg::ModuleResolved(
            (
              original_module_identifier.clone(),
              dependency_id,
              Box::new(module),
              Box::new(deps.clone()),
            )
              .with_diagnostic(diagnostics),
          )) {
            tracing::trace!("fail to send msg {:?}", err);
            return;
          };

          Compilation::process_module_dependencies(
            deps,
            active_task_count.clone(),
            tx.clone(),
            plugin_driver.clone(),
            compiler_options.clone(),
          );
        }
        Err(err) => {
          if let Err(err) = tx.send(Msg::ModuleBuiltErrorEncountered(module_identifier, err)) {
            tracing::trace!("fail to send msg {:?}", err)
          }
        }
      }
    });
  }

  fn process_module_dependencies(
    dependencies: Vec<Dependency>,
    active_task_count: Arc<AtomicU32>,
    tx: UnboundedSender<Msg>,
    plugin_driver: SharedPluginDriver,
    compiler_options: Arc<CompilerOptions>,
  ) {
    dependencies.into_iter().for_each(|dep| {
      let normal_module_factory = NormalModuleFactory::new(
        NormalModuleFactoryContext {
          module_name: None,
          module_type: None,
          active_task_count: active_task_count.clone(),
          side_effects: None,
          options: compiler_options.clone(),
        },
        dep,
        tx.clone(),
        plugin_driver.clone(),
      );

      tokio::task::spawn(async move {
        normal_module_factory.create().await;
      });
    })
  }

  #[instrument()]
  async fn create_chunk_assets(&mut self, plugin_driver: SharedPluginDriver) {
    let chunk_ukey_and_manifest = (self
      .chunk_by_ukey
      .values()
      .map(|chunk| async {
        let manifest = plugin_driver
          .read()
          .await
          .render_manifest(RenderManifestArgs {
            chunk_ukey: chunk.ukey,
            compilation: self,
          });
        (chunk.ukey, manifest)
      })
      .collect::<FuturesUnordered<_>>())
    .collect::<Vec<_>>()
    .await;

    chunk_ukey_and_manifest
      .into_iter()
      .for_each(|(chunk_ukey, manifest)| {
        manifest.unwrap().into_iter().for_each(|file_manifest| {
          let current_chunk = self.chunk_by_ukey.get_mut(&chunk_ukey).unwrap();
          current_chunk
            .files
            .insert(file_manifest.filename().to_string());

          self.emit_asset(
            file_manifest.filename().to_string(),
            CompilationAsset::new(file_manifest.source, AssetInfo::default()),
          );
        });
      })
  }
  #[instrument(name = "compilation:process_asssets")]
  async fn process_assets(&mut self, plugin_driver: SharedPluginDriver) {
    plugin_driver
      .write()
      .await
      .process_assets(ProcessAssetsArgs { compilation: self })
      .await
      .map_err(|e| {
        eprintln!("process_assets is not ok, err {:#?}", e);
        e
      })
      .ok();
  }
  pub async fn done(&mut self, plugin_driver: SharedPluginDriver) -> Result<()> {
    let stats = &mut Stats::new(self);
    plugin_driver.write().await.done(stats).await?;
    Ok(())
  }
  #[instrument(name = "compilation:render_runtime")]
  pub async fn render_runtime(&self, plugin_driver: SharedPluginDriver) -> Runtime {
    if let Ok(sources) = plugin_driver
      .read()
      .await
      .render_runtime(RenderRuntimeArgs {
        sources: vec![],
        compilation: self,
      })
    {
      Runtime {
        context_indent: self.runtime.context_indent.clone(),
        sources,
      }
    } else {
      self.runtime.clone()
    }
  }

  pub fn entry_modules(&self) {
    // self.
    todo!()
  }

  pub fn entrypoint_by_name(&self, name: &str) -> &Entrypoint {
    let ukey = self.entrypoints.get(name).expect("entrypoint not found");
    self
      .chunk_group_by_ukey
      .get(ukey)
      .expect("entrypoint not found by ukey")
  }
  #[instrument(name = "compilation:seal")]
  pub async fn seal(&mut self, plugin_driver: SharedPluginDriver) -> Result<()> {
    code_splitting(self)?;

    plugin_driver.write().await.optimize_chunks(self)?;

    tracing::debug!("chunk graph {:#?}", self.chunk_graph);

    let context_indent = if matches!(
      self.options.target.platform,
      crate::TargetPlatform::Web | crate::TargetPlatform::None
    ) {
      String::from("self")
    } else {
      String::from("this")
    };

    self.runtime = Runtime {
      sources: vec![],
      context_indent,
    };

    self.create_chunk_assets(plugin_driver.clone()).await;
    // generate runtime
    self.runtime = self.render_runtime(plugin_driver.clone()).await;

    self.process_assets(plugin_driver).await;
    Ok(())
  }
}

pub type CompilationAssets = HashMap<String, CompilationAsset>;

#[derive(Debug)]
pub struct CompilationAsset {
  pub source: BoxSource,
  pub info: AssetInfo,
}

impl CompilationAsset {
  pub fn new(source: BoxSource, info: AssetInfo) -> Self {
    Self { source, info }
  }

  pub fn get_source(&self) -> &BoxSource {
    &self.source
  }

  pub fn get_source_mut(&mut self) -> &mut BoxSource {
    &mut self.source
  }

  pub fn set_source(&mut self, source: BoxSource) {
    self.source = source;
  }

  pub fn get_info(&self) -> &AssetInfo {
    &self.info
  }

  pub fn get_info_mut(&mut self) -> &mut AssetInfo {
    &mut self.info
  }

  pub fn set_info(&mut self, info: AssetInfo) {
    self.info = info;
  }
}

#[derive(Debug, Default)]
pub struct AssetInfo {
  /// if the asset can be long term cached forever (contains a hash)
  // pub immutable: bool,
  /// whether the asset is minimized
  pub minimized: bool,
  /// the value(s) of the full hash used for this asset
  // pub full_hash:
  /// the value(s) of the chunk hash used for this asset
  // pub chunk_hash:
  /// the value(s) of the module hash used for this asset
  // pub module_hash:
  /// the value(s) of the content hash used for this asset
  // pub content_hash:
  /// when asset was created from a source file (potentially transformed), the original filename relative to compilation context
  // pub source_filename:
  /// size in bytes, only set after asset has been emitted
  // pub size: f64,
  /// when asset is only used for development and doesn't count towards user-facing assets
  pub development: bool,
  /// when asset ships data for updating an existing application (HMR)
  // pub hot_module_replacement:
  /// when asset is javascript and an ESM
  // pub javascript_module:
  /// related object to other assets, keyed by type of relation (only points from parent to child)
  pub related: AssetInfoRelated,
}

#[derive(Debug, Default)]
pub struct AssetInfoRelated {
  pub source_map: Option<String>,
}<|MERGE_RESOLUTION|>--- conflicted
+++ resolved
@@ -86,9 +86,6 @@
     self.diagnostic.append(&mut diagnostic);
   }
 
-<<<<<<< HEAD
-  pub fn add_chunk(
-=======
   pub fn get_errors(&self) -> impl Iterator<Item = &Diagnostic> {
     self
       .diagnostic
@@ -96,8 +93,7 @@
       .filter(|d| matches!(d.severity, Severity::Error))
   }
 
-  pub(crate) fn add_chunk(
->>>>>>> 292f79a2
+  pub fn add_chunk(
     chunk_by_ukey: &mut ChunkByUkey,
     name: Option<String>,
     id: String,
