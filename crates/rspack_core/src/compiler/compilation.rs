--- conflicted
+++ resolved
@@ -32,13 +32,9 @@
   pub entrypoints: HashMap<String, ChunkGroupUkey>,
   pub assets: CompilationAssets,
   pub diagnostic: Vec<Diagnostic>,
-<<<<<<< HEAD
-  pub named_chunk: HashMap<String, ChunkUkey>,
-=======
   pub(crate) plugin_driver: SharedPluginDriver,
   pub(crate) loader_runner_runner: Arc<LoaderRunnerRunner>,
-  pub(crate) _named_chunk: HashMap<String, ChunkUkey>,
->>>>>>> 053099a6
+  pub(crate) named_chunk: HashMap<String, ChunkUkey>,
   pub(crate) named_chunk_groups: HashMap<String, ChunkGroupUkey>,
 }
 impl Compilation {
@@ -62,13 +58,9 @@
       entrypoints: Default::default(),
       assets: Default::default(),
       diagnostic: vec![],
-<<<<<<< HEAD
-      named_chunk: Default::default(),
-=======
       plugin_driver,
       loader_runner_runner,
-      _named_chunk: Default::default(),
->>>>>>> 053099a6
+      named_chunk: Default::default(),
       named_chunk_groups: Default::default(),
     }
   }
