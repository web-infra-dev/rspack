--- conflicted
+++ resolved
@@ -1805,12 +1805,10 @@
   /// the asset version, emit can be skipped when both filename and version are the same
   /// An empty string means no version, it will always emit
   pub version: String,
-<<<<<<< HEAD
 
   pub all_map: Option<AssetInfoMap>,
-=======
+
   pub source_filename: Option<String>,
->>>>>>> 7a7f7c70
 }
 
 impl AssetInfo {
@@ -1856,13 +1854,12 @@
     self.immutable = v;
   }
 
-<<<<<<< HEAD
   fn set_all_map(&mut self, all_map: AssetInfoMap) {
     self.all_map = Some(all_map);
-=======
+  }
+
   pub fn set_source_filename(&mut self, v: String) {
     self.source_filename = Some(v);
->>>>>>> 7a7f7c70
   }
 }
 
