use std::{
  collections::VecDeque,
  fmt::Debug,
  marker::PhantomPinned,
  sync::atomic::{AtomicU32, Ordering},
  sync::Arc,
};

use futures::{stream::FuturesUnordered, StreamExt};
use hashbrown::{HashMap, HashSet};
use rayon::prelude::{IntoParallelRefIterator, ParallelIterator};
use swc_common::GLOBALS;
use tokio::sync::mpsc::UnboundedSender;
use tracing::instrument;

use rspack_error::{Diagnostic, IntoTWithDiagnosticArray, Result, Severity};
use rspack_sources::BoxSource;
use swc_ecma_visit::VisitWith;
use ustr::{ustr, Ustr};

use crate::{
  split_chunks::code_splitting,
  tree_shaking::{
    symbol::Symbol,
    visitor::{ModuleRefAnalyze, SymbolRef, TreeShakingResult},
  },
  BuildContext, Chunk, ChunkByUkey, ChunkGraph, ChunkGroup, ChunkGroupUkey, ChunkKind, ChunkUkey,
  CompilerOptions, Dependency, EntryItem, Entrypoint, JavascriptAstExtend, LoaderRunnerRunner,
  ModuleDependency, ModuleGraph, ModuleIdentifier, ModuleRule, Msg, NormalModule,
  NormalModuleFactory, NormalModuleFactoryContext, ProcessAssetsArgs, RenderManifestArgs,
  RenderRuntimeArgs, ResolveKind, Runtime, SharedPluginDriver, Stats, VisitedModuleIdentity,
};

#[derive(Debug)]
pub struct Compilation {
  pub options: Arc<CompilerOptions>,
  entries: HashMap<String, EntryItem>,
  pub(crate) visited_module_id: VisitedModuleIdentity,
  pub module_graph: ModuleGraph,
  pub chunk_graph: ChunkGraph,
  pub chunk_by_ukey: HashMap<ChunkUkey, Chunk>,
  pub chunk_group_by_ukey: HashMap<ChunkGroupUkey, ChunkGroup>,
  pub runtime: Runtime,
  pub entrypoints: HashMap<String, ChunkGroupUkey>,
  pub assets: CompilationAssets,
  pub diagnostic: Vec<Diagnostic>,
  pub(crate) plugin_driver: SharedPluginDriver,
  pub(crate) loader_runner_runner: Arc<LoaderRunnerRunner>,
  pub(crate) _named_chunk: HashMap<String, ChunkUkey>,
  pub(crate) named_chunk_groups: HashMap<String, ChunkGroupUkey>,
<<<<<<< HEAD
  // TODO: make compilation safer
  _pin: PhantomPinned,
=======
  pub entry_module_identifiers: HashSet<String>,
  pub used_symbol: HashSet<Symbol>,
  #[cfg(debug_assertions)]
  pub tree_shaking_result: HashMap<Ustr, TreeShakingResult>,
>>>>>>> 737c28a5
}
impl Compilation {
  pub fn new(
    options: Arc<CompilerOptions>,
    entries: std::collections::HashMap<String, EntryItem>,
    visited_module_id: VisitedModuleIdentity,
    module_graph: ModuleGraph,
    plugin_driver: SharedPluginDriver,
    loader_runner_runner: Arc<LoaderRunnerRunner>,
  ) -> Self {
    Self {
      options,
      visited_module_id,
      module_graph,
      chunk_by_ukey: Default::default(),
      chunk_group_by_ukey: Default::default(),
      entries: HashMap::from_iter(entries),
      chunk_graph: Default::default(),
      runtime: Default::default(),
      entrypoints: Default::default(),
      assets: Default::default(),
      diagnostic: vec![],
      plugin_driver,
      loader_runner_runner,
      _named_chunk: Default::default(),
      named_chunk_groups: Default::default(),
<<<<<<< HEAD
      _pin: PhantomPinned,
=======
      entry_module_identifiers: HashSet::new(),
      used_symbol: HashSet::new(),
      #[cfg(debug_assertions)]
      tree_shaking_result: HashMap::new(),
>>>>>>> 737c28a5
    }
  }
  pub fn add_entry(&mut self, name: String, detail: EntryItem) {
    self.entries.insert(name, detail);
  }

  pub fn emit_asset(&mut self, filename: String, asset: CompilationAsset) {
    self.assets.insert(filename, asset);
  }

  pub fn assets(&self) -> &CompilationAssets {
    &self.assets
  }

  pub fn push_diagnostic(&mut self, diagnostic: Diagnostic) {
    self.diagnostic.push(diagnostic);
  }

  pub fn push_batch_diagnostic(&mut self, mut diagnostic: Vec<Diagnostic>) {
    self.diagnostic.append(&mut diagnostic);
  }

  pub fn get_errors(&self) -> impl Iterator<Item = &Diagnostic> {
    self
      .diagnostic
      .iter()
      .filter(|d| matches!(d.severity, Severity::Error))
  }

  pub fn add_chunk(
    chunk_by_ukey: &mut ChunkByUkey,
    name: Option<String>,
    id: String,
    kind: ChunkKind,
  ) -> &mut Chunk {
    let chunk = Chunk::new(name, id, kind);
    let ukey = chunk.ukey;
    chunk_by_ukey.insert(chunk.ukey, chunk);
    chunk_by_ukey.get_mut(&ukey).expect("chunk not found")
  }
  #[instrument(name = "entry_deps")]
  pub fn entry_dependencies(&self) -> HashMap<String, Dependency> {
    self
      .entries
      .iter()
      .map(|(name, detail)| {
        (
          name.clone(),
          Dependency {
            importer: None,
            parent_module_identifier: None,
            detail: ModuleDependency {
              specifier: detail.path.clone(),
              kind: ResolveKind::Import,
              span: None,
            },
          },
        )
      })
      .collect()
  }

  #[instrument(name = "compilation:make")]
  pub async fn make(&mut self, entry_deps: HashMap<String, Dependency>) {
    if let Some(e) = self.plugin_driver.clone().read().await.make(self).err() {
      self.push_batch_diagnostic(e.into());
    }
    let active_task_count: Arc<AtomicU32> = Arc::new(AtomicU32::new(0));
    let (tx, mut rx) = tokio::sync::mpsc::unbounded_channel::<Msg>();

    entry_deps.into_iter().for_each(|(name, dep)| {
      let normal_module_factory = NormalModuleFactory::new(
        NormalModuleFactoryContext {
          module_name: Some(name),
          active_task_count: active_task_count.clone(),
          module_type: None,
          side_effects: None,
          options: self.options.clone(),
        },
        dep,
        tx.clone(),
        self.plugin_driver.clone(),
      );

      tokio::task::spawn(async move { normal_module_factory.create(true).await });
    });

    while active_task_count.load(Ordering::SeqCst) != 0 {
      match rx.recv().await {
        Some(job) => match job {
          Msg::ModuleCreated(module_with_diagnostic) => {
            let (mgm, module, original_module_identifier, dependency_id, dependency, is_entry) =
              *module_with_diagnostic.inner;

            let module_identifier = module.identifier();

            if self
              .visited_module_id
              .contains(&(module_identifier.clone(), dependency.detail.clone()))
            {
              if let Err(err) = tx.send(Msg::ModuleReused(
                (original_module_identifier, dependency_id, module_identifier)
                  .with_diagnostic(module_with_diagnostic.diagnostic),
              )) {
                tracing::trace!("fail to send msg {:?}", err)
              }
              continue;
            }

            self
              .visited_module_id
              .insert((module_identifier.clone(), dependency.detail.clone()));

            if let Err(err) = tx.send(Msg::ModuleGraphModuleCreated(mgm)) {
              tracing::trace!("fail to send msg {:?}", err)
            }
            if is_entry {
              self
                .entry_module_identifiers
                .insert(module_identifier.clone());
            }

            self.handle_module_build_and_dependencies(
              original_module_identifier,
              module,
              dependency_id,
              active_task_count.clone(),
              tx.clone(),
            );
          }
          Msg::ModuleGraphModuleCreated(mgm) => {
            self.module_graph.add_module_graph_module(mgm);
          }
          Msg::ModuleReused(result_with_diagnostics) => {
            active_task_count.fetch_sub(1, Ordering::SeqCst);

            let (original_module_identifier, dependency_id, module_identifier) =
              result_with_diagnostics.inner;
            self.push_batch_diagnostic(result_with_diagnostics.diagnostic);
            if let Err(err) = self.module_graph.set_resolved_module(
              original_module_identifier,
              dependency_id,
              module_identifier.clone(),
            ) {
              if let Err(err) = tx.send(Msg::ModuleBuiltErrorEncountered(module_identifier, err)) {
                tracing::trace!("fail to send msg {:?}", err)
              }
            };
          }
          Msg::ModuleResolved(result_with_diagnostics) => {
            active_task_count.fetch_sub(1, Ordering::SeqCst);

            let (original_module_identifier, dependency_id, module, deps) =
              result_with_diagnostics.inner;
            self.push_batch_diagnostic(result_with_diagnostics.diagnostic);

            {
              let mut module_graph_module = self
                .module_graph
                .module_graph_module_by_identifier_mut(&module.identifier())
                .unwrap();
              module_graph_module.all_dependencies = *deps;
            }
            if let Err(err) = self.module_graph.set_resolved_module(
              original_module_identifier,
              dependency_id,
              module.identifier(),
            ) {
              if let Err(err) = tx.send(Msg::ModuleBuiltErrorEncountered(module.identifier(), err))
              {
                tracing::trace!("fail to send msg {:?}", err)
              }
            };
            self.module_graph.add_module(*module);
          }
          Msg::ModuleBuiltErrorEncountered(module_identifier, err) => {
            active_task_count.fetch_sub(1, Ordering::SeqCst);
            self
              .module_graph
              .module_identifier_to_module
              .remove(&module_identifier);
            self
              .module_graph
              .module_identifier_to_module_graph_module
              .remove(&module_identifier);
            self.push_batch_diagnostic(err.into());
          }
          Msg::ModuleCreationCanceled => {
            active_task_count.fetch_sub(1, Ordering::SeqCst);
          }
          Msg::DependencyReference(dep, resolved_uri) => {
            self.module_graph.add_dependency(dep, resolved_uri);
          }
          Msg::ModuleCreationErrorEncountered(err) => {
            active_task_count.fetch_sub(1, Ordering::SeqCst);
            self.push_batch_diagnostic(err.into());
          }
        },
        None => {
          tracing::trace!("All sender is dropped");
        }
      }
    }
    tracing::debug!("module graph {:#?}", self.module_graph);
  }

  fn handle_module_build_and_dependencies(
    &self,
    original_module_identifier: Option<ModuleIdentifier>,
    mut module: NormalModule,
    dependency_id: u32,
    active_task_count: Arc<AtomicU32>,
    tx: UnboundedSender<Msg>,
  ) {
    let compiler_options = self.options.clone();
    let loader_runner_runner = self.loader_runner_runner.clone();
    let plugin_driver = self.plugin_driver.clone();

    let module_identifier = module.identifier();

    tokio::spawn(async move {
      let resource_data = module.resource_resolved_data();
      let resolved_loaders = match compiler_options
        .module
        .rules
        .iter()
        .filter_map(|module_rule| -> Option<Result<&ModuleRule>> {
          if let Some(func) = &module_rule.func__ {
            match func(resource_data) {
              Ok(result) => {
                if result {
                  return Some(Ok(module_rule));
                }

                return None
              },
              Err(e) => {
                return Some(Err(e.into()))
              }
            }
          }

          // Include all modules that pass test assertion. If you supply a Rule.test option, you cannot also supply a `Rule.resource`.
          // See: https://webpack.js.org/configuration/module/#ruletest
          if let Some(test_rule) = &module_rule.test && test_rule.is_match(&resource_data.resource) {
            return Some(Ok(module_rule));
          } else if let Some(resource_rule) = &module_rule.resource && resource_rule.is_match(&resource_data.resource) {
            return Some(Ok(module_rule));
          }

          if let Some(resource_query_rule) = &module_rule.resource_query && let Some(resource_query) = &resource_data.resource_query && resource_query_rule.is_match(resource_query) {
            return Some(Ok(module_rule));
          }

          None
        })
        .collect::<Result<Vec<_>>>() {
          Ok(result) => result,
          Err(err) => {
            if let Err(err) =
              tx.send(Msg::ModuleBuiltErrorEncountered(module_identifier, err))
            {
              tracing::trace!("fail to send msg {:?}", err)
            }
            return
          }
        };

      let resolved_loaders = resolved_loaders
        .into_iter()
        .flat_map(|module_rule| module_rule.uses.iter().map(Box::as_ref).rev())
        .collect::<Vec<_>>();

      if let Err(e) = plugin_driver.read().await.build_module(&mut module).await {
        if let Err(err) = tx.send(Msg::ModuleBuiltErrorEncountered(module.identifier(), e)) {
          tracing::trace!("fail to send msg {:?}", err);
        }
      }

      match module
        .build(BuildContext {
          resolved_loaders,
          loader_runner_runner: &loader_runner_runner,
          compiler_options: &compiler_options,
        })
        .await
      {
        Ok(build_result) => {
          if let Err(e) = plugin_driver.read().await.succeed_module(&module).await {
            if let Err(err) = tx.send(Msg::ModuleBuiltErrorEncountered(module.identifier(), e)) {
              tracing::trace!("fail to send msg {:?}", err);
            }
          }

          let module_identifier = module.identifier();

          let (build_result, diagnostics) = build_result.split_into_parts();

          let deps = build_result
            .dependencies
            .into_iter()
            .map(|dep| Dependency {
              importer: Some(module_identifier.clone()),
              parent_module_identifier: Some(module_identifier.clone()),
              detail: dep,
            })
            .collect::<Vec<_>>();

          if let Err(err) = tx.send(Msg::ModuleResolved(
            (
              original_module_identifier.clone(),
              dependency_id,
              Box::new(module),
              Box::new(deps.clone()),
            )
              .with_diagnostic(diagnostics),
          )) {
            tracing::trace!("fail to send msg {:?}", err);
            return;
          };

          Compilation::process_module_dependencies(
            deps,
            active_task_count.clone(),
            tx.clone(),
            plugin_driver.clone(),
            compiler_options.clone(),
          );
        }
        Err(err) => {
          if let Err(err) = tx.send(Msg::ModuleBuiltErrorEncountered(module_identifier, err)) {
            tracing::trace!("fail to send msg {:?}", err)
          }
        }
      }
    });
  }

  fn process_module_dependencies(
    dependencies: Vec<Dependency>,
    active_task_count: Arc<AtomicU32>,
    tx: UnboundedSender<Msg>,
    plugin_driver: SharedPluginDriver,
    compiler_options: Arc<CompilerOptions>,
  ) {
    dependencies.into_iter().for_each(|dep| {
      let normal_module_factory = NormalModuleFactory::new(
        NormalModuleFactoryContext {
          module_name: None,
          module_type: None,
          active_task_count: active_task_count.clone(),
          side_effects: None,
          options: compiler_options.clone(),
        },
        dep,
        tx.clone(),
        plugin_driver.clone(),
      );

      tokio::task::spawn(async move {
        normal_module_factory.create(false).await;
      });
    })
  }

  #[instrument()]
  async fn create_chunk_assets(&mut self, plugin_driver: SharedPluginDriver) {
    let chunk_ukey_and_manifest = (self
      .chunk_by_ukey
      .values()
      .map(|chunk| async {
        let manifest = plugin_driver
          .read()
          .await
          .render_manifest(RenderManifestArgs {
            chunk_ukey: chunk.ukey,
            compilation: self,
          });
        (chunk.ukey, manifest)
      })
      .collect::<FuturesUnordered<_>>())
    .collect::<Vec<_>>()
    .await;

    chunk_ukey_and_manifest
      .into_iter()
      .for_each(|(chunk_ukey, manifest)| {
        manifest.unwrap().into_iter().for_each(|file_manifest| {
          let current_chunk = self.chunk_by_ukey.get_mut(&chunk_ukey).unwrap();
          current_chunk
            .files
            .insert(file_manifest.filename().to_string());

          self.emit_asset(
            file_manifest.filename().to_string(),
            CompilationAsset::new(file_manifest.source, AssetInfo::default()),
          );
        });
      })
  }
  #[instrument(name = "compilation:process_asssets")]
  async fn process_assets(&mut self, plugin_driver: SharedPluginDriver) {
    plugin_driver
      .write()
      .await
      .process_assets(ProcessAssetsArgs { compilation: self })
      .await
      .map_err(|e| {
        eprintln!("process_assets is not ok, err {:#?}", e);
        e
      })
      .ok();
  }

  pub async fn optimize_dependency(
    &mut self,
  ) -> Result<(HashSet<Symbol>, HashMap<Ustr, TreeShakingResult>)> {
    let analyze_results = self
      .module_graph
      .module_identifier_to_module_graph_module
      .par_iter()
      .filter_map(|(module_identifier, m)| {
        let uri_key = ustr(module_identifier);
        let ast = match m.module_type {
          crate::ModuleType::Js
          | crate::ModuleType::Jsx
          | crate::ModuleType::Tsx
          | crate::ModuleType::Ts => self
            .module_graph
            .module_by_identifier(&m.module_identifier)
            .and_then(|module| module.ast())
            .unwrap(),
          // Of course this is unsafe, but if we can't get a ast of a javascript module, then panic is ideal.
          _ => {
            // Ignore analyzing other module for now
            return None;
          }
        };
        let normal_module = self.module_graph.module_by_identifier(&m.module_identifier);
        let globals = normal_module.and_then(|module| module.parse_phase_global());
        let JavascriptAstExtend {
          ast,
          top_level_mark,
          unresolved_mark,
        } = ast.as_javascript().unwrap();
        let mut analyzer = ModuleRefAnalyze::new(
          *top_level_mark,
          *unresolved_mark,
          uri_key,
          &self.module_graph,
        );
        GLOBALS.set(globals.unwrap(), || {
          ast.visit_with(&mut analyzer);
        });
        // Keep this debug info until we stabilize the tree-shaking

        // dbg!(
        //   &uri_key,
        //   // &analyzer.export_all_list,
        //   &analyzer.export_map,
        //   &analyzer.import_map,
        //   &analyzer.reference_map,
        //   &analyzer.reachable_import_and_export,
        //   &analyzer.used_symbol_ref
        // );
        Some((uri_key, analyzer.into()))
      })
      .collect::<HashMap<Ustr, TreeShakingResult>>();
    let mut used_symbol_ref: HashSet<SymbolRef> = HashSet::default();
    for analyze_result in analyze_results.values() {
      used_symbol_ref.extend(analyze_result.used_symbol_ref.clone().into_iter());
    }

    let mut used_symbol = HashSet::new();
    // Marking used symbol and all reachable export symbol from the used symbol for each module
    let used_symbol_from_import = mark_used_symbol(
      &analyze_results,
      VecDeque::from_iter(used_symbol_ref.into_iter()),
    );

    used_symbol.extend(used_symbol_from_import);

    // We considering all export symbol in each entry module as used for now
    for entry in self.entry_modules() {
      let used_symbol_set = collect_reachable_symbol(&analyze_results, ustr(&entry));
      used_symbol.extend(used_symbol_set);
    }

    Ok((used_symbol, analyze_results))
  }

  pub async fn done(&mut self, plugin_driver: SharedPluginDriver) -> Result<()> {
    let stats = &mut Stats::new(self);
    plugin_driver.write().await.done(stats).await?;
    Ok(())
  }
  #[instrument(name = "compilation:render_runtime")]
  pub async fn render_runtime(&self, plugin_driver: SharedPluginDriver) -> Runtime {
    if let Ok(sources) = plugin_driver
      .read()
      .await
      .render_runtime(RenderRuntimeArgs {
        sources: vec![],
        compilation: self,
      })
    {
      Runtime {
        context_indent: self.runtime.context_indent.clone(),
        sources,
      }
    } else {
      self.runtime.clone()
    }
  }

  pub fn entry_modules(&self) -> impl Iterator<Item = String> {
    self.entry_module_identifiers.clone().into_iter()
  }

  pub fn entrypoint_by_name(&self, name: &str) -> &Entrypoint {
    let ukey = self.entrypoints.get(name).expect("entrypoint not found");
    self
      .chunk_group_by_ukey
      .get(ukey)
      .expect("entrypoint not found by ukey")
  }
  #[instrument(name = "compilation:seal")]
  pub async fn seal(&mut self, plugin_driver: SharedPluginDriver) -> Result<()> {
    code_splitting(self)?;

    plugin_driver.write().await.optimize_chunks(self)?;

    tracing::debug!("chunk graph {:#?}", self.chunk_graph);

    let context_indent = if matches!(
      self.options.target.platform,
      crate::TargetPlatform::Web | crate::TargetPlatform::None
    ) {
      String::from("self")
    } else {
      String::from("this")
    };

    self.runtime = Runtime {
      sources: vec![],
      context_indent,
    };

    self.create_chunk_assets(plugin_driver.clone()).await;
    // generate runtime
    self.runtime = self.render_runtime(plugin_driver.clone()).await;

    self.process_assets(plugin_driver).await;
    Ok(())
  }
}

pub type CompilationAssets = HashMap<String, CompilationAsset>;

#[derive(Debug, Clone)]
pub struct CompilationAsset {
  pub source: BoxSource,
  pub info: AssetInfo,
}

impl CompilationAsset {
  pub fn new(source: BoxSource, info: AssetInfo) -> Self {
    Self { source, info }
  }

  pub fn get_source(&self) -> &BoxSource {
    &self.source
  }

  pub fn get_source_mut(&mut self) -> &mut BoxSource {
    &mut self.source
  }

  pub fn set_source(&mut self, source: BoxSource) {
    self.source = source;
  }

  pub fn get_info(&self) -> &AssetInfo {
    &self.info
  }

  pub fn get_info_mut(&mut self) -> &mut AssetInfo {
    &mut self.info
  }

  pub fn set_info(&mut self, info: AssetInfo) {
    self.info = info;
  }
}

#[derive(Debug, Default, Clone)]
pub struct AssetInfo {
  /// if the asset can be long term cached forever (contains a hash)
  // pub immutable: bool,
  /// whether the asset is minimized
  pub minimized: bool,
  /// the value(s) of the full hash used for this asset
  // pub full_hash:
  /// the value(s) of the chunk hash used for this asset
  // pub chunk_hash:
  /// the value(s) of the module hash used for this asset
  // pub module_hash:
  /// the value(s) of the content hash used for this asset
  // pub content_hash:
  /// when asset was created from a source file (potentially transformed), the original filename relative to compilation context
  // pub source_filename:
  /// size in bytes, only set after asset has been emitted
  // pub size: f64,
  /// when asset is only used for development and doesn't count towards user-facing assets
  pub development: bool,
  /// when asset ships data for updating an existing application (HMR)
  // pub hot_module_replacement:
  /// when asset is javascript and an ESM
  // pub javascript_module:
  /// related object to other assets, keyed by type of relation (only points from parent to child)
  pub related: AssetInfoRelated,
}

#[derive(Debug, Default, Clone)]
pub struct AssetInfoRelated {
  pub source_map: Option<String>,
}

fn collect_reachable_symbol(
  analyze_map: &hashbrown::HashMap<Ustr, TreeShakingResult>,
  entry_identifier: Ustr,
) -> HashSet<Symbol> {
  let mut used_symbol_set = HashSet::new();
  let mut q = VecDeque::new();
  let entry_module_result = match analyze_map.get(&entry_identifier) {
    Some(result) => result,
    None => {
      panic!("Can't get analyze result from entry_identifier");
    }
  };

  for import_list in entry_module_result.reachable_import_of_export.values() {
    q.extend(import_list.clone());
  }

  for item in entry_module_result.export_map.values() {
    mark_symbol(item.clone(), &mut used_symbol_set, analyze_map, &mut q);
  }

  while let Some(sym_ref) = q.pop_front() {
    mark_symbol(sym_ref, &mut used_symbol_set, analyze_map, &mut q);
  }
  used_symbol_set
}

fn mark_used_symbol(
  analyze_map: &hashbrown::HashMap<Ustr, TreeShakingResult>,
  mut init_queue: VecDeque<SymbolRef>,
) -> HashSet<Symbol> {
  let mut used_symbol_set = HashSet::new();

  while let Some(sym_ref) = init_queue.pop_front() {
    mark_symbol(sym_ref, &mut used_symbol_set, analyze_map, &mut init_queue);
  }
  used_symbol_set
}

fn mark_symbol(
  item: SymbolRef,
  used_symbol_set: &mut HashSet<Symbol>,
  analyze_map: &HashMap<Ustr, TreeShakingResult>,
  q: &mut VecDeque<SymbolRef>,
) {
  match item {
    SymbolRef::Direct(symbol) => match used_symbol_set.entry(symbol) {
      hashbrown::hash_set::Entry::Occupied(_) => {}
      hashbrown::hash_set::Entry::Vacant(vac) => {
        let module_result = analyze_map.get(&vac.get().uri).unwrap();
        if let Some(set) = module_result
          .reachable_import_of_export
          .get(&vac.get().id.atom)
        {
          q.extend(set.clone());
        };
        vac.insert();
      }
    },
    SymbolRef::Indirect(indirect_symbol) => {
      let module_result = analyze_map.get(&indirect_symbol.uri).unwrap();
      let symbol = module_result.export_map.get(&indirect_symbol.id).unwrap();
      q.push_back(symbol.clone());
    }
    SymbolRef::Star(star) => {
      let module_result = analyze_map.get(&star).unwrap();
      for symbol_ref in module_result.export_map.values() {
        q.push_back(symbol_ref.clone());
      }
    }
  }
}<|MERGE_RESOLUTION|>--- conflicted
+++ resolved
@@ -48,15 +48,12 @@
   pub(crate) loader_runner_runner: Arc<LoaderRunnerRunner>,
   pub(crate) _named_chunk: HashMap<String, ChunkUkey>,
   pub(crate) named_chunk_groups: HashMap<String, ChunkGroupUkey>,
-<<<<<<< HEAD
-  // TODO: make compilation safer
-  _pin: PhantomPinned,
-=======
   pub entry_module_identifiers: HashSet<String>,
   pub used_symbol: HashSet<Symbol>,
   #[cfg(debug_assertions)]
   pub tree_shaking_result: HashMap<Ustr, TreeShakingResult>,
->>>>>>> 737c28a5
+   // TODO: make compilation safer
+  _pin: PhantomPinned,
 }
 impl Compilation {
   pub fn new(
@@ -83,14 +80,11 @@
       loader_runner_runner,
       _named_chunk: Default::default(),
       named_chunk_groups: Default::default(),
-<<<<<<< HEAD
-      _pin: PhantomPinned,
-=======
       entry_module_identifiers: HashSet::new(),
       used_symbol: HashSet::new(),
       #[cfg(debug_assertions)]
       tree_shaking_result: HashMap::new(),
->>>>>>> 737c28a5
+      _pin: PhantomPinned,
     }
   }
   pub fn add_entry(&mut self, name: String, detail: EntryItem) {
