use crate::{
  split_chunks::code_splitting, Chunk, ChunkByUkey, ChunkGraph, ChunkGroup, ChunkGroupUkey,
  ChunkKind, ChunkUkey, CompilerOptions, Dependency, EntryItem, Entrypoint, ModuleDependency,
  ModuleGraph, ProcessAssetsArgs, RenderManifestArgs, RenderRuntimeArgs, ResolveKind, Runtime,
  SharedPluginDriver, VisitedModuleIdentity,
};
use futures::{stream::FuturesUnordered, StreamExt};
use hashbrown::HashMap;
use rspack_error::{Diagnostic, Result};
use rspack_sources::BoxSource;
use std::{fmt::Debug, sync::Arc};
use tracing::instrument;

#[derive(Debug)]
pub struct Compilation {
  pub options: Arc<CompilerOptions>,
  entries: HashMap<String, EntryItem>,
  pub(crate) visited_module_id: VisitedModuleIdentity,
  pub module_graph: ModuleGraph,
  pub chunk_graph: ChunkGraph,
  pub chunk_by_ukey: HashMap<ChunkUkey, Chunk>,
  pub chunk_group_by_ukey: HashMap<ChunkGroupUkey, ChunkGroup>,
  pub runtime: Runtime,
  pub entrypoints: HashMap<String, ChunkGroupUkey>,
  pub assets: CompilationAssets,
  pub diagnostic: Vec<Diagnostic>,
  pub(crate) _named_chunk: HashMap<String, ChunkUkey>,
  pub(crate) named_chunk_groups: HashMap<String, ChunkGroupUkey>,
}
impl Compilation {
  pub fn new(
    options: Arc<CompilerOptions>,
    entries: std::collections::HashMap<String, EntryItem>,
    visited_module_id: VisitedModuleIdentity,
    module_graph: ModuleGraph,
  ) -> Self {
    Self {
      options,
      visited_module_id,
      module_graph,
      chunk_by_ukey: Default::default(),
      chunk_group_by_ukey: Default::default(),
      entries: HashMap::from_iter(entries),
      chunk_graph: Default::default(),
      runtime: Default::default(),
      entrypoints: Default::default(),
      assets: Default::default(),
      diagnostic: vec![],
      _named_chunk: Default::default(),
      named_chunk_groups: Default::default(),
    }
  }
  pub fn add_entry(&mut self, name: String, detail: EntryItem) {
    self.entries.insert(name, detail);
  }

  pub fn emit_asset(&mut self, filename: String, asset: BoxSource) {
    self.assets.insert(filename, asset);
  }

  pub fn push_diagnostic(&mut self, diagnostic: Diagnostic) {
    self.diagnostic.push(diagnostic);
  }

  pub fn push_batch_diagnostic(&mut self, mut diagnostic: Vec<Diagnostic>) {
    self.diagnostic.append(&mut diagnostic);
  }

  pub(crate) fn add_chunk(
    chunk_by_ukey: &mut ChunkByUkey,
    name: Option<String>,
    id: String,
    kind: ChunkKind,
  ) -> &mut Chunk {
    let chunk = Chunk::new(name, id, kind);
    let ukey = chunk.ukey;
    chunk_by_ukey.insert(chunk.ukey, chunk);
    chunk_by_ukey.get_mut(&ukey).expect("chunk not found")
  }

  pub fn entry_dependencies(&self) -> HashMap<String, Dependency> {
    self
      .entries
      .iter()
      .map(|(name, detail)| {
        (
          name.clone(),
          Dependency {
            importer: None,
            detail: ModuleDependency {
              specifier: detail.path.clone(),
              kind: ResolveKind::Import,
              span: None,
            },
          },
        )
      })
      .collect()
  }

  async fn create_chunk_assets(&mut self, plugin_driver: SharedPluginDriver) {
    let chunk_ukey_and_manifest = (self
      .chunk_by_ukey
      .values()
      .map(|chunk| async {
        let manifest = plugin_driver
          .read()
          .await
          .render_manifest(RenderManifestArgs {
            chunk_ukey: chunk.ukey,
            compilation: self,
          });
        (chunk.ukey, manifest)
      })
      .collect::<FuturesUnordered<_>>())
    .collect::<Vec<_>>()
    .await;

    chunk_ukey_and_manifest
      .into_iter()
      .for_each(|(chunk_ukey, manifest)| {
        manifest.unwrap().into_iter().for_each(|file_manifest| {
          let current_chunk = self.chunk_by_ukey.get_mut(&chunk_ukey).unwrap();
          current_chunk
            .files
            .insert(file_manifest.filename().to_string());

          self.emit_asset(file_manifest.filename().to_string(), file_manifest.source);
        });
      })
  }

  async fn process_assets(&mut self, plugin_driver: SharedPluginDriver) {
    plugin_driver
      .write()
      .await
      .process_assets(ProcessAssetsArgs { compilation: self })
      .await
      .map_err(|e| {
        eprintln!("process_assets is not ok, err {:#?}", e);
        e
      })
      .ok();
  }
  pub async fn done(&mut self, plugin_driver: SharedPluginDriver) -> Result<()> {
    plugin_driver.write().await.done().await?;
    Ok(())
  }
  pub async fn render_runtime(&self, plugin_driver: SharedPluginDriver) -> Runtime {
    if let Ok(sources) = plugin_driver
      .read()
      .await
      .render_runtime(RenderRuntimeArgs {
        sources: vec![],
        compilation: self,
      })
    {
      Runtime {
        context_indent: self.runtime.context_indent.clone(),
        sources,
      }
    } else {
      self.runtime.clone()
    }
  }

  pub fn entry_modules(&self) {
    // self.
    todo!()
  }

  pub fn entrypoint_by_name(&self, name: &str) -> &Entrypoint {
    let ukey = self.entrypoints.get(name).expect("entrypoint not found");
    self
      .chunk_group_by_ukey
      .get(ukey)
      .expect("entrypoint not found by ukey")
  }
<<<<<<< HEAD

  pub async fn seal(&mut self, plugin_driver: SharedPluginDriver) -> Result<()> {
=======
  #[instrument(name = "seal")]
  pub async fn seal(&mut self, plugin_driver: Arc<PluginDriver>) -> Result<()> {
>>>>>>> 04f18c10
    code_splitting(self)?;

    plugin_driver.write().await.optimize_chunks(self)?;

    tracing::debug!("chunk graph {:#?}", self.chunk_graph);

    let context_indent = if matches!(
      self.options.target.platform,
      crate::TargetPlatform::Web | crate::TargetPlatform::None
    ) {
      String::from("self")
    } else {
      String::from("this")
    };

    self.runtime = Runtime {
      sources: vec![],
      context_indent,
    };

    self.create_chunk_assets(plugin_driver.clone()).await;
    // generate runtime
    self.runtime = self.render_runtime(plugin_driver.clone()).await;

    self.process_assets(plugin_driver).await;
    Ok(())
  }
}

pub type CompilationAssets = HashMap<String, BoxSource>;<|MERGE_RESOLUTION|>--- conflicted
+++ resolved
@@ -176,13 +176,8 @@
       .get(ukey)
       .expect("entrypoint not found by ukey")
   }
-<<<<<<< HEAD
-
+  #[instrument(name = "seal")]
   pub async fn seal(&mut self, plugin_driver: SharedPluginDriver) -> Result<()> {
-=======
-  #[instrument(name = "seal")]
-  pub async fn seal(&mut self, plugin_driver: Arc<PluginDriver>) -> Result<()> {
->>>>>>> 04f18c10
     code_splitting(self)?;
 
     plugin_driver.write().await.optimize_chunks(self)?;
