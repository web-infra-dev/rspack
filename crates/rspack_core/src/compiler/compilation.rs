use std::{
  collections::{hash_map, VecDeque},
  fmt::Debug,
  hash::{BuildHasherDefault, Hash},
  sync::{
    atomic::{AtomicBool, AtomicU32, Ordering},
    Arc,
  },
};

use dashmap::DashSet;
use futures::future::join_all;
use indexmap::{IndexMap, IndexSet};
use itertools::Itertools;
use rayon::prelude::*;
use rspack_cacheable::{
  cacheable,
  with::{AsOption, AsPreset},
};
use rspack_collections::{
  DatabaseItem, Identifiable, IdentifierDashMap, IdentifierMap, IdentifierSet, UkeyMap, UkeySet,
};
use rspack_error::{
  error, miette::diagnostic, Diagnostic, DiagnosticExt, InternalError, Result, RspackSeverity,
  Severity, ToStringResultToRspackResultExt,
};
use rspack_fs::{IntermediateFileSystem, ReadableFileSystem, WritableFileSystem};
use rspack_hash::{RspackHash, RspackHashDigest};
use rspack_hook::define_hook;
use rspack_paths::ArcPath;
use rspack_sources::{BoxSource, CachedSource, SourceExt};
use rspack_tasks::CompilerContext;
use rspack_util::itoa;
use rustc_hash::{FxHashMap as HashMap, FxHashSet as HashSet, FxHasher};
use tracing::instrument;

use super::{
  make::{make_module_graph, update_module_graph, MakeArtifact, MakeParam},
  module_executor::ModuleExecutor,
  rebuild::CompilationRecords,
  CompilerId,
};
use crate::{
  build_chunk_graph::{build_chunk_graph, build_chunk_graph_new},
  cache::Cache,
  get_runtime_key,
  incremental::{self, Incremental, IncrementalPasses, Mutation},
  is_source_equal,
  old_cache::{use_code_splitting_cache, Cache as OldCache, CodeSplittingCache},
  to_identifier, AsyncModulesArtifact, BindingCell, BoxDependency, BoxModule, CacheCount,
  CacheOptions, CgcRuntimeRequirementsArtifact, CgmHashArtifact, CgmRuntimeRequirementsArtifact,
  Chunk, ChunkByUkey, ChunkContentHash, ChunkGraph, ChunkGroupByUkey, ChunkGroupUkey,
  ChunkHashesArtifact, ChunkIdsArtifact, ChunkKind, ChunkRenderArtifact, ChunkRenderResult,
  ChunkUkey, CodeGenerationJob, CodeGenerationResult, CodeGenerationResults, CompilationLogger,
  CompilationLogging, CompilerOptions, DependenciesDiagnosticsArtifact, DependencyCodeGeneration,
  DependencyId, DependencyTemplate, DependencyTemplateType, DependencyType, Entry, EntryData,
  EntryOptions, EntryRuntime, Entrypoint, ExecuteModuleId, Filename, ImportVarMap, Logger,
  ModuleFactory, ModuleGraph, ModuleGraphCacheArtifact, ModuleGraphPartial, ModuleIdentifier,
  ModuleIdsArtifact, ModuleStaticCacheArtifact, PathData, ResolverFactory, RuntimeGlobals,
  RuntimeMode, RuntimeModule, RuntimeSpecMap, RuntimeTemplate, SharedPluginDriver,
  SideEffectsOptimizeArtifact, SourceType, Stats,
};

define_hook!(CompilationAddEntry: Series(compilation: &mut Compilation, entry_name: Option<&str>));
define_hook!(CompilationBuildModule: Series(compiler_id: CompilerId, compilation_id: CompilationId, module: &mut BoxModule),tracing=false);
define_hook!(CompilationRevokedModules: Series(revoked_modules: &IdentifierSet));
define_hook!(CompilationStillValidModule: Series(compiler_id: CompilerId, compilation_id: CompilationId, module: &mut BoxModule));
define_hook!(CompilationSucceedModule: Series(compiler_id: CompilerId, compilation_id: CompilationId, module: &mut BoxModule),tracing=false);
define_hook!(CompilationExecuteModule:
  Series(module: &ModuleIdentifier, runtime_modules: &IdentifierSet, code_generation_results: &BindingCell<CodeGenerationResults>, execute_module_id: &ExecuteModuleId));
define_hook!(CompilationFinishModules: Series(compilation: &mut Compilation));
define_hook!(CompilationSeal: Series(compilation: &mut Compilation));
define_hook!(CompilationOptimizeDependencies: SeriesBail(compilation: &mut Compilation) -> bool);
define_hook!(CompilationOptimizeModules: SeriesBail(compilation: &mut Compilation) -> bool);
define_hook!(CompilationAfterOptimizeModules: Series(compilation: &mut Compilation));
define_hook!(CompilationOptimizeChunks: SeriesBail(compilation: &mut Compilation) -> bool);
define_hook!(CompilationOptimizeTree: Series(compilation: &mut Compilation));
define_hook!(CompilationOptimizeChunkModules: SeriesBail(compilation: &mut Compilation) -> bool);
define_hook!(CompilationModuleIds: Series(compilation: &mut Compilation));
define_hook!(CompilationChunkIds: Series(compilation: &mut Compilation));
define_hook!(CompilationRuntimeModule: Series(compilation: &mut Compilation, module: &ModuleIdentifier, chunk: &ChunkUkey));
define_hook!(CompilationAdditionalModuleRuntimeRequirements: Series(compilation: &Compilation, module_identifier: &ModuleIdentifier, runtime_requirements: &mut RuntimeGlobals),tracing=false);
define_hook!(CompilationRuntimeRequirementInModule: SeriesBail(compilation: &Compilation, module_identifier: &ModuleIdentifier, all_runtime_requirements: &RuntimeGlobals, runtime_requirements: &RuntimeGlobals, runtime_requirements_mut: &mut RuntimeGlobals),tracing=false);
define_hook!(CompilationAdditionalChunkRuntimeRequirements: Series(compilation: &mut Compilation, chunk_ukey: &ChunkUkey, runtime_requirements: &mut RuntimeGlobals));
define_hook!(CompilationRuntimeRequirementInChunk: SeriesBail(compilation: &mut Compilation, chunk_ukey: &ChunkUkey, all_runtime_requirements: &RuntimeGlobals, runtime_requirements: &RuntimeGlobals, runtime_requirements_mut: &mut RuntimeGlobals));
define_hook!(CompilationAdditionalTreeRuntimeRequirements: Series(compilation: &mut Compilation, chunk_ukey: &ChunkUkey, runtime_requirements: &mut RuntimeGlobals));
define_hook!(CompilationRuntimeRequirementInTree: SeriesBail(compilation: &mut Compilation, chunk_ukey: &ChunkUkey, all_runtime_requirements: &RuntimeGlobals, runtime_requirements: &RuntimeGlobals, runtime_requirements_mut: &mut RuntimeGlobals));
define_hook!(CompilationOptimizeCodeGeneration: Series(compilation: &mut Compilation));
define_hook!(CompilationAfterCodeGeneration: Series(compilation: &mut Compilation));
define_hook!(CompilationChunkHash: Series(compilation: &Compilation, chunk_ukey: &ChunkUkey, hasher: &mut RspackHash));
define_hook!(CompilationContentHash: Series(compilation: &Compilation, chunk_ukey: &ChunkUkey, hashes: &mut HashMap<SourceType, RspackHash>));
define_hook!(CompilationDependentFullHash: SeriesBail(compilation: &Compilation, chunk_ukey: &ChunkUkey) -> bool);
define_hook!(CompilationRenderManifest: Series(compilation: &Compilation, chunk_ukey: &ChunkUkey, manifest: &mut Vec<RenderManifestEntry>, diagnostics: &mut Vec<Diagnostic>));
define_hook!(CompilationChunkAsset: Series(compilation: &Compilation, chunk_ukey: &ChunkUkey, filename: &str));
define_hook!(CompilationProcessAssets: Series(compilation: &mut Compilation));
define_hook!(CompilationAfterProcessAssets: Series(compilation: &mut Compilation));
define_hook!(CompilationAfterSeal: Series(compilation: &mut Compilation),tracing=true);

#[derive(Debug, Default)]
pub struct CompilationHooks {
  pub add_entry: CompilationAddEntryHook,
  pub build_module: CompilationBuildModuleHook,
  pub revoked_modules: CompilationRevokedModulesHook,
  pub still_valid_module: CompilationStillValidModuleHook,
  pub succeed_module: CompilationSucceedModuleHook,
  pub execute_module: CompilationExecuteModuleHook,
  pub finish_modules: CompilationFinishModulesHook,
  pub seal: CompilationSealHook,
  pub optimize_dependencies: CompilationOptimizeDependenciesHook,
  pub optimize_modules: CompilationOptimizeModulesHook,
  pub after_optimize_modules: CompilationAfterOptimizeModulesHook,
  pub optimize_chunks: CompilationOptimizeChunksHook,
  pub optimize_tree: CompilationOptimizeTreeHook,
  pub optimize_chunk_modules: CompilationOptimizeChunkModulesHook,
  pub module_ids: CompilationModuleIdsHook,
  pub chunk_ids: CompilationChunkIdsHook,
  pub runtime_module: CompilationRuntimeModuleHook,
  pub additional_module_runtime_requirements: CompilationAdditionalModuleRuntimeRequirementsHook,
  pub runtime_requirement_in_module: CompilationRuntimeRequirementInModuleHook,
  pub additional_chunk_runtime_requirements: CompilationAdditionalChunkRuntimeRequirementsHook,
  pub runtime_requirement_in_chunk: CompilationRuntimeRequirementInChunkHook,
  pub additional_tree_runtime_requirements: CompilationAdditionalTreeRuntimeRequirementsHook,
  pub runtime_requirement_in_tree: CompilationRuntimeRequirementInTreeHook,
  pub optimize_code_generation: CompilationOptimizeCodeGenerationHook,
  pub after_code_generation: CompilationAfterCodeGenerationHook,
  pub chunk_hash: CompilationChunkHashHook,
  pub content_hash: CompilationContentHashHook,
  pub dependent_full_hash: CompilationDependentFullHashHook,
  pub render_manifest: CompilationRenderManifestHook,
  pub chunk_asset: CompilationChunkAssetHook,
  pub process_assets: CompilationProcessAssetsHook,
  pub after_process_assets: CompilationAfterProcessAssetsHook,
  pub after_seal: CompilationAfterSealHook,
}

#[cacheable]
#[derive(Debug, Clone, Copy, Hash, Eq, PartialEq, Ord, PartialOrd)]
pub struct CompilationId(pub u32);

impl CompilationId {
  pub fn new() -> Self {
    Self(COMPILATION_ID.fetch_add(1, std::sync::atomic::Ordering::Relaxed))
  }
}

impl Default for CompilationId {
  fn default() -> Self {
    Self::new()
  }
}

type ValueCacheVersions = HashMap<String, String>;

static COMPILATION_ID: AtomicU32 = AtomicU32::new(0);

/// Use macro to prevent cargo shear from failing and reporting errors
/// due to the inability to parse the async closure syntax
/// https://github.com/Boshen/cargo-shear/issues/143
macro_rules! process_runtime_requirement_hook_macro {
  ($name: ident, $s: ty, $c: ty) => {
    async fn $name(
      self: $s,
      requirements: &mut RuntimeGlobals,
      call_hook: impl async Fn(
        $c,
        &RuntimeGlobals,
        &RuntimeGlobals,
        &mut RuntimeGlobals,
      ) -> Result<()>,
    ) -> Result<()> {
      let mut runtime_requirements_mut = *requirements;
      let mut runtime_requirements;

      loop {
        runtime_requirements = runtime_requirements_mut;
        runtime_requirements_mut = RuntimeGlobals::default();
        // runtime_requirements: rt_requirements of last time
        // runtime_requirements_mut: changed rt_requirements
        // requirements: all rt_requirements
        call_hook(
          self,
          requirements,
          &runtime_requirements,
          &mut runtime_requirements_mut,
        )
        .await?;

        // check if we have changes to runtime_requirements
        runtime_requirements_mut =
          runtime_requirements_mut.difference(requirements.intersection(runtime_requirements_mut));
        if runtime_requirements_mut.is_empty() {
          break;
        } else {
          requirements.insert(runtime_requirements_mut);
        }
      }
      Ok(())
    }
  };
}

#[derive(Debug)]
pub struct Compilation {
  /// get_compilation_hooks(compilation.id)
  id: CompilationId,
  compiler_id: CompilerId,
  // Mark compilation status, because the hash of `[hash].hot-update.js/json` is previous compilation hash.
  // Status A(hash: A) -> Status B(hash: B) will generate `A.hot-update.js`
  // Status A(hash: A) -> Status C(hash: C) will generate `A.hot-update.js`
  // The status is different, should generate different hash for `.hot-update.js`
  // So use compilation hash update `hot_index` to fix it.
  pub hot_index: u32,
  pub records: Option<CompilationRecords>,
  pub options: Arc<CompilerOptions>,
  pub entries: Entry,
  pub global_entry: EntryData,
  other_module_graph: Option<ModuleGraphPartial>,
  pub dependency_factories: HashMap<DependencyType, Arc<dyn ModuleFactory>>,
  pub dependency_templates: HashMap<DependencyTemplateType, Arc<dyn DependencyTemplate>>,
  pub runtime_modules: IdentifierMap<Box<dyn RuntimeModule>>,
  pub runtime_modules_hash: IdentifierMap<RspackHashDigest>,
  pub runtime_modules_code_generation_source: IdentifierMap<BoxSource>,
  pub chunk_graph: ChunkGraph,
  pub chunk_by_ukey: ChunkByUkey,
  pub chunk_group_by_ukey: ChunkGroupByUkey,
  pub entrypoints: IndexMap<String, ChunkGroupUkey>,
  pub async_entrypoints: Vec<ChunkGroupUkey>,
  assets: CompilationAssets,
  pub emitted_assets: DashSet<String, BuildHasherDefault<FxHasher>>,
  diagnostics: Vec<Diagnostic>,
  logging: CompilationLogging,
  pub plugin_driver: SharedPluginDriver,
  pub buildtime_plugin_driver: SharedPluginDriver,
  pub resolver_factory: Arc<ResolverFactory>,
  pub loader_resolver_factory: Arc<ResolverFactory>,
  pub named_chunks: HashMap<String, ChunkUkey>,
  pub named_chunk_groups: HashMap<String, ChunkGroupUkey>,
  pub runtime_template: RuntimeTemplate,

  // artifact for infer_async_modules_plugin
  pub async_modules_artifact: AsyncModulesArtifact,
  // artifact for collect_dependencies_diagnostics
  pub dependencies_diagnostics_artifact: DependenciesDiagnosticsArtifact,
  // artifact for side_effects_flag_plugin
  pub side_effects_optimize_artifact: SideEffectsOptimizeArtifact,
  // artifact for module_ids
  pub module_ids_artifact: ModuleIdsArtifact,
  // artifact for chunk_ids
  pub chunk_ids_artifact: ChunkIdsArtifact,
  // artifact for code_generation
  pub code_generation_results: BindingCell<CodeGenerationResults>,
  // artifact for create_module_hashes
  pub cgm_hash_artifact: CgmHashArtifact,
  // artifact for process_modules_runtime_requirements
  pub cgm_runtime_requirements_artifact: CgmRuntimeRequirementsArtifact,
  // artifact for process_chunks_runtime_requirements
  pub cgc_runtime_requirements_artifact: CgcRuntimeRequirementsArtifact,
  // artifact for create_hash
  pub chunk_hashes_artifact: ChunkHashesArtifact,
  // artifact for create_chunk_assets
  pub chunk_render_artifact: ChunkRenderArtifact,
  // artifact for caching get_mode
  pub module_graph_cache_artifact: ModuleGraphCacheArtifact,
  // artiface for caching module static info
  pub module_static_cache_artifact: ModuleStaticCacheArtifact,

  pub code_generated_modules: IdentifierSet,
  pub build_time_executed_modules: IdentifierSet,
  pub cache: Arc<dyn Cache>,
  pub old_cache: Arc<OldCache>,
  pub code_splitting_cache: CodeSplittingCache,
  pub incremental: Incremental,

  pub hash: Option<RspackHashDigest>,

  pub file_dependencies: IndexSet<ArcPath, BuildHasherDefault<FxHasher>>,
  pub context_dependencies: IndexSet<ArcPath, BuildHasherDefault<FxHasher>>,
  pub missing_dependencies: IndexSet<ArcPath, BuildHasherDefault<FxHasher>>,
  pub build_dependencies: IndexSet<ArcPath, BuildHasherDefault<FxHasher>>,

  pub value_cache_versions: ValueCacheVersions,

  import_var_map: IdentifierDashMap<ImportVarMap>,

  pub module_executor: Option<ModuleExecutor>,
  in_finish_make: AtomicBool,

  pub modified_files: HashSet<ArcPath>,
  pub removed_files: HashSet<ArcPath>,
  pub make_artifact: MakeArtifact,
  pub input_filesystem: Arc<dyn ReadableFileSystem>,

  pub intermediate_filesystem: Arc<dyn IntermediateFileSystem>,
  pub output_filesystem: Arc<dyn WritableFileSystem>,

  /// A flag indicating whether the current compilation is being rebuilt.
  ///
  /// Rebuild will include previous compilation data, so persistent cache will not recovery anything
  pub is_rebuild: bool,
  pub compiler_context: Arc<CompilerContext>,
}

impl Compilation {
  pub const OPTIMIZE_CHUNKS_STAGE_BASIC: i32 = -10;
  pub const OPTIMIZE_CHUNKS_STAGE_DEFAULT: i32 = 0;
  pub const OPTIMIZE_CHUNKS_STAGE_ADVANCED: i32 = 10;

  pub const PROCESS_ASSETS_STAGE_ADDITIONAL: i32 = -2000;
  pub const PROCESS_ASSETS_STAGE_PRE_PROCESS: i32 = -1000;
  pub const PROCESS_ASSETS_STAGE_DERIVED: i32 = -200;
  pub const PROCESS_ASSETS_STAGE_ADDITIONS: i32 = -100;
  pub const PROCESS_ASSETS_STAGE_OPTIMIZE: i32 = 100;
  pub const PROCESS_ASSETS_STAGE_OPTIMIZE_COUNT: i32 = 200;
  pub const PROCESS_ASSETS_STAGE_OPTIMIZE_COMPATIBILITY: i32 = 300;
  pub const PROCESS_ASSETS_STAGE_OPTIMIZE_SIZE: i32 = 400;
  pub const PROCESS_ASSETS_STAGE_DEV_TOOLING: i32 = 500;
  pub const PROCESS_ASSETS_STAGE_OPTIMIZE_INLINE: i32 = 700;
  pub const PROCESS_ASSETS_STAGE_SUMMARIZE: i32 = 1000;
  pub const PROCESS_ASSETS_STAGE_OPTIMIZE_HASH: i32 = 2500;
  pub const PROCESS_ASSETS_STAGE_OPTIMIZE_TRANSFER: i32 = 3000;
  pub const PROCESS_ASSETS_STAGE_ANALYSE: i32 = 4000;
  pub const PROCESS_ASSETS_STAGE_REPORT: i32 = 5000;

  #[allow(clippy::too_many_arguments)]
  pub fn new(
    compiler_id: CompilerId,
    options: Arc<CompilerOptions>,
    plugin_driver: SharedPluginDriver,
    buildtime_plugin_driver: SharedPluginDriver,
    resolver_factory: Arc<ResolverFactory>,
    loader_resolver_factory: Arc<ResolverFactory>,
    records: Option<CompilationRecords>,
    cache: Arc<dyn Cache>,
    old_cache: Arc<OldCache>,
    incremental: Incremental,
    module_executor: Option<ModuleExecutor>,
    modified_files: HashSet<ArcPath>,
    removed_files: HashSet<ArcPath>,
    input_filesystem: Arc<dyn ReadableFileSystem>,
    intermediate_filesystem: Arc<dyn IntermediateFileSystem>,
    output_filesystem: Arc<dyn WritableFileSystem>,
    is_rebuild: bool,
    compiler_context: Arc<CompilerContext>,
  ) -> Self {
    Self {
      id: CompilationId::new(),
      compiler_id,
      hot_index: 0,
      runtime_template: RuntimeTemplate::new(options.output.environment),
      records,
      options,
      other_module_graph: None,
      dependency_factories: Default::default(),
      dependency_templates: Default::default(),
      runtime_modules: Default::default(),
      runtime_modules_hash: Default::default(),
      runtime_modules_code_generation_source: Default::default(),
      chunk_by_ukey: Default::default(),
      chunk_group_by_ukey: Default::default(),
      entries: Default::default(),
      global_entry: Default::default(),
      chunk_graph: Default::default(),
      entrypoints: Default::default(),
      async_entrypoints: Default::default(),
      assets: Default::default(),
      emitted_assets: Default::default(),
      diagnostics: Default::default(),
      logging: Default::default(),
      plugin_driver,
      buildtime_plugin_driver,
      resolver_factory,
      loader_resolver_factory,
      named_chunks: Default::default(),
      named_chunk_groups: Default::default(),

      async_modules_artifact: Default::default(),
      dependencies_diagnostics_artifact: Default::default(),
      side_effects_optimize_artifact: Default::default(),
      module_ids_artifact: Default::default(),
      chunk_ids_artifact: Default::default(),
      code_generation_results: Default::default(),
      cgm_hash_artifact: Default::default(),
      cgm_runtime_requirements_artifact: Default::default(),
      cgc_runtime_requirements_artifact: Default::default(),
      chunk_hashes_artifact: Default::default(),
      chunk_render_artifact: Default::default(),
      module_graph_cache_artifact: Default::default(),
      module_static_cache_artifact: Default::default(),
      code_generated_modules: Default::default(),
      build_time_executed_modules: Default::default(),
      cache,
      old_cache,
      incremental,
      code_splitting_cache: Default::default(),

      hash: None,

      file_dependencies: Default::default(),
      context_dependencies: Default::default(),
      missing_dependencies: Default::default(),
      build_dependencies: Default::default(),

      value_cache_versions: ValueCacheVersions::default(),

      import_var_map: IdentifierDashMap::default(),

      module_executor,
      in_finish_make: AtomicBool::new(false),

      make_artifact: Default::default(),
      modified_files,
      removed_files,
      input_filesystem,

      intermediate_filesystem,
      output_filesystem,
      is_rebuild,
      compiler_context,
    }
  }

  pub fn id(&self) -> CompilationId {
    self.id
  }

  pub fn compiler_id(&self) -> CompilerId {
    self.compiler_id
  }

  pub fn swap_make_artifact_with_compilation(&mut self, other: &mut Compilation) {
    std::mem::swap(&mut self.make_artifact, &mut other.make_artifact);
  }
  pub fn swap_make_artifact(&mut self, make_artifact: &mut MakeArtifact) {
    std::mem::swap(&mut self.make_artifact, make_artifact);
  }

  pub fn get_module_graph(&self) -> ModuleGraph {
    if let Some(other_module_graph) = &self.other_module_graph {
      ModuleGraph::new(
        [
          Some(self.make_artifact.get_module_graph_partial()),
          Some(other_module_graph),
        ],
        None,
      )
    } else {
      ModuleGraph::new(
        [Some(self.make_artifact.get_module_graph_partial()), None],
        None,
      )
    }
  }

  // FIXME: find a better way to do this.
  pub fn module_by_identifier(&self, identifier: &ModuleIdentifier) -> Option<&BoxModule> {
    if let Some(other_module_graph) = &self.other_module_graph
      && let Some(module) = other_module_graph.modules.get(identifier)
    {
      return module.as_ref();
    };

    if let Some(module) = self
      .make_artifact
      .get_module_graph_partial()
      .modules
      .get(identifier)
    {
      return module.as_ref();
    }

    None
  }

  pub fn get_module_graph_mut(&mut self) -> ModuleGraph {
    if let Some(other) = &mut self.other_module_graph {
      ModuleGraph::new(
        [Some(self.make_artifact.get_module_graph_partial()), None],
        Some(other),
      )
    } else {
      ModuleGraph::new(
        [None, None],
        Some(self.make_artifact.get_module_graph_partial_mut()),
      )
    }
  }

  pub fn file_dependencies(
    &self,
  ) -> (
    impl Iterator<Item = &ArcPath>,
    impl Iterator<Item = &ArcPath>,
    impl Iterator<Item = &ArcPath>,
  ) {
    let all_files = self
      .make_artifact
      .file_dependencies
      .files()
      .chain(&self.file_dependencies);
    let added_files = self
      .make_artifact
      .file_dependencies
      .added_files()
      .iter()
      .chain(&self.file_dependencies);
    let removed_files = self.make_artifact.file_dependencies.removed_files().iter();
    (all_files, added_files, removed_files)
  }

  pub fn context_dependencies(
    &self,
  ) -> (
    impl Iterator<Item = &ArcPath>,
    impl Iterator<Item = &ArcPath>,
    impl Iterator<Item = &ArcPath>,
  ) {
    let all_files = self
      .make_artifact
      .context_dependencies
      .files()
      .chain(&self.context_dependencies);
    let added_files = self
      .make_artifact
      .context_dependencies
      .added_files()
      .iter()
      .chain(&self.file_dependencies);
    let removed_files = self
      .make_artifact
      .context_dependencies
      .removed_files()
      .iter();
    (all_files, added_files, removed_files)
  }

  pub fn missing_dependencies(
    &self,
  ) -> (
    impl Iterator<Item = &ArcPath>,
    impl Iterator<Item = &ArcPath>,
    impl Iterator<Item = &ArcPath>,
  ) {
    let all_files = self
      .make_artifact
      .missing_dependencies
      .files()
      .chain(&self.missing_dependencies);
    let added_files = self
      .make_artifact
      .missing_dependencies
      .added_files()
      .iter()
      .chain(&self.file_dependencies);
    let removed_files = self
      .make_artifact
      .missing_dependencies
      .removed_files()
      .iter();
    (all_files, added_files, removed_files)
  }

  pub fn build_dependencies(
    &self,
  ) -> (
    impl Iterator<Item = &ArcPath>,
    impl Iterator<Item = &ArcPath>,
    impl Iterator<Item = &ArcPath>,
  ) {
    let all_files = self
      .make_artifact
      .build_dependencies
      .files()
      .chain(&self.build_dependencies);
    let added_files = self
      .make_artifact
      .build_dependencies
      .added_files()
      .iter()
      .chain(&self.file_dependencies);
    let removed_files = self.make_artifact.build_dependencies.removed_files().iter();
    (all_files, added_files, removed_files)
  }

  // TODO move out from compilation
  pub fn get_import_var(&self, dep_id: &DependencyId) -> String {
    let module_graph = self.get_module_graph();
    let parent_module_id = module_graph
      .get_parent_module(dep_id)
      .expect("should have parent module");
    let module_id = module_graph
      .module_identifier_by_dependency_id(dep_id)
      .copied();
    let module_dep = module_graph
      .dependency_by_id(dep_id)
      .and_then(|dep| dep.as_module_dependency())
      .expect("should be module dependency");
    let user_request = to_identifier(module_dep.user_request());
    let mut import_var_map_of_module = self.import_var_map.entry(*parent_module_id).or_default();
    let len = import_var_map_of_module.len();

    let import_var = match import_var_map_of_module.entry(module_id) {
      hash_map::Entry::Occupied(occ) => occ.get().clone(),
      hash_map::Entry::Vacant(vac) => {
        let import_var = format!("{}__WEBPACK_IMPORTED_MODULE_{}__", user_request, itoa!(len));
        vac.insert(import_var.clone());
        import_var
      }
    };
    import_var
  }

  pub async fn add_entry(&mut self, entry: BoxDependency, options: EntryOptions) -> Result<()> {
    let entry_id = *entry.id();
    let entry_name = options.name.clone();
    self.get_module_graph_mut().add_dependency(entry);
    if let Some(name) = &entry_name {
      if let Some(data) = self.entries.get_mut(name) {
        data.dependencies.push(entry_id);
        data.options.merge(options)?;
      } else {
        let data = EntryData {
          dependencies: vec![entry_id],
          include_dependencies: vec![],
          options,
        };
        self.entries.insert(name.to_owned(), data);
      }
    } else {
      self.global_entry.dependencies.push(entry_id);
    }

    self
      .plugin_driver
      .clone()
      .compilation_hooks
      .add_entry
      .call(self, entry_name.as_deref())
      .await?;

    Ok(())
  }

  pub async fn add_entry_batch(&mut self, args: Vec<(BoxDependency, EntryOptions)>) -> Result<()> {
    for (entry, options) in args {
      self.add_entry(entry, options).await?;
    }

    let make_artifact = std::mem::take(&mut self.make_artifact);
    self.make_artifact = update_module_graph(
      self,
      make_artifact,
      vec![MakeParam::BuildEntry(
        self
          .entries
          .values()
          .flat_map(|item| item.all_dependencies())
          .chain(self.global_entry.all_dependencies())
          .copied()
          .collect(),
      )],
    )
    .await?;

    Ok(())
  }

  pub async fn add_include(&mut self, args: Vec<(BoxDependency, EntryOptions)>) -> Result<()> {
    if !self.in_finish_make.load(Ordering::Acquire) {
      return Err(
        InternalError::new(
          "You can only call `add_include` during the finish make stage".to_string(),
          RspackSeverity::Error,
        )
        .into(),
      );
    }

    for (entry, options) in args {
      let entry_id = *entry.id();
      self.get_module_graph_mut().add_dependency(entry);
      if let Some(name) = options.name.clone() {
        if let Some(data) = self.entries.get_mut(&name) {
          data.include_dependencies.push(entry_id);
        } else {
          let data = EntryData {
            dependencies: vec![],
            include_dependencies: vec![entry_id],
            options,
          };
          self.entries.insert(name, data);
        }
      } else {
        self.global_entry.include_dependencies.push(entry_id);
      }
    }

    // Recheck entry and clean useless entry
    // This should before finish_modules hook is called, ensure providedExports effects on new added modules
    let make_artifact = std::mem::take(&mut self.make_artifact);
    self.make_artifact = update_module_graph(
      self,
      make_artifact,
      vec![MakeParam::BuildEntry(
        self
          .entries
          .values()
          .flat_map(|item| item.all_dependencies())
          .chain(self.global_entry.all_dependencies())
          .copied()
          .collect(),
      )],
    )
    .await?;

    Ok(())
  }

  pub fn update_asset(
    &mut self,
    filename: &str,
    updater: impl FnOnce(
      BoxSource,
      BindingCell<AssetInfo>,
    ) -> Result<(BoxSource, BindingCell<AssetInfo>)>,
  ) -> Result<()> {
    let assets = &mut self.assets;

    let (new_source, new_info) = match assets.remove(filename) {
      Some(CompilationAsset {
        source: Some(source),
        info,
      }) => updater(source, info)?,
      _ => {
        return Err(error!(
          "Called Compilation.updateAsset for not existing filename {filename}"
        ))
      }
    };
    self.emit_asset(
      filename.to_owned(),
      CompilationAsset {
        source: Some(new_source),
        info: new_info,
      },
    );
    Ok(())
  }
  #[instrument("Compilation:emit_asset",skip_all, fields(filename = filename))]
  pub fn emit_asset(&mut self, filename: String, asset: CompilationAsset) {
    if let Some(mut original) = self.assets.remove(&filename)
      && let Some(original_source) = &original.source
      && let Some(asset_source) = asset.get_source()
    {
      let is_source_equal = is_source_equal(original_source, asset_source);
      if !is_source_equal {
        tracing::error!(
          "Emit Duplicate Filename({}), is_source_equal: {:?}",
          filename,
          is_source_equal
        );
        self.push_diagnostic(
          error!(
            "Conflict: Multiple assets emit different content to the same filename {}{}",
            filename,
            // TODO: source file name
            ""
          )
          .into(),
        );
        self.assets.insert(filename, asset);
        return;
      }
      original.info = asset.info;
      self.assets.insert(filename, original);
    } else {
      self.assets.insert(filename, asset);
    }
  }

  pub fn delete_asset(&mut self, filename: &str) {
    if let Some(asset) = self.assets.remove(filename) {
      if let Some(source_map) = &asset.info.related.source_map {
        self.delete_asset(source_map);
      }
      self.chunk_by_ukey.iter_mut().for_each(|(_, chunk)| {
        chunk.remove_file(filename);
        chunk.remove_auxiliary_file(filename);
      });
    }
  }

  pub fn rename_asset(&mut self, filename: &str, new_name: String) {
    if let Some(asset) = self.assets.remove(filename) {
      self.assets.insert(new_name.clone(), asset);
      self.chunk_by_ukey.iter_mut().for_each(|(_, chunk)| {
        if chunk.remove_file(filename) {
          chunk.add_file(new_name.clone());
        }

        if chunk.remove_auxiliary_file(filename) {
          chunk.add_auxiliary_file(new_name.clone());
        }
      });
    }
  }

  pub fn assets(&self) -> &CompilationAssets {
    &self.assets
  }

  pub fn assets_mut(&mut self) -> &mut CompilationAssets {
    &mut self.assets
  }

  pub fn entrypoints(&self) -> &IndexMap<String, ChunkGroupUkey> {
    &self.entrypoints
  }

  pub fn push_diagnostic(&mut self, diagnostic: Diagnostic) {
    self.diagnostics.push(diagnostic);
  }

  pub fn extend_diagnostics(&mut self, diagnostics: impl IntoIterator<Item = Diagnostic>) {
    self.diagnostics.extend(diagnostics);
  }

  pub fn diagnostics(&self) -> &[Diagnostic] {
    &self.diagnostics
  }

  pub fn diagnostics_mut(&mut self) -> &mut Vec<Diagnostic> {
    &mut self.diagnostics
  }

  pub fn get_errors(&self) -> impl Iterator<Item = &Diagnostic> {
    self
      .diagnostics
      .iter()
      .filter(|d| matches!(d.severity(), Severity::Error))
  }

  /// Get sorted errors based on the factors as follows in order:
  /// - module identifier
  /// - error offset
  ///   Rspack assumes for each offset, there is only one error.
  ///   However, when it comes to the case that there are multiple errors with the same offset,
  ///   the order of these errors will not be guaranteed.
  pub fn get_errors_sorted(&self) -> impl Iterator<Item = &Diagnostic> {
    let get_offset = |d: &dyn rspack_error::miette::Diagnostic| {
      d.labels()
        .and_then(|mut l| l.next())
        .map(|l| l.offset())
        .unwrap_or_default()
    };
    self.get_errors().sorted_by(
      |a, b| match a.module_identifier().cmp(&b.module_identifier()) {
        std::cmp::Ordering::Equal => get_offset(a.as_ref()).cmp(&get_offset(b.as_ref())),
        other => other,
      },
    )
  }

  pub fn get_warnings(&self) -> impl Iterator<Item = &Diagnostic> {
    self
      .diagnostics
      .iter()
      .filter(|d| matches!(d.severity(), Severity::Warn))
  }

  /// Get sorted warnings based on the factors as follows in order:
  /// - module identifier
  /// - error offset
  ///   Rspack assumes for each offset, there is only one error.
  ///   However, when it comes to the case that there are multiple errors with the same offset,
  ///   the order of these errors will not be guaranteed.
  pub fn get_warnings_sorted(&self) -> impl Iterator<Item = &Diagnostic> {
    let get_offset = |d: &dyn rspack_error::miette::Diagnostic| {
      d.labels()
        .and_then(|mut l| l.next())
        .map(|l| l.offset())
        .unwrap_or_default()
    };
    self.get_warnings().sorted_by(
      |a, b| match a.module_identifier().cmp(&b.module_identifier()) {
        std::cmp::Ordering::Equal => get_offset(a.as_ref()).cmp(&get_offset(b.as_ref())),
        other => other,
      },
    )
  }

  pub fn get_logging(&self) -> &CompilationLogging {
    &self.logging
  }

  pub fn get_stats(&self) -> Stats {
    Stats::new(self)
  }

  pub fn add_named_chunk(
    name: String,
    chunk_by_ukey: &mut ChunkByUkey,
    named_chunks: &mut HashMap<String, ChunkUkey>,
  ) -> (ChunkUkey, bool) {
    let existed_chunk_ukey = named_chunks.get(&name);
    if let Some(chunk_ukey) = existed_chunk_ukey {
      assert!(chunk_by_ukey.contains(chunk_ukey));
      (*chunk_ukey, false)
    } else {
      let chunk = Chunk::new(Some(name.clone()), ChunkKind::Normal);
      let ukey = chunk.ukey();
      named_chunks.insert(name, ukey);
      chunk_by_ukey.entry(ukey).or_insert_with(|| chunk);
      (ukey, true)
    }
  }

  pub fn add_chunk(chunk_by_ukey: &mut ChunkByUkey) -> ChunkUkey {
    let chunk = Chunk::new(None, ChunkKind::Normal);
    let ukey = chunk.ukey();
    chunk_by_ukey.add(chunk);
    ukey
  }

  #[instrument("Compilation:make", skip_all)]
  pub async fn make(&mut self) -> Result<()> {
    self.make_artifact.reset_dependencies_incremental_info();
    // run module_executor
    if let Some(module_executor) = &mut self.module_executor {
      let mut module_executor = std::mem::take(module_executor);
      module_executor.hook_before_make(self).await?;
      self.module_executor = Some(module_executor);
    }

    let artifact = std::mem::take(&mut self.make_artifact);
    self.make_artifact = make_module_graph(self, artifact).await?;

    self.in_finish_make.store(true, Ordering::Release);

    Ok(())
  }

  pub async fn rebuild_module<T>(
    &mut self,
    module_identifiers: IdentifierSet,
    f: impl Fn(Vec<&BoxModule>) -> T,
  ) -> Result<T> {
    let artifact = std::mem::take(&mut self.make_artifact);

    // https://github.com/webpack/webpack/blob/19ca74127f7668aaf60d59f4af8fcaee7924541a/lib/Compilation.js#L2462C21-L2462C25
    self.module_graph_cache_artifact.unfreeze();

    self.make_artifact = update_module_graph(
      self,
      artifact,
      vec![MakeParam::ForceBuildModules(module_identifiers.clone())],
    )
    .await?;

    let module_graph = self.get_module_graph();
    Ok(f(module_identifiers
      .into_iter()
      .filter_map(|id| module_graph.module_by_identifier(&id))
      .collect::<Vec<_>>()))
  }

  #[instrument("Compilation:code_generation", skip_all)]
  async fn code_generation(&mut self, modules: IdentifierSet) -> Result<()> {
    let logger = self.get_logger("rspack.Compilation");
    let mut codegen_cache_counter = match self.options.cache {
      CacheOptions::Disabled => None,
      _ => Some(logger.cache("module code generation cache")),
    };

    let module_graph = self.get_module_graph();
    let mut no_codegen_dependencies_modules = IdentifierSet::default();
    let mut has_codegen_dependencies_modules = IdentifierSet::default();
    for module_identifier in modules {
      let module = module_graph
        .module_by_identifier(&module_identifier)
        .expect("should have module");
      if module.get_code_generation_dependencies().is_none() {
        no_codegen_dependencies_modules.insert(module_identifier);
      } else {
        has_codegen_dependencies_modules.insert(module_identifier);
      }
    }

    self
      .code_generation_modules(&mut codegen_cache_counter, no_codegen_dependencies_modules)
      .await?;
    self
      .code_generation_modules(&mut codegen_cache_counter, has_codegen_dependencies_modules)
      .await?;

    if let Some(counter) = codegen_cache_counter {
      logger.cache_end(counter);
    }

    Ok(())
  }

  pub(crate) async fn code_generation_modules(
    &mut self,
    cache_counter: &mut Option<CacheCount>,
    modules: IdentifierSet,
  ) -> Result<()> {
    let chunk_graph = &self.chunk_graph;
    let module_graph = self.get_module_graph();
    let mut jobs = Vec::new();
    for module in modules {
      let mut map: HashMap<RspackHashDigest, CodeGenerationJob> = HashMap::default();
      for runtime in chunk_graph.get_module_runtimes_iter(module, &self.chunk_by_ukey) {
        let hash = ChunkGraph::get_module_hash(self, module, runtime)
          .expect("should have cgm.hash in code generation");
        if let Some(job) = map.get_mut(hash) {
          job.runtimes.push(runtime.clone());
        } else {
          map.insert(
            hash.clone(),
            CodeGenerationJob {
              module,
              hash: hash.clone(),
              runtime: runtime.clone(),
              runtimes: vec![runtime.clone()],
            },
          );
        }
      }
      jobs.extend(map.into_values());
    }

    let results = rspack_futures::scope::<_, _>(|token| {
      jobs.into_iter().for_each(|job| {
        // SAFETY: await immediately and trust caller to poll future entirely
        let s = unsafe { token.used((&self, &module_graph, job)) };

        s.spawn(|(this, module_graph, job)| async {
          let options = &this.options;
          let old_cache = &this.old_cache;

          let module = module_graph
            .module_by_identifier(&job.module)
            .expect("should have module");
          let codegen_res = old_cache
            .code_generate_occasion
            .use_cache(&job, || async {
              module
                .code_generation(this, Some(&job.runtime), None)
                .await
                .map(|mut codegen_res| {
                  codegen_res.set_hash(
                    &options.output.hash_function,
                    &options.output.hash_digest,
                    &options.output.hash_salt,
                  );
                  codegen_res
                })
            })
            .await;

          (job.module, job.runtimes, codegen_res)
        })
      })
    })
    .await;
    let results = results
      .into_iter()
      .map(|res| res.to_rspack_result())
      .collect::<Result<Vec<_>>>()?;

    for (module, runtimes, (codegen_res, from_cache)) in results {
      if let Some(counter) = cache_counter {
        if from_cache {
          counter.hit();
        } else {
          counter.miss();
        }
      }
      let codegen_res = match codegen_res {
        Ok(codegen_res) => codegen_res,
        Err(err) => {
          self.push_diagnostic(Diagnostic::from(err).with_module_identifier(Some(module)));
          let mut codegen_res = CodeGenerationResult::default();
          codegen_res.set_hash(
            &self.options.output.hash_function,
            &self.options.output.hash_digest,
            &self.options.output.hash_salt,
          );
          codegen_res
        }
      };
      self
        .code_generation_results
        .insert(module, codegen_res, runtimes);
      self.code_generated_modules.insert(module);
    }
    Ok(())
  }

  #[instrument("Compilation:create_module_assets", skip_all)]
  async fn create_module_assets(&mut self, _plugin_driver: SharedPluginDriver) {
    let mut chunk_asset_map = vec![];
    let mut module_assets = vec![];
    let mg = self.get_module_graph();
    for (identifier, module) in mg.modules() {
      let assets = &module.build_info().assets;
      if assets.is_empty() {
        continue;
      }

      for (name, asset) in assets.as_ref() {
        module_assets.push((name.clone(), asset.clone()));
      }
      // assets of executed modules are not in this compilation
      if self
        .chunk_graph
        .chunk_graph_module_by_module_identifier
        .contains_key(&identifier)
      {
        for chunk in self.chunk_graph.get_module_chunks(identifier).iter() {
          for name in assets.keys() {
            chunk_asset_map.push((*chunk, name.clone()))
          }
        }
      }
    }

    for (name, asset) in module_assets {
      self.emit_asset(name, asset);
    }

    for (chunk, asset_name) in chunk_asset_map {
      let chunk = self.chunk_by_ukey.expect_get_mut(&chunk);
      chunk.add_auxiliary_file(asset_name);
    }
  }

  #[instrument("Compilation::create_chunk_assets", skip_all)]
  async fn create_chunk_assets(&mut self, plugin_driver: SharedPluginDriver) -> Result<()> {
    if self.options.output.filename.has_hash_placeholder()
      || self.options.output.chunk_filename.has_hash_placeholder()
      || self.options.output.css_filename.has_hash_placeholder()
      || self
        .options
        .output
        .css_chunk_filename
        .has_hash_placeholder()
    {
      if let Some(diagnostic) = self.incremental.disable_passes(
        IncrementalPasses::CHUNKS_RENDER,
        "Chunk filename that dependent on full hash",
        "chunk filename that dependent on full hash is not supported in incremental compilation",
      ) {
        if let Some(diagnostic) = diagnostic {
          self.push_diagnostic(diagnostic);
        }
        self.chunk_render_artifact.clear();
      }
    }

    let chunks = if let Some(mutations) = self
      .incremental
      .mutations_read(IncrementalPasses::CHUNKS_RENDER)
      && !self.chunk_render_artifact.is_empty()
    {
      let removed_chunks = mutations.iter().filter_map(|mutation| match mutation {
        Mutation::ChunkRemove { chunk } => Some(*chunk),
        _ => None,
      });
      for removed_chunk in removed_chunks {
        self.chunk_render_artifact.remove(&removed_chunk);
      }
      self
        .chunk_render_artifact
        .retain(|chunk, _| self.chunk_by_ukey.contains(chunk));
      let chunks: UkeySet<ChunkUkey> = mutations
        .iter()
        .filter_map(|mutation| match mutation {
          Mutation::ChunkSetHashes { chunk } => Some(*chunk),
          _ => None,
        })
        .collect();
      tracing::debug!(target: incremental::TRACING_TARGET, passes = %IncrementalPasses::CHUNKS_RENDER, %mutations);
      let logger = self.get_logger("rspack.incremental.chunksRender");
      logger.log(format!(
        "{} chunks are affected, {} in total",
        chunks.len(),
        self.chunk_by_ukey.len()
      ));
      chunks
    } else {
      self.chunk_by_ukey.keys().copied().collect()
    };
    let results = rspack_futures::scope::<_, Result<_>>(|token| {
      chunks.iter().for_each(|chunk| {
        // SAFETY: await immediately and trust caller to poll future entirely
        let s = unsafe { token.used((&self, &plugin_driver, chunk)) };

        s.spawn(|(this, plugin_driver, chunk)| async {
          let mut manifests = Vec::new();
          let mut diagnostics = Vec::new();
          plugin_driver
            .compilation_hooks
            .render_manifest
            .call(this, chunk, &mut manifests, &mut diagnostics)
            .await?;

          rspack_error::Result::Ok((
            *chunk,
            ChunkRenderResult {
              manifests,
              diagnostics,
            },
          ))
        });
      })
    })
    .await;

    let mut chunk_render_results: UkeyMap<ChunkUkey, ChunkRenderResult> = Default::default();
    for result in results {
      let item = result.to_rspack_result()?;
      let (key, value) = item?;
      chunk_render_results.insert(key, value);
    }
    let chunk_ukey_and_manifest = if self
      .incremental
      .passes_enabled(IncrementalPasses::CHUNKS_RENDER)
    {
      self.chunk_render_artifact.extend(chunk_render_results);
      self.chunk_render_artifact.clone()
    } else {
      chunk_render_results
    };

    for (
      chunk_ukey,
      ChunkRenderResult {
        manifests,
        diagnostics,
      },
    ) in chunk_ukey_and_manifest
    {
      self.extend_diagnostics(diagnostics);

      for file_manifest in manifests {
        let filename = file_manifest.filename;
        let current_chunk = self.chunk_by_ukey.expect_get_mut(&chunk_ukey);

        current_chunk.set_rendered(true);
        if file_manifest.auxiliary {
          current_chunk.add_auxiliary_file(filename.clone());
        } else {
          current_chunk.add_file(filename.clone());
        }

        self.emit_asset(
          filename.clone(),
          CompilationAsset::new(
            Some(CachedSource::new(file_manifest.source).boxed()),
            file_manifest.info,
          ),
        );

        _ = self
          .chunk_asset(chunk_ukey, &filename, plugin_driver.clone())
          .await;
      }
    }

    Ok(())
  }

  #[instrument("Compilation:process_assets", skip_all)]
  async fn process_assets(&mut self, plugin_driver: SharedPluginDriver) -> Result<()> {
    plugin_driver
      .compilation_hooks
      .process_assets
      .call(self)
      .await
      .map_err(|e| e.wrap_err("caused by plugins in Compilation.hooks.processAssets"))
  }

  #[instrument("Compilation:after_process_asssets", skip_all)]
  async fn after_process_assets(&mut self, plugin_driver: SharedPluginDriver) -> Result<()> {
    plugin_driver
      .compilation_hooks
      .after_process_assets
      .call(self)
      .await
  }

  #[instrument("Compilation:after_seal", skip_all)]
  async fn after_seal(&mut self, plugin_driver: SharedPluginDriver) -> Result<()> {
    plugin_driver.compilation_hooks.after_seal.call(self).await
  }

  // #[instrument(
  //   name = "Compilation:chunk_asset",
  //   skip(self, plugin_driver, chunk_ukey)
  // )]
  async fn chunk_asset(
    &self,
    chunk_ukey: ChunkUkey,
    filename: &str,
    plugin_driver: SharedPluginDriver,
  ) -> Result<()> {
    plugin_driver
      .compilation_hooks
      .chunk_asset
      .call(self, &chunk_ukey, filename)
      .await?;
    Ok(())
  }

  pub fn entry_modules(&self) -> IdentifierSet {
    let module_graph = self.get_module_graph();
    self
      .entries
      .values()
      .flat_map(|item| item.all_dependencies())
      .chain(self.global_entry.all_dependencies())
      .filter_map(|dep_id| {
        // some entry dependencies may not find module because of resolve failed
        // so use filter_map to ignore them
        module_graph
          .module_identifier_by_dependency_id(dep_id)
          .copied()
      })
      .collect()
  }

  pub fn entrypoint_by_name(&self, name: &str) -> &Entrypoint {
    let ukey = self.entrypoints.get(name).expect("entrypoint not found");
    self.chunk_group_by_ukey.expect_get(ukey)
  }

  #[instrument("Compilation:finish", skip_all)]
  pub async fn finish(&mut self, plugin_driver: SharedPluginDriver) -> Result<()> {
    // clean up the entry deps
    let make_artifact = std::mem::take(&mut self.make_artifact);
    self.make_artifact = update_module_graph(
      self,
      make_artifact,
      vec![MakeParam::BuildEntryAndClean(
        self
          .entries
          .values()
          .flat_map(|item| item.all_dependencies())
          .chain(self.global_entry.all_dependencies())
          .copied()
          .collect(),
      )],
    )
    .await?;

    let logger = self.get_logger("rspack.Compilation");

    self.in_finish_make.store(false, Ordering::Release);

    // take built_modules
    if let Some(mutations) = self.incremental.mutations_write() {
      mutations.extend(
        self
          .make_artifact
          .revoked_modules
          .difference(&self.make_artifact.built_modules)
          .map(|&module| Mutation::ModuleRemove { module }),
      );
      mutations.extend(
        self
          .make_artifact
          .built_modules
          .intersection(&self.make_artifact.revoked_modules)
          .map(|&module| Mutation::ModuleUpdate { module }),
      );
      mutations.extend(
        self
          .make_artifact
          .built_modules
          .difference(&self.make_artifact.revoked_modules)
          .map(|&module| Mutation::ModuleAdd { module }),
      );
      tracing::debug!(target: incremental::TRACING_TARGET, passes = %IncrementalPasses::MAKE, %mutations);
    }

    let start = logger.time("finish modules");
    // finish_modules means the module graph (modules, connections, dependencies) are
    // frozen and start to optimize (provided exports, infer async, etc.) based on the
    // module graph, so any kind of change that affect these should be done before the
    // finish_modules
    plugin_driver
      .compilation_hooks
      .finish_modules
      .call(self)
      .await?;

    // sync assets to compilation from module_executor
    if let Some(module_executor) = &mut self.module_executor {
      let mut module_executor = std::mem::take(module_executor);
      module_executor.hook_after_finish_modules(self).await?;
      self.module_executor = Some(module_executor);
    }

    logger.time_end(start);

    // https://github.com/webpack/webpack/blob/19ca74127f7668aaf60d59f4af8fcaee7924541a/lib/Compilation.js#L2988
    self.module_graph_cache_artifact.freeze();
    // Collect dependencies diagnostics at here to make sure:
    // 1. after finish_modules: has provide exports info
    // 2. before optimize dependencies: side effects free module hasn't been skipped
    self.collect_dependencies_diagnostics();
    self.module_graph_cache_artifact.unfreeze();

    // take make diagnostics
    let diagnostics = self.make_artifact.diagnostics();
    self.extend_diagnostics(diagnostics);
    Ok(())
  }

  #[tracing::instrument("Compilation:collect_dependencies_diagnostics", skip_all)]
  fn collect_dependencies_diagnostics(&mut self) {
    let mutations = self
      .incremental
      .mutations_read(IncrementalPasses::DEPENDENCIES_DIAGNOSTICS);
    // TODO move diagnostic collect to make
    let modules = if let Some(mutations) = mutations
      && !self.dependencies_diagnostics_artifact.is_empty()
    {
      let revoked_modules = mutations.iter().filter_map(|mutation| match mutation {
        Mutation::ModuleRemove { module } => Some(*module),
        _ => None,
      });
      for revoked_module in revoked_modules {
        self
          .dependencies_diagnostics_artifact
          .remove(&revoked_module);
      }
      let modules = mutations.get_affected_modules_with_module_graph(&self.get_module_graph());
      let logger = self.get_logger("rspack.incremental.dependenciesDiagnostics");
      logger.log(format!(
        "{} modules are affected, {} in total",
        modules.len(),
        self.get_module_graph().modules().len()
      ));
      modules
    } else {
      self.get_module_graph().modules().keys().copied().collect()
    };
    let module_graph = self.get_module_graph();
    let module_graph_cache = &self.module_graph_cache_artifact;
    let dependencies_diagnostics: DependenciesDiagnosticsArtifact = modules
      .par_iter()
      .map(|module_identifier| {
        let mgm = module_graph
          .module_graph_module_by_identifier(module_identifier)
          .expect("should have mgm");
        let diagnostics = mgm
          .all_dependencies
          .iter()
          .filter_map(|dependency_id| module_graph.dependency_by_id(dependency_id))
          .filter_map(|dependency| dependency.get_diagnostics(&module_graph, module_graph_cache))
          .flatten()
          .collect::<Vec<_>>();
        (*module_identifier, diagnostics)
      })
      .collect();
    let all_modules_diagnostics = if mutations.is_some() {
      self
        .dependencies_diagnostics_artifact
        .extend(dependencies_diagnostics);
      self.dependencies_diagnostics_artifact.clone()
    } else {
      dependencies_diagnostics
    };
    self.extend_diagnostics(all_modules_diagnostics.into_values().flatten());
  }

  #[instrument("Compilation:seal", skip_all)]
  pub async fn seal(&mut self, plugin_driver: SharedPluginDriver) -> Result<()> {
    self.other_module_graph = Some(ModuleGraphPartial::default());
<<<<<<< HEAD

    if !self.options.mode.is_development() {
      self.module_static_cache_artifact.freeze();
    }
=======
    self.get_module_graph_mut().prepare_export_info_map();
>>>>>>> 954d346b

    let logger = self.get_logger("rspack.Compilation");

    // https://github.com/webpack/webpack/blob/main/lib/Compilation.js#L2809
    plugin_driver
      .compilation_hooks
      .seal
      .call(self)
      .await
      .map_err(|e| e.wrap_err("caused by plugins in Compilation.hooks.seal"))?;

    let start = logger.time("optimize dependencies");
    // https://github.com/webpack/webpack/blob/d15c73469fd71cf98734685225250148b68ddc79/lib/Compilation.js#L2812-L2814

    while matches!(
      plugin_driver
        .compilation_hooks
        .optimize_dependencies
        .call(self)
        .await
        .map_err(|e| e.wrap_err("caused by plugins in Compilation.hooks.optimizeDependencies"))?,
      Some(true)
    ) {}

    logger.time_end(start);

    // ModuleGraph is frozen for now on, we have a module graph that won't change
    // so now we can start to create a chunk graph based on the module graph

    let start = logger.time("create chunks");
    self.module_graph_cache_artifact.freeze();
    use_code_splitting_cache(self, |compilation| async {
      let start = logger.time("rebuild chunk graph");
      if compilation.options.experiments.parallel_code_splitting {
        build_chunk_graph_new(compilation)?;
      } else {
        build_chunk_graph(compilation)?;
      }
      compilation
        .chunk_graph
        .generate_dot(compilation, "after-code-splitting");
      logger.time_end(start);
      Ok(compilation)
    })
    .await?;

    while matches!(
      plugin_driver
        .compilation_hooks
        .optimize_modules
        .call(self)
        .await
        .map_err(|e| e.wrap_err("caused by plugins in Compilation.hooks.optimizeModules"))?,
      Some(true)
    ) {}

    plugin_driver
      .compilation_hooks
      .after_optimize_modules
      .call(self)
      .await
      .map_err(|e| e.wrap_err("caused by plugins in Compilation.hooks.afterOptimizeModules"))?;

    while matches!(
      plugin_driver
        .compilation_hooks
        .optimize_chunks
        .call(self)
        .await
        .map_err(|e| e.wrap_err("caused by plugins in Compilation.hooks.optimizeChunks"))?,
      Some(true)
    ) {}

    logger.time_end(start);

    let start = logger.time("optimize");
    plugin_driver
      .compilation_hooks
      .optimize_tree
      .call(self)
      .await
      .map_err(|e| e.wrap_err("caused by plugins in Compilation.hooks.optimizeTree"))?;

    plugin_driver
      .compilation_hooks
      .optimize_chunk_modules
      .call(self)
      .await
      .map_err(|e| e.wrap_err("caused by plugins in Compilation.hooks.optimizeChunkModules"))?;
    logger.time_end(start);

    // ChunkGraph is frozen for now on, we have a chunk graph that won't change
    // so now we can start to generate assets based on the chunk graph

    let start = logger.time("module ids");

    plugin_driver
      .compilation_hooks
      .module_ids
      .call(self)
      .await
      .map_err(|e| e.wrap_err("caused by plugins in Compilation.hooks.moduleIds"))?;
    logger.time_end(start);

    let start = logger.time("chunk ids");
    plugin_driver
      .compilation_hooks
      .chunk_ids
      .call(self)
      .await
      .map_err(|e| e.wrap_err("caused by plugins in Compilation.hooks.chunkIds"))?;
    logger.time_end(start);

    self.assign_runtime_ids();

    let start = logger.time("optimize code generation");
    plugin_driver
      .compilation_hooks
      .optimize_code_generation
      .call(self)
      .await
      .map_err(|e| e.wrap_err("caused by plugins in Compilation.hooks.optimizeCodeGeneration"))?;
    logger.time_end(start);

    let create_module_hashes_modules = if let Some(mutations) = self
      .incremental
      .mutations_read(IncrementalPasses::MODULES_HASHES)
      && !self.cgm_hash_artifact.is_empty()
    {
      let revoked_modules = mutations.iter().filter_map(|mutation| match mutation {
        Mutation::ModuleRemove { module } => Some(*module),
        _ => None,
      });
      for revoked_module in revoked_modules {
        self.cgm_hash_artifact.remove(&revoked_module);
      }
      let mg = self.get_module_graph();
      let mut modules = mutations.get_affected_modules_with_module_graph(&mg);
      for mutation in mutations.iter() {
        match mutation {
          Mutation::ModuleSetAsync { module } => {
            modules.insert(*module);
          }
          Mutation::ModuleSetId { module } => {
            modules.insert(*module);
            modules.extend(
              mg.get_incoming_connections(module)
                .filter_map(|c| c.original_module_identifier),
            );
          }
          Mutation::ChunkAdd { chunk } => {
            modules.extend(self.chunk_graph.get_chunk_modules_identifier(chunk));
          }
          Mutation::ChunkSetId { chunk } => {
            let chunk = self.chunk_by_ukey.expect_get(chunk);
            modules.extend(
              chunk
                .groups()
                .iter()
                .flat_map(|group| {
                  let group = self.chunk_group_by_ukey.expect_get(group);
                  group.origins()
                })
                .filter_map(|origin| origin.module),
            );
          }
          _ => {}
        }
      }

      // check if module runtime changes
      for mi in mg.modules().keys() {
        let module_runtimes = self
          .chunk_graph
          .get_module_runtimes(*mi, &self.chunk_by_ukey);
        let module_runtime_keys = module_runtimes
          .values()
          .map(get_runtime_key)
          .collect::<Vec<_>>();

        if let Some(runtime_map) = self.cgm_hash_artifact.get_runtime_map(mi) {
          if module_runtimes.is_empty() {
            // module has no runtime, skip
            continue;
          }
          if module_runtimes.len() == 1 {
            // single runtime
            if !matches!(runtime_map.mode, RuntimeMode::SingleEntry)
              || runtime_map
                .single_runtime
                .as_ref()
                .expect("should have single runtime for single entry")
                != module_runtimes
                  .values()
                  .next()
                  .expect("should have at least one runtime")
            {
              modules.insert(*mi);
            }
          } else {
            // multiple runtimes
            if matches!(runtime_map.mode, RuntimeMode::SingleEntry) {
              modules.insert(*mi);
              continue;
            }

            if runtime_map.map.len() != module_runtimes.len() {
              modules.insert(*mi);
              continue;
            }

            for runtime_key in runtime_map.map.keys() {
              if !module_runtime_keys.contains(&runtime_key.as_str()) {
                modules.insert(*mi);
                break;
              }
            }
          }
        }
      }

      tracing::debug!(target: incremental::TRACING_TARGET, passes = %IncrementalPasses::MODULES_HASHES, %mutations, ?modules);
      let logger = self.get_logger("rspack.incremental.modulesHashes");
      logger.log(format!(
        "{} modules are affected, {} in total",
        modules.len(),
        mg.modules().len()
      ));

      modules
    } else {
      self.get_module_graph().modules().keys().copied().collect()
    };
    self
      .create_module_hashes(create_module_hashes_modules)
      .await?;

    let start = logger.time("code generation");
    let code_generation_modules = if let Some(mutations) = self
      .incremental
      .mutations_read(IncrementalPasses::MODULES_CODEGEN)
      && !self.code_generation_results.is_empty()
    {
      let revoked_modules = mutations.iter().filter_map(|mutation| match mutation {
        Mutation::ModuleRemove { module } => Some(*module),
        _ => None,
      });
      for revoked_module in revoked_modules {
        self.code_generation_results.remove(&revoked_module);
      }
      let modules: IdentifierSet = mutations
        .iter()
        .filter_map(|mutation| match mutation {
          Mutation::ModuleSetHashes { module } => Some(*module),
          _ => None,
        })
        .collect();
      // also cleanup for updated modules, for `insert(); insert();` the second insert() won't override the first insert() on code_generation_results
      for module in &modules {
        self.code_generation_results.remove(module);
      }
      tracing::debug!(target: incremental::TRACING_TARGET, passes = %IncrementalPasses::MODULES_CODEGEN, %mutations);
      let logger = self.get_logger("rspack.incremental.modulesCodegen");
      logger.log(format!(
        "{} modules are affected, {} in total",
        modules.len(),
        self.get_module_graph().modules().len()
      ));
      modules
    } else {
      self.get_module_graph().modules().keys().copied().collect()
    };
    self.code_generation(code_generation_modules).await?;

    plugin_driver
      .compilation_hooks
      .after_code_generation
      .call(self)
      .await
      .map_err(|e| e.wrap_err("caused by plugins in Compilation.hooks.afterCodeGeneration"))?;
    logger.time_end(start);

    let start = logger.time("runtime requirements");
    let process_runtime_requirements_modules = if let Some(mutations) = self
      .incremental
      .mutations_read(IncrementalPasses::MODULES_RUNTIME_REQUIREMENTS)
      && !self.cgm_runtime_requirements_artifact.is_empty()
    {
      let revoked_modules = mutations.iter().filter_map(|mutation| match mutation {
        Mutation::ModuleRemove { module } => Some(*module),
        _ => None,
      });
      for revoked_module in revoked_modules {
        self
          .cgm_runtime_requirements_artifact
          .remove(&revoked_module);
      }
      let modules: IdentifierSet = mutations
        .iter()
        .filter_map(|mutation| match mutation {
          Mutation::ModuleSetHashes { module } => Some(*module),
          _ => None,
        })
        .collect();
      let logger = self.get_logger("rspack.incremental.modulesRuntimeRequirements");
      logger.log(format!(
        "{} modules are affected, {} in total",
        modules.len(),
        self.get_module_graph().modules().len()
      ));
      modules
    } else {
      self.get_module_graph().modules().keys().copied().collect()
    };
    self
      .process_modules_runtime_requirements(
        process_runtime_requirements_modules,
        plugin_driver.clone(),
      )
      .await?;
    let runtime_chunks = self.get_chunk_graph_entries().collect();
    let process_runtime_requirements_chunks = if let Some(mutations) = self
      .incremental
      .mutations_read(IncrementalPasses::CHUNKS_RUNTIME_REQUIREMENTS)
      && !self.cgc_runtime_requirements_artifact.is_empty()
    {
      let removed_chunks = mutations.iter().filter_map(|mutation| match mutation {
        Mutation::ChunkRemove { chunk } => Some(chunk),
        _ => None,
      });
      for removed_chunk in removed_chunks {
        self.cgc_runtime_requirements_artifact.remove(removed_chunk);
      }
      let affected_chunks = mutations.get_affected_chunks_with_chunk_graph(self);
      for affected_chunk in &affected_chunks {
        self
          .cgc_runtime_requirements_artifact
          .remove(affected_chunk);
      }
      for runtime_chunk in &runtime_chunks {
        self.cgc_runtime_requirements_artifact.remove(runtime_chunk);
      }
      self
        .cgc_runtime_requirements_artifact
        .retain(|chunk, _| self.chunk_by_ukey.contains(chunk));
      let logger = self.get_logger("rspack.incremental.chunksRuntimeRequirements");
      logger.log(format!(
        "{} chunks are affected, {} in total",
        affected_chunks.len(),
        self.chunk_by_ukey.len()
      ));
      affected_chunks
    } else {
      self.chunk_by_ukey.keys().copied().collect()
    };
    self
      .process_chunks_runtime_requirements(
        process_runtime_requirements_chunks,
        runtime_chunks,
        plugin_driver.clone(),
      )
      .await?;
    logger.time_end(start);

    let start = logger.time("hashing");
    self.create_hash(plugin_driver.clone()).await?;
    self.runtime_modules_code_generation().await?;
    logger.time_end(start);

    let start = logger.time("create module assets");
    self.create_module_assets(plugin_driver.clone()).await;
    logger.time_end(start);

    let start = logger.time("create chunk assets");
    self.create_chunk_assets(plugin_driver.clone()).await?;
    logger.time_end(start);

    let start = logger.time("process assets");
    self.process_assets(plugin_driver.clone()).await?;
    logger.time_end(start);

    let start = logger.time("after process assets");
    self.after_process_assets(plugin_driver.clone()).await?;
    logger.time_end(start);

    let start = logger.time("after seal");
    self.after_seal(plugin_driver).await?;
    logger.time_end(start);

    if !self.options.mode.is_development() {
      self.module_static_cache_artifact.unfreeze();
    }
    Ok(())
  }

  pub fn assign_runtime_ids(&mut self) {
    fn process_entrypoint(
      entrypoint_ukey: &ChunkGroupUkey,
      chunk_group_by_ukey: &ChunkGroupByUkey,
      chunk_by_ukey: &ChunkByUkey,
      chunk_ids: &ChunkIdsArtifact,
      chunk_graph: &mut ChunkGraph,
    ) {
      let entrypoint = chunk_group_by_ukey.expect_get(entrypoint_ukey);
      let runtime = entrypoint
        .kind
        .get_entry_options()
        .and_then(|o| match &o.runtime {
          Some(EntryRuntime::String(s)) => Some(s.to_owned()),
          _ => None,
        })
        .or(entrypoint.name().map(|n| n.to_string()));
      if let (Some(runtime), Some(chunk)) = (
        runtime,
        chunk_by_ukey.get(&entrypoint.get_runtime_chunk(chunk_group_by_ukey)),
      ) {
        chunk_graph.set_runtime_id(runtime, chunk.id(chunk_ids).map(|id| id.to_string()));
      }
    }
    for i in self.entrypoints.iter() {
      process_entrypoint(
        i.1,
        &self.chunk_group_by_ukey,
        &self.chunk_by_ukey,
        &self.chunk_ids_artifact,
        &mut self.chunk_graph,
      )
    }
    for i in self.async_entrypoints.iter() {
      process_entrypoint(
        i,
        &self.chunk_group_by_ukey,
        &self.chunk_by_ukey,
        &self.chunk_ids_artifact,
        &mut self.chunk_graph,
      )
    }
  }

  pub fn get_chunk_graph_entries(&self) -> impl Iterator<Item = ChunkUkey> + use<'_> {
    let entries = self.entrypoints.values().map(|entrypoint_ukey| {
      let entrypoint = self.chunk_group_by_ukey.expect_get(entrypoint_ukey);
      entrypoint.get_runtime_chunk(&self.chunk_group_by_ukey)
    });
    let async_entries = self.async_entrypoints.iter().map(|entrypoint_ukey| {
      let entrypoint = self.chunk_group_by_ukey.expect_get(entrypoint_ukey);
      entrypoint.get_runtime_chunk(&self.chunk_group_by_ukey)
    });
    entries.chain(async_entries)
  }

  #[instrument("Compilation:process_modules_runtime_requirements", skip_all)]
  pub async fn process_modules_runtime_requirements(
    &mut self,
    modules: IdentifierSet,
    plugin_driver: SharedPluginDriver,
  ) -> Result<()> {
    let logger = self.get_logger("rspack.Compilation");
    let start = logger.time("runtime requirements.modules");

    let module_results = rspack_futures::scope::<_, Result<_>>(|token| {
      modules
        .into_iter()
        .filter(|module| self.chunk_graph.get_number_of_module_chunks(*module) > 0)
        .for_each(|module| {
          let s = unsafe { token.used((&self, &plugin_driver)) };
          s.spawn(move |(compilation, plugin_driver)| async move {
            let mut map = RuntimeSpecMap::new();
            let runtimes = compilation
              .chunk_graph
              .get_module_runtimes_iter(module, &compilation.chunk_by_ukey);
            for runtime in runtimes {
              let runtime_requirements = compilation
                .old_cache
                .process_runtime_requirements_occasion
                .use_cache(module, runtime, compilation, || async {
                  let mut runtime_requirements = compilation
                    .code_generation_results
                    .get_runtime_requirements(&module, Some(runtime));

                  plugin_driver
                    .compilation_hooks
                    .additional_module_runtime_requirements
                    .call(compilation, &module, &mut runtime_requirements)
                    .await
                    .map_err(|e| e.wrap_err("caused by plugins in Compilation.hooks.additionalModuleRuntimeRequirements"))?;

                  compilation
                    .process_runtime_requirement_hook(&mut runtime_requirements, {
                      let plugin_driver = plugin_driver.clone();
                      async move |compilation,
                                  all_runtime_requirements,
                                  runtime_requirements,
                                  runtime_requirements_mut| {
                        plugin_driver
                          .compilation_hooks
                          .runtime_requirement_in_module
                          .call(
                            compilation,
                            &module,
                            all_runtime_requirements,
                            runtime_requirements,
                            runtime_requirements_mut,
                          )
                          .await
                          .map_err(|e| e.wrap_err("caused by plugins in Compilation.hooks.runtimeRequirementInModule"))?;
                        Ok(())
                      }
                    })
                    .await?;
                  Ok(runtime_requirements)
                })
                .await?;
              map.set(runtime.clone(), runtime_requirements);
            }
            Ok((module, map))
          });
        });
    })
    .await
    .into_iter()
    .map(|r| r.to_rspack_result())
    .collect::<Result<Vec<_>>>()?;

    for entry in module_results {
      let (module, map) = entry?;
      ChunkGraph::set_module_runtime_requirements(self, module, map);
    }
    logger.time_end(start);
    Ok(())
  }

  #[instrument(name = "Compilation:process_chunks_runtime_requirements", skip_all)]
  pub async fn process_chunks_runtime_requirements(
    &mut self,
    chunks: UkeySet<ChunkUkey>,
    entries: UkeySet<ChunkUkey>,
    plugin_driver: SharedPluginDriver,
  ) -> Result<()> {
    let logger = self.get_logger("rspack.Compilation");
    let start = logger.time("runtime requirements.chunks");
    let mut chunk_requirements = HashMap::default();
    for chunk_ukey in chunks.iter().chain(entries.iter()) {
      let mut set = RuntimeGlobals::default();
      for module in self
        .chunk_graph
        .get_chunk_modules(chunk_ukey, &self.get_module_graph())
      {
        let chunk = self.chunk_by_ukey.expect_get(chunk_ukey);
        if let Some(runtime_requirements) =
          ChunkGraph::get_module_runtime_requirements(self, module.identifier(), chunk.runtime())
        {
          set.insert(*runtime_requirements);
        }
      }
      chunk_requirements.insert(chunk_ukey, set);
    }
    for (&chunk_ukey, mut set) in chunk_requirements {
      plugin_driver
        .compilation_hooks
        .additional_chunk_runtime_requirements
        .call(self, &chunk_ukey, &mut set)
        .await
        .map_err(|e| {
          e.wrap_err("caused by plugins in Compilation.hooks.additionalChunkRuntimeRequirements")
        })?;

      self
        .process_runtime_requirement_hook_mut(&mut set, {
          let plugin_driver = plugin_driver.clone();
          async move |compilation,
                      all_runtime_requirements,
                      runtime_requirements,
                      runtime_requirements_mut| {
            plugin_driver
              .compilation_hooks
              .runtime_requirement_in_chunk
              .call(
                compilation,
                &chunk_ukey,
                all_runtime_requirements,
                runtime_requirements,
                runtime_requirements_mut,
              )
              .await
              .map_err(|e| {
                e.wrap_err("caused by plugins in Compilation.hooks.runtimeRequirementInChunk")
              })?;
            Ok(())
          }
        })
        .await?;

      ChunkGraph::set_chunk_runtime_requirements(self, chunk_ukey, set);
    }
    logger.time_end(start);

    let start = logger.time("runtime requirements.entries");
    for &entry_ukey in &entries {
      let entry = self.chunk_by_ukey.expect_get(&entry_ukey);
      let mut set = RuntimeGlobals::default();
      for chunk_ukey in entry
        .get_all_referenced_chunks(&self.chunk_group_by_ukey)
        .iter()
      {
        let runtime_requirements = ChunkGraph::get_chunk_runtime_requirements(self, chunk_ukey);
        set.insert(*runtime_requirements);
      }

      plugin_driver
        .compilation_hooks
        .additional_tree_runtime_requirements
        .call(self, &entry_ukey, &mut set)
        .await
        .map_err(|e| {
          e.wrap_err("caused by plugins in Compilation.hooks.additionalTreeRuntimeRequirements")
        })?;

      self
        .process_runtime_requirement_hook_mut(&mut set, {
          let plugin_driver = plugin_driver.clone();
          async move |compilation,
                      all_runtime_requirements,
                      runtime_requirements,
                      runtime_requirements_mut| {
            plugin_driver
              .compilation_hooks
              .runtime_requirement_in_tree
              .call(
                compilation,
                &entry_ukey,
                all_runtime_requirements,
                runtime_requirements,
                runtime_requirements_mut,
              )
              .await
              .map_err(|e| {
                e.wrap_err("caused by plugins in Compilation.hooks.runtimeRequirementInTree")
              })?;
            Ok(())
          }
        })
        .await?;

      ChunkGraph::set_tree_runtime_requirements(self, entry_ukey, set);
    }

    // NOTE: webpack runs hooks.runtime_module in compilation.add_runtime_module
    // and overwrite the runtime_module.generate() to get new source in create_chunk_assets
    // this needs full runtime requirements, so run hooks.runtime_module after runtime_requirements_in_tree
    for entry_ukey in &entries {
      let runtime_module_ids: Vec<_> = self
        .chunk_graph
        .get_chunk_runtime_modules_iterable(entry_ukey)
        .copied()
        .collect();
      for runtime_module_id in runtime_module_ids {
        plugin_driver
          .compilation_hooks
          .runtime_module
          .call(self, &runtime_module_id, entry_ukey)
          .await
          .map_err(|e| e.wrap_err("caused by plugins in Compilation.hooks.runtimeModule"))?;
      }
    }

    logger.time_end(start);
    Ok(())
  }

  process_runtime_requirement_hook_macro!(
    process_runtime_requirement_hook,
    &Compilation,
    &Compilation
  );
  process_runtime_requirement_hook_macro!(
    process_runtime_requirement_hook_mut,
    &mut Compilation,
    &mut Compilation
  );

  #[instrument(name = "Compilation:create_hash", skip_all)]
  pub async fn create_hash(&mut self, plugin_driver: SharedPluginDriver) -> Result<()> {
    let logger = self.get_logger("rspack.Compilation");

    // Check if there are any chunks that depend on full hash, usually only runtime chunks are
    // possible to depend on full hash, but for library type commonjs/module, it's possible to
    // have non-runtime chunks depend on full hash, the library format plugin is using
    // dependent_full_hash hook to declare it.
    let mut full_hash_chunks = UkeySet::default();
    for chunk_ukey in self.chunk_by_ukey.keys() {
      let chunk_dependent_full_hash = plugin_driver
        .compilation_hooks
        .dependent_full_hash
        .call(self, chunk_ukey)
        .await?
        .unwrap_or_default();
      if chunk_dependent_full_hash {
        full_hash_chunks.insert(*chunk_ukey);
      }
    }
    if !full_hash_chunks.is_empty()
      && let Some(diagnostic) = self.incremental.disable_passes(
        IncrementalPasses::CHUNKS_HASHES,
        "Chunk content that dependent on full hash",
        "it requires calculating the hashes of all the chunks, which is a global effect",
      )
    {
      if let Some(diagnostic) = diagnostic {
        self.push_diagnostic(diagnostic);
      }
      self.chunk_hashes_artifact.clear();
    }

    let create_hash_chunks = if let Some(mutations) = self
      .incremental
      .mutations_read(IncrementalPasses::CHUNKS_HASHES)
      && !self.chunk_hashes_artifact.is_empty()
    {
      let removed_chunks = mutations.iter().filter_map(|mutation| match mutation {
        Mutation::ChunkRemove { chunk } => Some(*chunk),
        _ => None,
      });
      for removed_chunk in removed_chunks {
        self.chunk_hashes_artifact.remove(&removed_chunk);
      }
      self
        .chunk_hashes_artifact
        .retain(|chunk, _| self.chunk_by_ukey.contains(chunk));
      let chunks = mutations.get_affected_chunks_with_chunk_graph(self);
      tracing::debug!(target: incremental::TRACING_TARGET, passes = %IncrementalPasses::CHUNKS_HASHES, %mutations, ?chunks);
      let logger = self.get_logger("rspack.incremental.chunksHashes");
      logger.log(format!(
        "{} chunks are affected, {} in total",
        chunks.len(),
        self.chunk_by_ukey.len(),
      ));
      chunks
    } else {
      self.chunk_by_ukey.keys().copied().collect()
    };

    let mut compilation_hasher = RspackHash::from(&self.options.output);

    fn try_process_chunk_hash_results(
      compilation: &mut Compilation,
      chunk_hash_results: Vec<Result<(ChunkUkey, ChunkHashResult)>>,
    ) -> Result<()> {
      for hash_result in chunk_hash_results {
        let (chunk_ukey, chunk_hash_result) = hash_result?;
        let chunk = compilation.chunk_by_ukey.expect_get(&chunk_ukey);
        let chunk_hashes_changed = chunk.set_hashes(
          &mut compilation.chunk_hashes_artifact,
          chunk_hash_result.hash,
          chunk_hash_result.content_hash,
        );
        if chunk_hashes_changed && let Some(mutations) = compilation.incremental.mutations_write() {
          mutations.add(Mutation::ChunkSetHashes { chunk: chunk_ukey });
        }
      }
      Ok(())
    }

    let unordered_runtime_chunks: UkeySet<ChunkUkey> = self.get_chunk_graph_entries().collect();
    let start = logger.time("hashing: hash chunks");
    let other_chunks: Vec<_> = create_hash_chunks
      .iter()
      .filter(|key| !unordered_runtime_chunks.contains(key))
      .collect();
    // create hash for runtime modules in other chunks
    for chunk in &other_chunks {
      for runtime_module_identifier in self.chunk_graph.get_chunk_runtime_modules_iterable(chunk) {
        let runtime_module = &self.runtime_modules[runtime_module_identifier];
        let digest = runtime_module.get_runtime_hash(self, None).await?;
        self
          .runtime_modules_hash
          .insert(*runtime_module_identifier, digest);
      }
    }
    // create hash for other chunks
    let other_chunks_hash_results: Vec<Result<(ChunkUkey, ChunkHashResult)>> =
      join_all(other_chunks.into_iter().map(|chunk| async {
        let hash_result = self.process_chunk_hash(*chunk, &plugin_driver).await?;
        Ok((*chunk, hash_result))
      }))
      .await;
    try_process_chunk_hash_results(self, other_chunks_hash_results)?;
    logger.time_end(start);

    // collect references for runtime chunks
    let mut runtime_chunks_map: HashMap<ChunkUkey, (Vec<ChunkUkey>, u32)> =
      unordered_runtime_chunks
        .into_iter()
        .map(|runtime_chunk| (runtime_chunk, (Vec::new(), 0)))
        .collect();
    let mut remaining: u32 = 0;
    for runtime_chunk_ukey in runtime_chunks_map.keys().copied().collect::<Vec<_>>() {
      let runtime_chunk = self.chunk_by_ukey.expect_get(&runtime_chunk_ukey);
      let groups = runtime_chunk.get_all_referenced_async_entrypoints(&self.chunk_group_by_ukey);
      for other in groups
        .into_iter()
        .map(|group| self.chunk_group_by_ukey.expect_get(&group))
        .map(|group| group.get_runtime_chunk(&self.chunk_group_by_ukey))
      {
        let (other_referenced_by, _) = runtime_chunks_map
          .get_mut(&other)
          .expect("should in runtime_chunks_map");
        other_referenced_by.push(runtime_chunk_ukey);
        let info = runtime_chunks_map
          .get_mut(&runtime_chunk_ukey)
          .expect("should in runtime_chunks_map");
        info.1 += 1;
        remaining += 1;
      }
    }
    // sort runtime chunks by its references
    let mut runtime_chunks = Vec::with_capacity(runtime_chunks_map.len());
    for (runtime_chunk, (_, remaining)) in &runtime_chunks_map {
      if *remaining == 0 {
        runtime_chunks.push(*runtime_chunk);
      }
    }
    let mut ready_chunks = Vec::new();

    let mut i = 0;
    while i < runtime_chunks.len() {
      let chunk_ukey = runtime_chunks[i];
      let has_full_hash_modules = full_hash_chunks.contains(&chunk_ukey)
        || self
          .chunk_graph
          .has_chunk_full_hash_modules(&chunk_ukey, &self.runtime_modules);
      if has_full_hash_modules {
        full_hash_chunks.insert(chunk_ukey);
      }
      let referenced_by = runtime_chunks_map
        .get(&chunk_ukey)
        .expect("should in runtime_chunks_map")
        .0
        .clone();
      for other in referenced_by {
        if has_full_hash_modules {
          for runtime_module in self.chunk_graph.get_chunk_runtime_modules_iterable(&other) {
            let runtime_module = self
              .runtime_modules
              .get(runtime_module)
              .expect("should have runtime_module");
            if runtime_module.dependent_hash() {
              full_hash_chunks.insert(other);
              break;
            }
          }
        }
        remaining -= 1;
        let (_, other_remaining) = runtime_chunks_map
          .get_mut(&other)
          .expect("should in runtime_chunks_map");
        *other_remaining -= 1;
        if *other_remaining == 0 {
          ready_chunks.push(other);
        }
      }
      if !ready_chunks.is_empty() {
        runtime_chunks.append(&mut ready_chunks);
      }
      i += 1;
    }
    // create warning for remaining circular references
    if remaining > 0 {
      let mut circular: Vec<_> = runtime_chunks_map
        .iter()
        .filter(|(_, (_, remaining))| *remaining != 0)
        .map(|(chunk_ukey, _)| self.chunk_by_ukey.expect_get(chunk_ukey))
        .collect();
      circular.sort_unstable_by(|a, b| {
        a.id(&self.chunk_ids_artifact)
          .cmp(&b.id(&self.chunk_ids_artifact))
      });
      runtime_chunks.extend(circular.iter().map(|chunk| chunk.ukey()));
      let circular_names = circular
        .iter()
        .map(|chunk| {
          chunk
            .name()
            .or(chunk.id(&self.chunk_ids_artifact).map(|id| id.as_str()))
            .unwrap_or("no id chunk")
        })
        .join(", ");
      self.push_diagnostic(diagnostic!(severity = Severity::Warn, "Circular dependency between chunks with runtime ({})\nThis prevents using hashes of each other and should be avoided.", circular_names).boxed().into());
    }

    // create hash for runtime chunks and the runtime modules within them
    // The subsequent runtime chunks and runtime modules will depend on
    // the hash results of the previous runtime chunks and runtime modules.
    // Therefore, create hashes one by one in sequence.
    let start = logger.time("hashing: hash runtime chunks");
    for runtime_chunk_ukey in runtime_chunks {
      for runtime_module_identifier in self
        .chunk_graph
        .get_chunk_runtime_modules_iterable(&runtime_chunk_ukey)
      {
        let runtime_module = &self.runtime_modules[runtime_module_identifier];
        let digest = runtime_module.get_runtime_hash(self, None).await?;
        self
          .runtime_modules_hash
          .insert(*runtime_module_identifier, digest);
      }
      let chunk_hash_result = self
        .process_chunk_hash(runtime_chunk_ukey, &plugin_driver)
        .await?;
      let chunk = self.chunk_by_ukey.expect_get(&runtime_chunk_ukey);
      let chunk_hashes_changed = chunk.set_hashes(
        &mut self.chunk_hashes_artifact,
        chunk_hash_result.hash,
        chunk_hash_result.content_hash,
      );
      if chunk_hashes_changed && let Some(mutations) = self.incremental.mutations_write() {
        mutations.add(Mutation::ChunkSetHashes {
          chunk: runtime_chunk_ukey,
        });
      }
    }
    logger.time_end(start);

    // create full hash
    self
      .chunk_by_ukey
      .values()
      .sorted_unstable_by_key(|chunk| chunk.ukey())
      .filter_map(|chunk| chunk.hash(&self.chunk_hashes_artifact))
      .for_each(|hash| {
        hash.hash(&mut compilation_hasher);
      });
    self.hot_index.hash(&mut compilation_hasher);
    self.hash = Some(compilation_hasher.digest(&self.options.output.hash_digest));

    // re-create runtime chunk hash that depend on full hash
    let start = logger.time("hashing: process full hash chunks");
    for chunk_ukey in full_hash_chunks {
      for runtime_module_identifier in self
        .chunk_graph
        .get_chunk_runtime_modules_iterable(&chunk_ukey)
      {
        let runtime_module = &self.runtime_modules[runtime_module_identifier];
        if runtime_module.full_hash() || runtime_module.dependent_hash() {
          let digest = runtime_module.get_runtime_hash(self, None).await?;
          self
            .runtime_modules_hash
            .insert(*runtime_module_identifier, digest);
        }
      }
      let chunk = self.chunk_by_ukey.expect_get(&chunk_ukey);
      let new_chunk_hash = {
        let chunk_hash = chunk
          .hash(&self.chunk_hashes_artifact)
          .expect("should have chunk hash");
        let mut hasher = RspackHash::from(&self.options.output);
        chunk_hash.hash(&mut hasher);
        self.hash.hash(&mut hasher);
        hasher.digest(&self.options.output.hash_digest)
      };
      let new_content_hash = {
        let content_hash = chunk
          .content_hash(&self.chunk_hashes_artifact)
          .expect("should have content hash");
        content_hash
          .iter()
          .map(|(source_type, content_hash)| {
            let mut hasher = RspackHash::from(&self.options.output);
            content_hash.hash(&mut hasher);
            self.hash.hash(&mut hasher);
            (
              *source_type,
              hasher.digest(&self.options.output.hash_digest),
            )
          })
          .collect()
      };
      let chunk_hashes_changed = chunk.set_hashes(
        &mut self.chunk_hashes_artifact,
        new_chunk_hash,
        new_content_hash,
      );
      if chunk_hashes_changed && let Some(mutations) = self.incremental.mutations_write() {
        mutations.add(Mutation::ChunkSetHashes { chunk: chunk_ukey });
      }
    }
    logger.time_end(start);
    Ok(())
  }

  #[instrument(skip_all)]
  pub async fn runtime_modules_code_generation(&mut self) -> Result<()> {
    let results = rspack_futures::scope::<_, Result<_>>(|token| {
      self
        .runtime_modules
        .iter()
        .for_each(|(runtime_module_identifier, runtime_module)| {
          let s = unsafe { token.used((&self, runtime_module_identifier, runtime_module)) };
          s.spawn(
            |(compilation, runtime_module_identifier, runtime_module)| async {
              let result = runtime_module
                .code_generation(compilation, None, None)
                .await?;
              let source = result
                .get(&SourceType::Runtime)
                .expect("should have source");
              Ok((*runtime_module_identifier, source.clone()))
            },
          )
        })
    })
    .await
    .into_iter()
    .map(|res| res.to_rspack_result())
    .collect::<Result<Vec<_>>>()?;

    let mut runtime_module_sources = IdentifierMap::<BoxSource>::default();
    for result in results {
      let (runtime_module_identifier, source) = result?;
      runtime_module_sources.insert(runtime_module_identifier, source);
    }

    self.runtime_modules_code_generation_source = runtime_module_sources;
    self
      .code_generated_modules
      .extend(self.runtime_modules.keys().copied());
    Ok(())
  }

  #[instrument(skip_all)]
  async fn process_chunk_hash(
    &self,
    chunk_ukey: ChunkUkey,
    plugin_driver: &SharedPluginDriver,
  ) -> Result<ChunkHashResult> {
    let mut hasher = RspackHash::from(&self.options.output);
    if let Some(chunk) = self.chunk_by_ukey.get(&chunk_ukey) {
      chunk.update_hash(&mut hasher, self);
    }
    plugin_driver
      .compilation_hooks
      .chunk_hash
      .call(self, &chunk_ukey, &mut hasher)
      .await?;
    let chunk_hash = hasher.digest(&self.options.output.hash_digest);

    let mut content_hashes = HashMap::default();
    plugin_driver
      .compilation_hooks
      .content_hash
      .call(self, &chunk_ukey, &mut content_hashes)
      .await?;
    let content_hashes = content_hashes
      .into_iter()
      .map(|(t, hasher)| (t, hasher.digest(&self.options.output.hash_digest)))
      .collect();

    Ok(ChunkHashResult {
      hash: chunk_hash,
      content_hash: content_hashes,
    })
  }

  #[instrument("Compilation:create_module_hashes", skip_all)]
  pub async fn create_module_hashes(&mut self, modules: IdentifierSet) -> Result<()> {
    let mg = self.get_module_graph();
    let results = rspack_futures::scope::<_, Result<_>>(|token| {
      modules
        .into_iter()
        .map(|module| {
          (
            module,
            self
              .chunk_graph
              .get_module_runtimes_iter(module, &self.chunk_by_ukey)
              .cloned()
              .collect::<Vec<_>>(),
          )
        })
        .for_each(|(module_identifier, runtimes)| {
          let s = unsafe { token.used((&*self, &mg)) };
          s.spawn(move |(compilation, mg)| async move {
            let mut hashes = RuntimeSpecMap::new();
            for runtime in runtimes {
              let module = mg
                .module_by_identifier(&module_identifier)
                .expect("should have module");
              let hash = module.get_runtime_hash(compilation, Some(&runtime)).await?;
              hashes.set(runtime, hash);
            }
            Ok((module_identifier, hashes))
          });
        });
    })
    .await
    .into_iter()
    .map(|r| r.to_rspack_result())
    .collect::<Result<Vec<_>>>()?;

    for result in results {
      let (module, hashes) = result?;
      if ChunkGraph::set_module_hashes(self, module, hashes)
        && let Some(mutations) = self.incremental.mutations_write()
      {
        mutations.add(Mutation::ModuleSetHashes { module });
      }
    }
    Ok(())
  }

  pub fn add_runtime_module(
    &mut self,
    chunk_ukey: &ChunkUkey,
    mut module: Box<dyn RuntimeModule>,
  ) -> Result<()> {
    // add chunk runtime to prefix module identifier to avoid multiple entry runtime modules conflict
    let chunk = self.chunk_by_ukey.expect_get(chunk_ukey);
    let runtime_module_identifier = ModuleIdentifier::from(format!(
      "{}/{}",
      get_runtime_key(chunk.runtime()),
      module.identifier()
    ));
    module.attach(*chunk_ukey);

    self.chunk_graph.add_module(runtime_module_identifier);
    self.runtime_template.add_templates(module.template());
    self
      .chunk_graph
      .connect_chunk_and_module(*chunk_ukey, runtime_module_identifier);
    self
      .chunk_graph
      .connect_chunk_and_runtime_module(*chunk_ukey, runtime_module_identifier);

    self
      .runtime_modules
      .insert(runtime_module_identifier, module);

    Ok(())
  }

  pub fn get_hash(&self) -> Option<&str> {
    self
      .hash
      .as_ref()
      .map(|hash| hash.rendered(self.options.output.hash_digest_length))
  }

  pub async fn get_path<'b, 'a: 'b>(
    &'a self,
    filename: &Filename,
    mut data: PathData<'b>,
  ) -> Result<String> {
    if data.hash.is_none() {
      data.hash = self.get_hash();
    }
    filename.render(data, None).await
  }

  pub async fn get_path_with_info<'b, 'a: 'b>(
    &'a self,
    filename: &Filename,
    mut data: PathData<'b>,
    info: &mut AssetInfo,
  ) -> Result<String> {
    if data.hash.is_none() {
      data.hash = self.get_hash();
    }
    let path = filename.render(data, Some(info)).await?;
    Ok(path)
  }

  pub async fn get_asset_path(&self, filename: &Filename, data: PathData<'_>) -> Result<String> {
    filename.render(data, None).await
  }

  pub async fn get_asset_path_with_info(
    &self,
    filename: &Filename,
    data: PathData<'_>,
  ) -> Result<(String, AssetInfo)> {
    let mut info = AssetInfo::default();
    let path = filename.render(data, Some(&mut info)).await?;
    Ok((path, info))
  }

  pub fn get_logger(&self, name: impl Into<String>) -> CompilationLogger {
    CompilationLogger::new(name.into(), self.logging.clone())
  }

  pub fn set_dependency_factory(
    &mut self,
    dependency_type: DependencyType,
    module_factory: Arc<dyn ModuleFactory>,
  ) {
    self
      .dependency_factories
      .insert(dependency_type, module_factory);
  }

  pub fn get_dependency_factory(&self, dependency: &BoxDependency) -> Arc<dyn ModuleFactory> {
    let dependency_type = dependency.dependency_type();
    self
      .dependency_factories
      .get(dependency_type)
      .unwrap_or_else(|| {
        panic!(
          "No module factory available for dependency type: {}, resourceIdentifier: {:?}",
          dependency_type,
          dependency.resource_identifier()
        )
      })
      .clone()
  }

  pub fn set_dependency_template(
    &mut self,
    template_type: DependencyTemplateType,
    template: Arc<dyn DependencyTemplate>,
  ) {
    self.dependency_templates.insert(template_type, template);
  }

  pub fn get_dependency_template(
    &self,
    dep: &dyn DependencyCodeGeneration,
  ) -> Option<Arc<dyn DependencyTemplate>> {
    dep
      .dependency_template()
      .and_then(|template_type| self.dependency_templates.get(&template_type).cloned())
  }

  pub fn built_modules(&self) -> &IdentifierSet {
    &self.make_artifact.built_modules
  }
}

pub type CompilationAssets = HashMap<String, CompilationAsset>;

#[cacheable]
#[derive(Debug, Clone)]
pub struct CompilationAsset {
  #[cacheable(with=AsOption<AsPreset>)]
  pub source: Option<BoxSource>,
  pub info: BindingCell<AssetInfo>,
}

impl From<BoxSource> for CompilationAsset {
  fn from(value: BoxSource) -> Self {
    Self::new(Some(value), Default::default())
  }
}

impl CompilationAsset {
  pub fn new(source: Option<BoxSource>, info: AssetInfo) -> Self {
    Self {
      source,
      info: BindingCell::from(info),
    }
  }

  pub fn get_source(&self) -> Option<&BoxSource> {
    self.source.as_ref()
  }

  pub fn get_source_mut(&mut self) -> Option<&mut BoxSource> {
    self.source.as_mut()
  }

  pub fn set_source(&mut self, source: Option<BoxSource>) {
    self.source = source;
  }

  pub fn get_info(&self) -> &AssetInfo {
    &self.info
  }

  pub fn get_info_mut(&mut self) -> &mut AssetInfo {
    &mut self.info
  }

  pub fn set_info(&mut self, info: AssetInfo) {
    self.info = BindingCell::from(info);
  }
}

#[cacheable]
#[derive(Debug, Default, Clone)]
pub struct AssetInfo {
  /// if the asset can be long term cached forever (contains a hash)
  pub immutable: Option<bool>,
  /// whether the asset is minimized
  pub minimized: Option<bool>,
  /// the value(s) of the full hash used for this asset
  pub full_hash: HashSet<String>,
  /// the value(s) of the chunk hash used for this asset
  pub chunk_hash: HashSet<String>,
  /// the value(s) of the module hash used for this asset
  // pub module_hash:
  /// the value(s) of the content hash used for this asset
  pub content_hash: HashSet<String>,
  /// when asset was created from a source file (potentially transformed), the original filename relative to compilation context
  pub source_filename: Option<String>,
  /// when asset was created from a source file (potentially transformed), it should be flagged as copied
  pub copied: Option<bool>,
  /// size in bytes, only set after asset has been emitted
  // pub size: f64,
  /// when asset is only used for development and doesn't count towards user-facing assets
  pub development: Option<bool>,
  /// when asset ships data for updating an existing application (HMR)
  pub hot_module_replacement: Option<bool>,
  /// when asset is javascript and an ESM
  pub javascript_module: Option<bool>,
  /// related object to other assets, keyed by type of relation (only points from parent to child)
  pub related: AssetInfoRelated,
  /// the asset version, emit can be skipped when both filename and version are the same
  /// An empty string means no version, it will always emit
  pub version: String,
  /// unused local idents of the chunk
  pub css_unused_idents: Option<HashSet<String>>,
  /// whether this asset is over the size limit
  pub is_over_size_limit: Option<bool>,

  /// Webpack: AssetInfo = KnownAssetInfo & Record<string, any>
  /// This is a hack to store the additional fields in the rust struct.
  /// Related: packages/rspack/src/Compilation.ts
  #[cacheable(with=AsPreset)]
  pub extras: serde_json::Map<String, serde_json::Value>,
}

impl AssetInfo {
  pub fn with_minimized(mut self, v: Option<bool>) -> Self {
    self.minimized = v;
    self
  }

  pub fn with_development(mut self, v: Option<bool>) -> Self {
    self.development = v;
    self
  }

  pub fn with_hot_module_replacement(mut self, v: Option<bool>) -> Self {
    self.hot_module_replacement = v;
    self
  }

  pub fn with_related(mut self, v: AssetInfoRelated) -> Self {
    self.related = v;
    self
  }

  pub fn with_content_hashes(mut self, v: HashSet<String>) -> Self {
    self.content_hash = v;
    self
  }

  pub fn with_version(mut self, v: String) -> Self {
    self.version = v;
    self
  }

  pub fn set_full_hash(&mut self, v: String) {
    self.full_hash.insert(v);
  }

  pub fn set_content_hash(&mut self, v: String) {
    self.content_hash.insert(v);
  }

  pub fn set_chunk_hash(&mut self, v: String) {
    self.chunk_hash.insert(v);
  }

  pub fn set_immutable(&mut self, v: Option<bool>) {
    self.immutable = v;
  }

  pub fn set_source_filename(&mut self, v: String) {
    self.source_filename = Some(v);
  }

  pub fn set_javascript_module(&mut self, v: bool) {
    self.javascript_module = Some(v);
  }

  pub fn set_css_unused_idents(&mut self, v: HashSet<String>) {
    self.css_unused_idents = Some(v);
  }

  pub fn set_is_over_size_limit(&mut self, v: bool) {
    self.is_over_size_limit = Some(v);
  }
  // another should have high priority than self
  // self = { immutable:true}
  // merge_another_asset({immutable: false})
  // self == { immutable: false}
  // align with https://github.com/webpack/webpack/blob/899f06934391baede59da3dcd35b5ef51c675dbe/lib/Compilation.js#L4554
  pub fn merge_another_asset(&mut self, another: AssetInfo) {
    // "another" first fields
    self.minimized = another.minimized;

    self.source_filename = another.source_filename.or(self.source_filename.take());
    self.version = another.version;
    self.related.merge_another(another.related);

    // merge vec fields
    self.chunk_hash.extend(another.chunk_hash);
    self.content_hash.extend(another.content_hash);
    self.extras.extend(another.extras);
    // self.full_hash.extend(another.full_hash.iter().cloned());
    // self.module_hash.extend(another.module_hash.iter().cloned());

    // old first fields or truthy first fields
    self.javascript_module = another.javascript_module.or(self.javascript_module.take());
    self.immutable = another.immutable.or(self.immutable);
    self.development = another.development.or(self.development);
    self.hot_module_replacement = another
      .hot_module_replacement
      .or(self.hot_module_replacement);
    self.is_over_size_limit = another.is_over_size_limit.or(self.is_over_size_limit);
  }
}

#[cacheable]
#[derive(Debug, Default, Clone)]
pub struct AssetInfoRelated {
  pub source_map: Option<String>,
}

impl AssetInfoRelated {
  pub fn merge_another(&mut self, another: AssetInfoRelated) {
    if let Some(source_map) = another.source_map {
      self.source_map = Some(source_map);
    }
  }
}

/// level order, the impl is different from webpack, since we can't iterate a set and mutate it at
/// the same time.
pub fn assign_depths(
  assign_map: &mut IdentifierMap<usize>,
  mg: &ModuleGraph,
  modules: impl Iterator<Item = &ModuleIdentifier>,
) {
  // https://github.com/webpack/webpack/blob/1f99ad6367f2b8a6ef17cce0e058f7a67fb7db18/lib/Compilation.js#L3720
  let mut q = VecDeque::new();
  for item in modules {
    q.push_back((*item, 0));
  }
  while let Some((id, depth)) = q.pop_front() {
    match assign_map.entry(id) {
      hash_map::Entry::Occupied(_) => {
        continue;
      }
      hash_map::Entry::Vacant(vac) => {
        vac.insert(depth);
      }
    };
    for con in mg.get_outgoing_connections(&id) {
      q.push_back((*con.module_identifier(), depth + 1));
    }
  }
}

pub fn assign_depth(
  assign_map: &mut IdentifierMap<usize>,
  mg: &ModuleGraph,
  module_id: ModuleIdentifier,
) {
  // https://github.com/webpack/webpack/blob/1f99ad6367f2b8a6ef17cce0e058f7a67fb7db18/lib/Compilation.js#L3720
  let mut q = VecDeque::new();
  q.push_back(module_id);
  let mut depth;
  assign_map.insert(module_id, 0);
  let process_module = |m: ModuleIdentifier,
                        depth: usize,
                        q: &mut VecDeque<ModuleIdentifier>,
                        assign_map: &mut IdentifierMap<usize>| {
    if !set_depth_if_lower(m, depth, assign_map) {
      return;
    }
    q.push_back(m);
  };
  while let Some(item) = q.pop_front() {
    depth = assign_map.get(&item).expect("should have depth") + 1;

    for con in mg.get_outgoing_connections(&item) {
      process_module(*con.module_identifier(), depth, &mut q, assign_map);
    }
  }
}

pub fn set_depth_if_lower(
  module_id: ModuleIdentifier,
  depth: usize,
  assign_map: &mut IdentifierMap<usize>,
) -> bool {
  let Some(&cur_depth) = assign_map.get(&module_id) else {
    assign_map.insert(module_id, depth);
    return true;
  };
  if cur_depth > depth {
    assign_map.insert(module_id, depth);
    return true;
  }
  false
}

#[derive(Debug, Clone)]
pub struct RenderManifestEntry {
  pub source: BoxSource,
  pub filename: String,
  pub has_filename: bool, /* webpack only asset has filename, js/css/wasm has filename template */
  pub info: AssetInfo,
  pub auxiliary: bool,
}

pub struct ChunkHashResult {
  pub hash: RspackHashDigest,
  pub content_hash: ChunkContentHash,
}<|MERGE_RESOLUTION|>--- conflicted
+++ resolved
@@ -1479,14 +1479,11 @@
   #[instrument("Compilation:seal", skip_all)]
   pub async fn seal(&mut self, plugin_driver: SharedPluginDriver) -> Result<()> {
     self.other_module_graph = Some(ModuleGraphPartial::default());
-<<<<<<< HEAD
+    self.get_module_graph_mut().prepare_export_info_map();
 
     if !self.options.mode.is_development() {
       self.module_static_cache_artifact.freeze();
     }
-=======
-    self.get_module_graph_mut().prepare_export_info_map();
->>>>>>> 954d346b
 
     let logger = self.get_logger("rspack.Compilation");
 
