use std::{
  collections::{hash_map, VecDeque},
  fmt::Debug,
  hash::{BuildHasherDefault, Hash},
  sync::{
    atomic::{AtomicBool, AtomicU32, Ordering},
    Arc,
  },
};

use dashmap::DashSet;
use futures::future::join_all;
use indexmap::{IndexMap, IndexSet};
use itertools::Itertools;
use rayon::prelude::*;
use rspack_cacheable::{
  cacheable,
  with::{AsOption, AsPreset},
};
use rspack_collections::{
  DatabaseItem, Identifiable, IdentifierDashMap, IdentifierMap, IdentifierSet, UkeyMap, UkeySet,
};
use rspack_error::{
  error, miette::diagnostic, Diagnostic, DiagnosticExt, InternalError, Result, RspackSeverity,
  Severity, ToStringResultToRspackResultExt,
};
use rspack_fs::{IntermediateFileSystem, ReadableFileSystem, WritableFileSystem};
use rspack_hash::{RspackHash, RspackHashDigest};
use rspack_hook::define_hook;
use rspack_paths::ArcPath;
use rspack_sources::{BoxSource, CachedSource, SourceExt};
use rspack_util::itoa;
use rustc_hash::{FxHashMap as HashMap, FxHashSet as HashSet, FxHasher};
use tracing::instrument;

use super::{
  make::{make_module_graph, update_module_graph, MakeArtifact, MakeParam},
  module_executor::ModuleExecutor,
  rebuild::CompilationRecords,
  CompilerId,
};
use crate::{
  build_chunk_graph::{build_chunk_graph, build_chunk_graph_new},
  cache::Cache,
  get_runtime_key,
  incremental::{Incremental, IncrementalPasses, Mutation},
  is_source_equal,
  old_cache::{use_code_splitting_cache, Cache as OldCache, CodeSplittingCache},
  to_identifier, AsyncModulesArtifact, BindingCell, BoxDependency, BoxModule, CacheCount,
  CacheOptions, CgcRuntimeRequirementsArtifact, CgmHashArtifact, CgmRuntimeRequirementsArtifact,
  Chunk, ChunkByUkey, ChunkContentHash, ChunkGraph, ChunkGroupByUkey, ChunkGroupUkey,
  ChunkHashesArtifact, ChunkIdsArtifact, ChunkKind, ChunkRenderArtifact, ChunkRenderResult,
  ChunkUkey, CodeGenerationJob, CodeGenerationResult, CodeGenerationResults, CompilationLogger,
  CompilationLogging, CompilerOptions, DependenciesDiagnosticsArtifact, DependencyCodeGeneration,
  DependencyId, DependencyTemplate, DependencyTemplateType, DependencyType, Entry, EntryData,
  EntryOptions, EntryRuntime, Entrypoint, ExecuteModuleId, Filename, ImportVarMap, Logger,
  ModuleFactory, ModuleGraph, ModuleGraphPartial, ModuleIdentifier, ModuleIdsArtifact, PathData,
  ResolverFactory, RuntimeGlobals, RuntimeModule, RuntimeSpecMap, RuntimeTemplate,
  SharedPluginDriver, SideEffectsOptimizeArtifact, SourceType, Stats,
};

define_hook!(CompilationAddEntry: Series(compilation: &mut Compilation, entry_name: Option<&str>));
define_hook!(CompilationBuildModule: Series(compiler_id: CompilerId, compilation_id: CompilationId, module: &mut BoxModule),tracing=false);
// NOTE: This is a Rspack-specific hook and has not been standardized yet. Do not expose it to the JS side.
define_hook!(CompilationUpdateModuleGraph: Series(params: &mut Vec<MakeParam>, artifact: &MakeArtifact));
define_hook!(CompilationRevokedModules: Series(revoked_modules: &IdentifierSet));
define_hook!(CompilationStillValidModule: Series(compiler_id: CompilerId, compilation_id: CompilationId, module: &mut BoxModule));
define_hook!(CompilationSucceedModule: Series(compiler_id: CompilerId, compilation_id: CompilationId, module: &mut BoxModule),tracing=false);
define_hook!(CompilationExecuteModule:
  Series(module: &ModuleIdentifier, runtime_modules: &IdentifierSet, codegen_results: &CodeGenerationResults, execute_module_id: &ExecuteModuleId));
define_hook!(CompilationFinishModules: Series(compilation: &mut Compilation));
define_hook!(CompilationSeal: Series(compilation: &mut Compilation));
define_hook!(CompilationOptimizeDependencies: SeriesBail(compilation: &mut Compilation) -> bool);
define_hook!(CompilationOptimizeModules: SeriesBail(compilation: &mut Compilation) -> bool);
define_hook!(CompilationAfterOptimizeModules: Series(compilation: &mut Compilation));
define_hook!(CompilationOptimizeChunks: SeriesBail(compilation: &mut Compilation) -> bool);
define_hook!(CompilationOptimizeTree: Series(compilation: &mut Compilation));
define_hook!(CompilationOptimizeChunkModules: SeriesBail(compilation: &mut Compilation) -> bool);
define_hook!(CompilationModuleIds: Series(compilation: &mut Compilation));
define_hook!(CompilationChunkIds: Series(compilation: &mut Compilation));
define_hook!(CompilationRuntimeModule: Series(compilation: &mut Compilation, module: &ModuleIdentifier, chunk: &ChunkUkey));
define_hook!(CompilationAdditionalModuleRuntimeRequirements: Series(compilation: &Compilation, module_identifier: &ModuleIdentifier, runtime_requirements: &mut RuntimeGlobals),tracing=false);
define_hook!(CompilationRuntimeRequirementInModule: SeriesBail(compilation: &Compilation, module_identifier: &ModuleIdentifier, all_runtime_requirements: &RuntimeGlobals, runtime_requirements: &RuntimeGlobals, runtime_requirements_mut: &mut RuntimeGlobals),tracing=false);
define_hook!(CompilationAdditionalChunkRuntimeRequirements: Series(compilation: &mut Compilation, chunk_ukey: &ChunkUkey, runtime_requirements: &mut RuntimeGlobals));
define_hook!(CompilationRuntimeRequirementInChunk: SeriesBail(compilation: &mut Compilation, chunk_ukey: &ChunkUkey, all_runtime_requirements: &RuntimeGlobals, runtime_requirements: &RuntimeGlobals, runtime_requirements_mut: &mut RuntimeGlobals));
define_hook!(CompilationAdditionalTreeRuntimeRequirements: Series(compilation: &mut Compilation, chunk_ukey: &ChunkUkey, runtime_requirements: &mut RuntimeGlobals));
define_hook!(CompilationRuntimeRequirementInTree: SeriesBail(compilation: &mut Compilation, chunk_ukey: &ChunkUkey, all_runtime_requirements: &RuntimeGlobals, runtime_requirements: &RuntimeGlobals, runtime_requirements_mut: &mut RuntimeGlobals));
define_hook!(CompilationOptimizeCodeGeneration: Series(compilation: &mut Compilation));
define_hook!(CompilationAfterCodeGeneration: Series(compilation: &mut Compilation));
define_hook!(CompilationChunkHash: Series(compilation: &Compilation, chunk_ukey: &ChunkUkey, hasher: &mut RspackHash));
define_hook!(CompilationContentHash: Series(compilation: &Compilation, chunk_ukey: &ChunkUkey, hashes: &mut HashMap<SourceType, RspackHash>));
define_hook!(CompilationDependentFullHash: SeriesBail(compilation: &Compilation, chunk_ukey: &ChunkUkey) -> bool);
define_hook!(CompilationRenderManifest: Series(compilation: &Compilation, chunk_ukey: &ChunkUkey, manifest: &mut Vec<RenderManifestEntry>, diagnostics: &mut Vec<Diagnostic>));
define_hook!(CompilationChunkAsset: Series(compilation: &Compilation, chunk_ukey: &ChunkUkey, filename: &str));
define_hook!(CompilationProcessAssets: Series(compilation: &mut Compilation));
define_hook!(CompilationAfterProcessAssets: Series(compilation: &mut Compilation));
define_hook!(CompilationAfterSeal: Series(compilation: &mut Compilation),tracing=true);

#[derive(Debug, Default)]
pub struct CompilationHooks {
  pub add_entry: CompilationAddEntryHook,
  pub build_module: CompilationBuildModuleHook,
  pub update_module_graph: CompilationUpdateModuleGraphHook,
  pub revoked_modules: CompilationRevokedModulesHook,
  pub still_valid_module: CompilationStillValidModuleHook,
  pub succeed_module: CompilationSucceedModuleHook,
  pub execute_module: CompilationExecuteModuleHook,
  pub finish_modules: CompilationFinishModulesHook,
  pub seal: CompilationSealHook,
  pub optimize_dependencies: CompilationOptimizeDependenciesHook,
  pub optimize_modules: CompilationOptimizeModulesHook,
  pub after_optimize_modules: CompilationAfterOptimizeModulesHook,
  pub optimize_chunks: CompilationOptimizeChunksHook,
  pub optimize_tree: CompilationOptimizeTreeHook,
  pub optimize_chunk_modules: CompilationOptimizeChunkModulesHook,
  pub module_ids: CompilationModuleIdsHook,
  pub chunk_ids: CompilationChunkIdsHook,
  pub runtime_module: CompilationRuntimeModuleHook,
  pub additional_module_runtime_requirements: CompilationAdditionalModuleRuntimeRequirementsHook,
  pub runtime_requirement_in_module: CompilationRuntimeRequirementInModuleHook,
  pub additional_chunk_runtime_requirements: CompilationAdditionalChunkRuntimeRequirementsHook,
  pub runtime_requirement_in_chunk: CompilationRuntimeRequirementInChunkHook,
  pub additional_tree_runtime_requirements: CompilationAdditionalTreeRuntimeRequirementsHook,
  pub runtime_requirement_in_tree: CompilationRuntimeRequirementInTreeHook,
  pub optimize_code_generation: CompilationOptimizeCodeGenerationHook,
  pub after_code_generation: CompilationAfterCodeGenerationHook,
  pub chunk_hash: CompilationChunkHashHook,
  pub content_hash: CompilationContentHashHook,
  pub dependent_full_hash: CompilationDependentFullHashHook,
  pub render_manifest: CompilationRenderManifestHook,
  pub chunk_asset: CompilationChunkAssetHook,
  pub process_assets: CompilationProcessAssetsHook,
  pub after_process_assets: CompilationAfterProcessAssetsHook,
  pub after_seal: CompilationAfterSealHook,
}

#[cacheable]
#[derive(Debug, Clone, Copy, Hash, Eq, PartialEq, Ord, PartialOrd)]
pub struct CompilationId(pub u32);

impl CompilationId {
  pub fn new() -> Self {
    Self(COMPILATION_ID.fetch_add(1, std::sync::atomic::Ordering::Relaxed))
  }
}

impl Default for CompilationId {
  fn default() -> Self {
    Self::new()
  }
}

type ValueCacheVersions = HashMap<String, String>;

static COMPILATION_ID: AtomicU32 = AtomicU32::new(0);

/// Use macro to prevent cargo shear from failing and reporting errors
/// due to the inability to parse the async closure syntax
/// https://github.com/Boshen/cargo-shear/issues/143
macro_rules! process_runtime_requirement_hook_macro {
  ($name: ident, $s: ty, $c: ty) => {
    async fn $name(
      self: $s,
      requirements: &mut RuntimeGlobals,
      call_hook: impl async Fn(
        $c,
        &RuntimeGlobals,
        &RuntimeGlobals,
        &mut RuntimeGlobals,
      ) -> Result<()>,
    ) -> Result<()> {
      let mut runtime_requirements_mut = *requirements;
      let mut runtime_requirements;

      loop {
        runtime_requirements = runtime_requirements_mut;
        runtime_requirements_mut = RuntimeGlobals::default();
        // runtime_requirements: rt_requirements of last time
        // runtime_requirements_mut: changed rt_requirements
        // requirements: all rt_requirements
        call_hook(
          self,
          requirements,
          &runtime_requirements,
          &mut runtime_requirements_mut,
        )
        .await?;

        // check if we have changes to runtime_requirements
        runtime_requirements_mut =
          runtime_requirements_mut.difference(requirements.intersection(runtime_requirements_mut));
        if runtime_requirements_mut.is_empty() {
          break;
        } else {
          requirements.insert(runtime_requirements_mut);
        }
      }
      Ok(())
    }
  };
}

#[derive(Debug)]
pub struct Compilation {
  /// get_compilation_hooks(compilation.id)
  id: CompilationId,
  compiler_id: CompilerId,
  // Mark compilation status, because the hash of `[hash].hot-update.js/json` is previous compilation hash.
  // Status A(hash: A) -> Status B(hash: B) will generate `A.hot-update.js`
  // Status A(hash: A) -> Status C(hash: C) will generate `A.hot-update.js`
  // The status is different, should generate different hash for `.hot-update.js`
  // So use compilation hash update `hot_index` to fix it.
  pub hot_index: u32,
  pub records: Option<CompilationRecords>,
  pub options: Arc<CompilerOptions>,
  pub entries: Entry,
  pub global_entry: EntryData,
  other_module_graph: Option<ModuleGraphPartial>,
  pub dependency_factories: HashMap<DependencyType, Arc<dyn ModuleFactory>>,
  pub dependency_templates: HashMap<DependencyTemplateType, Arc<dyn DependencyTemplate>>,
  pub runtime_modules: IdentifierMap<Box<dyn RuntimeModule>>,
  pub runtime_modules_hash: IdentifierMap<RspackHashDigest>,
  pub runtime_modules_code_generation_source: IdentifierMap<BoxSource>,
  pub chunk_graph: ChunkGraph,
  pub chunk_by_ukey: ChunkByUkey,
  pub chunk_group_by_ukey: ChunkGroupByUkey,
  pub entrypoints: IndexMap<String, ChunkGroupUkey>,
  pub async_entrypoints: Vec<ChunkGroupUkey>,
  assets: CompilationAssets,
  pub emitted_assets: DashSet<String, BuildHasherDefault<FxHasher>>,
  diagnostics: Vec<Diagnostic>,
  logging: CompilationLogging,
  pub plugin_driver: SharedPluginDriver,
  pub buildtime_plugin_driver: SharedPluginDriver,
  pub resolver_factory: Arc<ResolverFactory>,
  pub loader_resolver_factory: Arc<ResolverFactory>,
  pub named_chunks: HashMap<String, ChunkUkey>,
  pub named_chunk_groups: HashMap<String, ChunkGroupUkey>,
  pub runtime_template: RuntimeTemplate,

  // artifact for infer_async_modules_plugin
  pub async_modules_artifact: AsyncModulesArtifact,
  // artifact for collect_dependencies_diagnostics
  pub dependencies_diagnostics_artifact: DependenciesDiagnosticsArtifact,
  // artifact for side_effects_flag_plugin
  pub side_effects_optimize_artifact: SideEffectsOptimizeArtifact,
  // artifact for module_ids
  pub module_ids_artifact: ModuleIdsArtifact,
  // artifact for chunk_ids
  pub chunk_ids_artifact: ChunkIdsArtifact,
  // artifact for code_generation
  pub code_generation_results: CodeGenerationResults,
  // artifact for create_module_hashes
  pub cgm_hash_artifact: CgmHashArtifact,
  // artifact for process_modules_runtime_requirements
  pub cgm_runtime_requirements_artifact: CgmRuntimeRequirementsArtifact,
  // artifact for process_chunks_runtime_requirements
  pub cgc_runtime_requirements_artifact: CgcRuntimeRequirementsArtifact,
  // artifact for create_hash
  pub chunk_hashes_artifact: ChunkHashesArtifact,
  // artifact for create_chunk_assets
  pub chunk_render_artifact: ChunkRenderArtifact,

  pub code_generated_modules: IdentifierSet,
  pub build_time_executed_modules: IdentifierSet,
  pub cache: Arc<dyn Cache>,
  pub old_cache: Arc<OldCache>,
  pub code_splitting_cache: CodeSplittingCache,
  pub incremental: Incremental,

  pub hash: Option<RspackHashDigest>,

  pub file_dependencies: IndexSet<ArcPath, BuildHasherDefault<FxHasher>>,
  pub context_dependencies: IndexSet<ArcPath, BuildHasherDefault<FxHasher>>,
  pub missing_dependencies: IndexSet<ArcPath, BuildHasherDefault<FxHasher>>,
  pub build_dependencies: IndexSet<ArcPath, BuildHasherDefault<FxHasher>>,

  pub value_cache_versions: ValueCacheVersions,

  import_var_map: IdentifierDashMap<ImportVarMap>,

  pub module_executor: Option<ModuleExecutor>,
  in_finish_make: AtomicBool,

  pub modified_files: HashSet<ArcPath>,
  pub removed_files: HashSet<ArcPath>,
  pub make_artifact: MakeArtifact,
  pub input_filesystem: Arc<dyn ReadableFileSystem>,

  pub intermediate_filesystem: Arc<dyn IntermediateFileSystem>,
  pub output_filesystem: Arc<dyn WritableFileSystem>,

  /// A flag indicating whether the current compilation is being rebuilt.
  ///
  /// Rebuild will include previous compilation data, so persistent cache will not recovery anything
  pub is_rebuild: bool,
}

impl Compilation {
  pub const OPTIMIZE_CHUNKS_STAGE_BASIC: i32 = -10;
  pub const OPTIMIZE_CHUNKS_STAGE_DEFAULT: i32 = 0;
  pub const OPTIMIZE_CHUNKS_STAGE_ADVANCED: i32 = 10;

  pub const PROCESS_ASSETS_STAGE_ADDITIONAL: i32 = -2000;
  pub const PROCESS_ASSETS_STAGE_PRE_PROCESS: i32 = -1000;
  pub const PROCESS_ASSETS_STAGE_DERIVED: i32 = -200;
  pub const PROCESS_ASSETS_STAGE_ADDITIONS: i32 = -100;
  pub const PROCESS_ASSETS_STAGE_OPTIMIZE: i32 = 100;
  pub const PROCESS_ASSETS_STAGE_OPTIMIZE_COUNT: i32 = 200;
  pub const PROCESS_ASSETS_STAGE_OPTIMIZE_COMPATIBILITY: i32 = 300;
  pub const PROCESS_ASSETS_STAGE_OPTIMIZE_SIZE: i32 = 400;
  pub const PROCESS_ASSETS_STAGE_DEV_TOOLING: i32 = 500;
  pub const PROCESS_ASSETS_STAGE_OPTIMIZE_INLINE: i32 = 700;
  pub const PROCESS_ASSETS_STAGE_SUMMARIZE: i32 = 1000;
  pub const PROCESS_ASSETS_STAGE_OPTIMIZE_HASH: i32 = 2500;
  pub const PROCESS_ASSETS_STAGE_OPTIMIZE_TRANSFER: i32 = 3000;
  pub const PROCESS_ASSETS_STAGE_ANALYSE: i32 = 4000;
  pub const PROCESS_ASSETS_STAGE_REPORT: i32 = 5000;

  #[allow(clippy::too_many_arguments)]
  pub fn new(
    compiler_id: CompilerId,
    options: Arc<CompilerOptions>,
    plugin_driver: SharedPluginDriver,
    buildtime_plugin_driver: SharedPluginDriver,
    resolver_factory: Arc<ResolverFactory>,
    loader_resolver_factory: Arc<ResolverFactory>,
    records: Option<CompilationRecords>,
    cache: Arc<dyn Cache>,
    old_cache: Arc<OldCache>,
    incremental: Incremental,
    module_executor: Option<ModuleExecutor>,
    modified_files: HashSet<ArcPath>,
    removed_files: HashSet<ArcPath>,
    input_filesystem: Arc<dyn ReadableFileSystem>,
    intermediate_filesystem: Arc<dyn IntermediateFileSystem>,
    output_filesystem: Arc<dyn WritableFileSystem>,
    is_rebuild: bool,
  ) -> Self {
    Self {
      id: CompilationId::new(),
      compiler_id,
      hot_index: 0,
      runtime_template: RuntimeTemplate::new(options.output.environment),
      records,
      options,
      other_module_graph: None,
      dependency_factories: Default::default(),
      dependency_templates: Default::default(),
      runtime_modules: Default::default(),
      runtime_modules_hash: Default::default(),
      runtime_modules_code_generation_source: Default::default(),
      chunk_by_ukey: Default::default(),
      chunk_group_by_ukey: Default::default(),
      entries: Default::default(),
      global_entry: Default::default(),
      chunk_graph: Default::default(),
      entrypoints: Default::default(),
      async_entrypoints: Default::default(),
      assets: Default::default(),
      emitted_assets: Default::default(),
      diagnostics: Default::default(),
      logging: Default::default(),
      plugin_driver,
      buildtime_plugin_driver,
      resolver_factory,
      loader_resolver_factory,
      named_chunks: Default::default(),
      named_chunk_groups: Default::default(),

      async_modules_artifact: Default::default(),
      dependencies_diagnostics_artifact: Default::default(),
      side_effects_optimize_artifact: Default::default(),
      module_ids_artifact: Default::default(),
      chunk_ids_artifact: Default::default(),
      code_generation_results: Default::default(),
      cgm_hash_artifact: Default::default(),
      cgm_runtime_requirements_artifact: Default::default(),
      cgc_runtime_requirements_artifact: Default::default(),
      chunk_hashes_artifact: Default::default(),
      chunk_render_artifact: Default::default(),
      code_generated_modules: Default::default(),
      build_time_executed_modules: Default::default(),
      cache,
      old_cache,
      incremental,
      code_splitting_cache: Default::default(),

      hash: None,

      file_dependencies: Default::default(),
      context_dependencies: Default::default(),
      missing_dependencies: Default::default(),
      build_dependencies: Default::default(),

      value_cache_versions: ValueCacheVersions::default(),

      import_var_map: IdentifierDashMap::default(),

      module_executor,
      in_finish_make: AtomicBool::new(false),

      make_artifact: Default::default(),
      modified_files,
      removed_files,
      input_filesystem,

      intermediate_filesystem,
      output_filesystem,
      is_rebuild,
    }
  }

  pub fn id(&self) -> CompilationId {
    self.id
  }

  pub fn compiler_id(&self) -> CompilerId {
    self.compiler_id
  }

  pub fn swap_make_artifact_with_compilation(&mut self, other: &mut Compilation) {
    std::mem::swap(&mut self.make_artifact, &mut other.make_artifact);
  }
  pub fn swap_make_artifact(&mut self, make_artifact: &mut MakeArtifact) {
    std::mem::swap(&mut self.make_artifact, make_artifact);
  }

  pub fn get_module_graph(&self) -> ModuleGraph {
    if let Some(other_module_graph) = &self.other_module_graph {
      ModuleGraph::new(
        vec![
          self.make_artifact.get_module_graph_partial(),
          other_module_graph,
        ],
        None,
      )
    } else {
      ModuleGraph::new(vec![self.make_artifact.get_module_graph_partial()], None)
    }
  }

  // FIXME: find a better way to do this.
  pub fn module_by_identifier(&self, identifier: &ModuleIdentifier) -> Option<&BoxModule> {
    if let Some(other_module_graph) = &self.other_module_graph
      && let Some(module) = other_module_graph.modules.get(identifier)
    {
      return module.as_ref();
    };

    if let Some(module) = self
      .make_artifact
      .get_module_graph_partial()
      .modules
      .get(identifier)
    {
      return module.as_ref();
    }

    None
  }

  pub fn get_module_graph_mut(&mut self) -> ModuleGraph {
    if let Some(other) = &mut self.other_module_graph {
      ModuleGraph::new(
        vec![self.make_artifact.get_module_graph_partial()],
        Some(other),
      )
    } else {
      ModuleGraph::new(
        vec![],
        Some(self.make_artifact.get_module_graph_partial_mut()),
      )
    }
  }

  pub fn file_dependencies(
    &self,
  ) -> (
    impl Iterator<Item = &ArcPath>,
    impl Iterator<Item = &ArcPath>,
    impl Iterator<Item = &ArcPath>,
  ) {
    let all_files = self
      .make_artifact
      .file_dependencies
      .files()
      .chain(&self.file_dependencies);
    let added_files = self
      .make_artifact
      .file_dependencies
      .added_files()
      .iter()
      .chain(&self.file_dependencies);
    let removed_files = self.make_artifact.file_dependencies.removed_files().iter();
    (all_files, added_files, removed_files)
  }

  pub fn context_dependencies(
    &self,
  ) -> (
    impl Iterator<Item = &ArcPath>,
    impl Iterator<Item = &ArcPath>,
    impl Iterator<Item = &ArcPath>,
  ) {
    let all_files = self
      .make_artifact
      .context_dependencies
      .files()
      .chain(&self.context_dependencies);
    let added_files = self
      .make_artifact
      .context_dependencies
      .added_files()
      .iter()
      .chain(&self.file_dependencies);
    let removed_files = self
      .make_artifact
      .context_dependencies
      .removed_files()
      .iter();
    (all_files, added_files, removed_files)
  }

  pub fn missing_dependencies(
    &self,
  ) -> (
    impl Iterator<Item = &ArcPath>,
    impl Iterator<Item = &ArcPath>,
    impl Iterator<Item = &ArcPath>,
  ) {
    let all_files = self
      .make_artifact
      .missing_dependencies
      .files()
      .chain(&self.missing_dependencies);
    let added_files = self
      .make_artifact
      .missing_dependencies
      .added_files()
      .iter()
      .chain(&self.file_dependencies);
    let removed_files = self
      .make_artifact
      .missing_dependencies
      .removed_files()
      .iter();
    (all_files, added_files, removed_files)
  }

  pub fn build_dependencies(
    &self,
  ) -> (
    impl Iterator<Item = &ArcPath>,
    impl Iterator<Item = &ArcPath>,
    impl Iterator<Item = &ArcPath>,
  ) {
    let all_files = self
      .make_artifact
      .build_dependencies
      .files()
      .chain(&self.build_dependencies);
    let added_files = self
      .make_artifact
      .build_dependencies
      .added_files()
      .iter()
      .chain(&self.file_dependencies);
    let removed_files = self.make_artifact.build_dependencies.removed_files().iter();
    (all_files, added_files, removed_files)
  }

  // TODO move out from compilation
  pub fn get_import_var(&self, dep_id: &DependencyId) -> String {
    let module_graph = self.get_module_graph();
    let parent_module_id = module_graph
      .get_parent_module(dep_id)
      .expect("should have parent module");
    let module_id = module_graph
      .module_identifier_by_dependency_id(dep_id)
      .copied();
    let module_dep = module_graph
      .dependency_by_id(dep_id)
      .and_then(|dep| dep.as_module_dependency())
      .expect("should be module dependency");
    let user_request = to_identifier(module_dep.user_request());
    let mut import_var_map_of_module = self.import_var_map.entry(*parent_module_id).or_default();
    let len = import_var_map_of_module.len();

    let import_var = match import_var_map_of_module.entry(module_id) {
      hash_map::Entry::Occupied(occ) => occ.get().clone(),
      hash_map::Entry::Vacant(vac) => {
        let import_var = format!("{}__WEBPACK_IMPORTED_MODULE_{}__", user_request, itoa!(len));
        vac.insert(import_var.clone());
        import_var
      }
    };
    import_var
  }

  pub async fn add_entry(&mut self, entry: BoxDependency, options: EntryOptions) -> Result<()> {
    let entry_id = *entry.id();
    let entry_name = options.name.clone();
    self.get_module_graph_mut().add_dependency(entry);
    if let Some(name) = &entry_name {
      if let Some(data) = self.entries.get_mut(name) {
        data.dependencies.push(entry_id);
        data.options.merge(options)?;
      } else {
        let data = EntryData {
          dependencies: vec![entry_id],
          include_dependencies: vec![],
          options,
        };
        self.entries.insert(name.to_owned(), data);
      }
    } else {
      self.global_entry.dependencies.push(entry_id);
    }

    self
      .plugin_driver
      .clone()
      .compilation_hooks
      .add_entry
      .call(self, entry_name.as_deref())
      .await
      .map_err(|e| e.wrap_err("caused by plugins in Compilation.hooks.addEntry"))?;
    Ok(())
  }

  pub async fn add_include(&mut self, args: Vec<(BoxDependency, EntryOptions)>) -> Result<()> {
    if !self.in_finish_make.load(Ordering::Acquire) {
      return Err(
        InternalError::new(
          "You can only call `add_include` during the finish make stage".to_string(),
          RspackSeverity::Error,
        )
        .into(),
      );
    }

    for (entry, options) in args {
      let entry_id = *entry.id();
      self.get_module_graph_mut().add_dependency(entry);
      if let Some(name) = options.name.clone() {
        if let Some(data) = self.entries.get_mut(&name) {
          data.include_dependencies.push(entry_id);
        } else {
          let data = EntryData {
            dependencies: vec![],
            include_dependencies: vec![entry_id],
            options,
          };
          self.entries.insert(name, data);
        }
      } else {
        self.global_entry.include_dependencies.push(entry_id);
      }
    }

    // Recheck entry and clean useless entry
    // This should before finish_modules hook is called, ensure providedExports effects on new added modules
    let make_artifact = std::mem::take(&mut self.make_artifact);
    self.make_artifact = update_module_graph(
      self,
      make_artifact,
      vec![MakeParam::BuildEntry(
        self
          .entries
          .values()
          .flat_map(|item| item.all_dependencies())
          .chain(self.global_entry.all_dependencies())
          .copied()
          .collect(),
      )],
    )
    .await?;

    Ok(())
  }

  pub fn update_asset(
    &mut self,
    filename: &str,
    updater: impl FnOnce(
      BoxSource,
      BindingCell<AssetInfo>,
    ) -> Result<(BoxSource, BindingCell<AssetInfo>)>,
  ) -> Result<()> {
    let assets = &mut self.assets;

    let (new_source, new_info) = match assets.remove(filename) {
      Some(CompilationAsset {
        source: Some(source),
        info,
      }) => updater(source, info)?,
      _ => {
        return Err(error!(
          "Called Compilation.updateAsset for not existing filename {filename}"
        ))
      }
    };
    self.emit_asset(
      filename.to_owned(),
      CompilationAsset {
        source: Some(new_source),
        info: new_info,
      },
    );
    Ok(())
  }
  #[instrument("Compilation:emit_asset",skip_all, fields(filename = filename))]
  pub fn emit_asset(&mut self, filename: String, asset: CompilationAsset) {
    if let Some(mut original) = self.assets.remove(&filename)
      && let Some(original_source) = &original.source
      && let Some(asset_source) = asset.get_source()
    {
      let is_source_equal = is_source_equal(original_source, asset_source);
      if !is_source_equal {
        tracing::error!(
          "Emit Duplicate Filename({}), is_source_equal: {:?}",
          filename,
          is_source_equal
        );
        self.push_diagnostic(
          error!(
            "Conflict: Multiple assets emit different content to the same filename {}{}",
            filename,
            // TODO: source file name
            ""
          )
          .into(),
        );
        self.assets.insert(filename, asset);
        return;
      }
      original.info = asset.info;
      self.assets.insert(filename, original);
    } else {
      self.assets.insert(filename, asset);
    }
  }

  pub fn delete_asset(&mut self, filename: &str) {
    if let Some(asset) = self.assets.remove(filename) {
      if let Some(source_map) = &asset.info.related.source_map {
        self.delete_asset(source_map);
      }
      self.chunk_by_ukey.iter_mut().for_each(|(_, chunk)| {
        chunk.remove_file(filename);
        chunk.remove_auxiliary_file(filename);
      });
    }
  }

  pub fn rename_asset(&mut self, filename: &str, new_name: String) {
    if let Some(asset) = self.assets.remove(filename) {
      self.assets.insert(new_name.clone(), asset);
      self.chunk_by_ukey.iter_mut().for_each(|(_, chunk)| {
        if chunk.remove_file(filename) {
          chunk.add_file(new_name.clone());
        }

        if chunk.remove_auxiliary_file(filename) {
          chunk.add_auxiliary_file(new_name.clone());
        }
      });
    }
  }

  pub fn assets(&self) -> &CompilationAssets {
    &self.assets
  }

  pub fn assets_mut(&mut self) -> &mut CompilationAssets {
    &mut self.assets
  }

  pub fn entrypoints(&self) -> &IndexMap<String, ChunkGroupUkey> {
    &self.entrypoints
  }

  pub fn push_diagnostic(&mut self, diagnostic: Diagnostic) {
    self.diagnostics.push(diagnostic);
  }

  pub fn splice_diagnostic(
    &mut self,
    s: usize,
    e: usize,
    replace_with: Vec<Diagnostic>,
  ) -> Vec<Diagnostic> {
    self.diagnostics.splice(s..e, replace_with).collect()
  }

  pub fn extend_diagnostics(&mut self, diagnostics: impl IntoIterator<Item = Diagnostic>) {
    self.diagnostics.extend(diagnostics);
  }

  pub fn get_errors(&self) -> impl Iterator<Item = &Diagnostic> {
    self
      .diagnostics
      .iter()
      .filter(|d| matches!(d.severity(), Severity::Error))
  }

  /// Get sorted errors based on the factors as follows in order:
  /// - module identifier
  /// - error offset
  ///   Rspack assumes for each offset, there is only one error.
  ///   However, when it comes to the case that there are multiple errors with the same offset,
  ///   the order of these errors will not be guaranteed.
  pub fn get_errors_sorted(&self) -> impl Iterator<Item = &Diagnostic> {
    let get_offset = |d: &dyn rspack_error::miette::Diagnostic| {
      d.labels()
        .and_then(|mut l| l.next())
        .map(|l| l.offset())
        .unwrap_or_default()
    };
    self.get_errors().sorted_by(
      |a, b| match a.module_identifier().cmp(&b.module_identifier()) {
        std::cmp::Ordering::Equal => get_offset(a.as_ref()).cmp(&get_offset(b.as_ref())),
        other => other,
      },
    )
  }

  pub fn get_warnings(&self) -> impl Iterator<Item = &Diagnostic> {
    self
      .diagnostics
      .iter()
      .filter(|d| matches!(d.severity(), Severity::Warn))
  }

  /// Get sorted warnings based on the factors as follows in order:
  /// - module identifier
  /// - error offset
  ///   Rspack assumes for each offset, there is only one error.
  ///   However, when it comes to the case that there are multiple errors with the same offset,
  ///   the order of these errors will not be guaranteed.
  pub fn get_warnings_sorted(&self) -> impl Iterator<Item = &Diagnostic> {
    let get_offset = |d: &dyn rspack_error::miette::Diagnostic| {
      d.labels()
        .and_then(|mut l| l.next())
        .map(|l| l.offset())
        .unwrap_or_default()
    };
    self.get_warnings().sorted_by(
      |a, b| match a.module_identifier().cmp(&b.module_identifier()) {
        std::cmp::Ordering::Equal => get_offset(a.as_ref()).cmp(&get_offset(b.as_ref())),
        other => other,
      },
    )
  }

  pub fn get_logging(&self) -> &CompilationLogging {
    &self.logging
  }

  pub fn get_stats(&self) -> Stats {
    Stats::new(self)
  }

  pub fn add_named_chunk(
    name: String,
    chunk_by_ukey: &mut ChunkByUkey,
    named_chunks: &mut HashMap<String, ChunkUkey>,
  ) -> (ChunkUkey, bool) {
    let existed_chunk_ukey = named_chunks.get(&name);
    if let Some(chunk_ukey) = existed_chunk_ukey {
      assert!(chunk_by_ukey.contains(chunk_ukey));
      (*chunk_ukey, false)
    } else {
      let chunk = Chunk::new(Some(name.clone()), ChunkKind::Normal);
      let ukey = chunk.ukey();
      named_chunks.insert(name, ukey);
      chunk_by_ukey.entry(ukey).or_insert_with(|| chunk);
      (ukey, true)
    }
  }

  pub fn add_chunk(chunk_by_ukey: &mut ChunkByUkey) -> ChunkUkey {
    let chunk = Chunk::new(None, ChunkKind::Normal);
    let ukey = chunk.ukey();
    chunk_by_ukey.add(chunk);
    ukey
  }

  #[instrument("Compilation:make", skip_all)]
  pub async fn make(&mut self) -> Result<()> {
    self.make_artifact.reset_dependencies_incremental_info();
    // run module_executor
    if let Some(module_executor) = &mut self.module_executor {
      let mut module_executor = std::mem::take(module_executor);
      module_executor.hook_before_make(self).await?;
      self.module_executor = Some(module_executor);
    }

    let artifact = std::mem::take(&mut self.make_artifact);
    self.make_artifact = make_module_graph(self, artifact).await?;

    self.in_finish_make.store(true, Ordering::Release);

    Ok(())
  }

  pub async fn rebuild_module<T>(
    &mut self,
    module_identifiers: IdentifierSet,
    f: impl Fn(Vec<&BoxModule>) -> T,
  ) -> Result<T> {
    let artifact = std::mem::take(&mut self.make_artifact);

    if let Some(module_executor) = &mut self.module_executor {
      module_executor.rebuild_origins = Some(module_identifiers.clone());
    }

    self.make_artifact = update_module_graph(
      self,
      artifact,
      vec![MakeParam::ForceBuildModules(module_identifiers.clone())],
    )
    .await?;

    if let Some(module_executor) = &mut self.module_executor {
      module_executor.rebuild_origins = None;
    }

    let module_graph = self.get_module_graph();
    Ok(f(module_identifiers
      .into_iter()
      .filter_map(|id| module_graph.module_by_identifier(&id))
      .collect::<Vec<_>>()))
  }

  #[instrument("Compilation:code_generation", skip_all)]
  async fn code_generation(&mut self, modules: IdentifierSet) -> Result<()> {
    let logger = self.get_logger("rspack.Compilation");
    let mut codegen_cache_counter = match self.options.cache {
      CacheOptions::Disabled => None,
      _ => Some(logger.cache("module code generation cache")),
    };

    let module_graph = self.get_module_graph();
    let mut no_codegen_dependencies_modules = IdentifierSet::default();
    let mut has_codegen_dependencies_modules = IdentifierSet::default();
    for module_identifier in modules {
      let module = module_graph
        .module_by_identifier(&module_identifier)
        .expect("should have module");
      if module.get_code_generation_dependencies().is_none() {
        no_codegen_dependencies_modules.insert(module_identifier);
      } else {
        has_codegen_dependencies_modules.insert(module_identifier);
      }
    }

    self
      .code_generation_modules(&mut codegen_cache_counter, no_codegen_dependencies_modules)
      .await?;
    self
      .code_generation_modules(&mut codegen_cache_counter, has_codegen_dependencies_modules)
      .await?;

    if let Some(counter) = codegen_cache_counter {
      logger.cache_end(counter);
    }

    Ok(())
  }

  pub(crate) async fn code_generation_modules(
    &mut self,
    cache_counter: &mut Option<CacheCount>,
    modules: IdentifierSet,
  ) -> Result<()> {
    let chunk_graph = &self.chunk_graph;
    let module_graph = self.get_module_graph();
    let mut jobs = Vec::new();
    for module in modules {
      let mut map: HashMap<RspackHashDigest, CodeGenerationJob> = HashMap::default();
      for runtime in chunk_graph.get_module_runtimes_iter(module, &self.chunk_by_ukey) {
        let hash = ChunkGraph::get_module_hash(self, module, runtime)
          .expect("should have cgm.hash in code generation");
        if let Some(job) = map.get_mut(hash) {
          job.runtimes.push(runtime.clone());
        } else {
          map.insert(
            hash.clone(),
            CodeGenerationJob {
              module,
              hash: hash.clone(),
              runtime: runtime.clone(),
              runtimes: vec![runtime.clone()],
            },
          );
        }
      }
      jobs.extend(map.into_values());
    }

    let results = rspack_futures::scope::<_, _>(|token| {
      jobs.into_iter().for_each(|job| {
        // SAFETY: await immediately and trust caller to poll future entirely
        let s = unsafe { token.used((&self, &module_graph, job)) };

        s.spawn(|(this, module_graph, job)| async {
          let options = &this.options;
          let old_cache = &this.old_cache;

          let module = module_graph
            .module_by_identifier(&job.module)
            .expect("should have module");
          let codegen_res = old_cache
            .code_generate_occasion
            .use_cache(&job, || async {
              module
                .code_generation(this, Some(&job.runtime), None)
                .await
                .map(|mut codegen_res| {
                  codegen_res.set_hash(
                    &options.output.hash_function,
                    &options.output.hash_digest,
                    &options.output.hash_salt,
                  );
                  codegen_res
                })
            })
            .await;

          (job.module, job.runtimes, codegen_res)
        })
      })
    })
    .await;
    let results = results
      .into_iter()
      .map(|res| res.to_rspack_result())
      .collect::<Result<Vec<_>>>()?;

    for (module, runtimes, (codegen_res, from_cache)) in results {
      if let Some(counter) = cache_counter {
        if from_cache {
          counter.hit();
        } else {
          counter.miss();
        }
      }
      let codegen_res = match codegen_res {
        Ok(codegen_res) => codegen_res,
        Err(err) => {
          self.push_diagnostic(Diagnostic::from(err).with_module_identifier(Some(module)));
          let mut codegen_res = CodeGenerationResult::default();
          codegen_res.set_hash(
            &self.options.output.hash_function,
            &self.options.output.hash_digest,
            &self.options.output.hash_salt,
          );
          codegen_res
        }
      };
      self
        .code_generation_results
        .insert(module, codegen_res, runtimes);
      self.code_generated_modules.insert(module);
    }
    Ok(())
  }

  #[instrument("Compilation:create_module_assets", skip_all)]
  async fn create_module_assets(&mut self, _plugin_driver: SharedPluginDriver) {
    let mut chunk_asset_map = vec![];
    let mut module_assets = vec![];
    let mg = self.get_module_graph();
    for (identifier, module) in mg.modules() {
      let assets = &module.build_info().assets;
      if assets.is_empty() {
        continue;
      }

      for (name, asset) in assets {
        module_assets.push((name.clone(), asset.clone()));
      }
      // assets of executed modules are not in this compilation
      if self
        .chunk_graph
        .chunk_graph_module_by_module_identifier
        .contains_key(&identifier)
      {
        for chunk in self.chunk_graph.get_module_chunks(identifier).iter() {
          for name in assets.keys() {
            chunk_asset_map.push((*chunk, name.clone()))
          }
        }
      }
    }

    for (name, asset) in module_assets {
      self.emit_asset(name, asset);
    }

    for (chunk, asset_name) in chunk_asset_map {
      let chunk = self.chunk_by_ukey.expect_get_mut(&chunk);
      chunk.add_auxiliary_file(asset_name);
    }
  }

  #[instrument("Compilation::create_chunk_assets", skip_all)]
  async fn create_chunk_assets(&mut self, plugin_driver: SharedPluginDriver) -> Result<()> {
    let mutations = self
      .incremental
      .mutations_read(IncrementalPasses::CHUNKS_RENDER);
    let chunks = if let Some(mutations) = mutations
      && !self.chunk_render_artifact.is_empty()
    {
      let removed_chunks = mutations.iter().filter_map(|mutation| match mutation {
        Mutation::ChunkRemove { chunk } => Some(*chunk),
        _ => None,
      });
      for removed_chunk in removed_chunks {
        self.chunk_render_artifact.remove(&removed_chunk);
      }
      self
        .chunk_render_artifact
        .retain(|chunk, _| self.chunk_by_ukey.contains(chunk));
      let chunks: UkeySet<ChunkUkey> = mutations
        .iter()
        .filter_map(|mutation| match mutation {
          Mutation::ChunkSetHashes { chunk } => Some(*chunk),
          _ => None,
        })
        .collect();
      let logger = self.get_logger("rspack.incremental.chunksRender");
      logger.log(format!(
        "{} chunks are affected, {} in total",
        chunks.len(),
        self.chunk_by_ukey.len()
      ));
      chunks
    } else {
      self.chunk_by_ukey.keys().copied().collect()
    };
    let results = rspack_futures::scope::<_, Result<_>>(|token| {
      chunks.iter().for_each(|chunk| {
        // SAFETY: await immediately and trust caller to poll future entirely
        let s = unsafe { token.used((&self, &plugin_driver, chunk)) };

        s.spawn(|(this, plugin_driver, chunk)| async {
          let mut manifests = Vec::new();
          let mut diagnostics = Vec::new();
          plugin_driver
            .compilation_hooks
            .render_manifest
            .call(this, chunk, &mut manifests, &mut diagnostics)
            .await?;

          rspack_error::Result::Ok((
            *chunk,
            ChunkRenderResult {
              manifests,
              diagnostics,
            },
          ))
        });
      })
    })
    .await;

    let mut chunk_render_results: UkeyMap<ChunkUkey, ChunkRenderResult> = Default::default();
    for result in results {
      let item = result.to_rspack_result()?;
      let (key, value) = item?;
      chunk_render_results.insert(key, value);
    }
    let chunk_ukey_and_manifest = if mutations.is_some() {
      self.chunk_render_artifact.extend(chunk_render_results);
      self.chunk_render_artifact.clone()
    } else {
      chunk_render_results
    };

    for (
      chunk_ukey,
      ChunkRenderResult {
        manifests,
        diagnostics,
      },
    ) in chunk_ukey_and_manifest
    {
      self.extend_diagnostics(diagnostics);

      for file_manifest in manifests {
        let filename = file_manifest.filename;
        let current_chunk = self.chunk_by_ukey.expect_get_mut(&chunk_ukey);

        current_chunk.set_rendered(true);
        if file_manifest.auxiliary {
          current_chunk.add_auxiliary_file(filename.clone());
        } else {
          current_chunk.add_file(filename.clone());
        }

        self.emit_asset(
          filename.clone(),
          CompilationAsset::new(
            Some(CachedSource::new(file_manifest.source).boxed()),
            file_manifest.info,
          ),
        );

        _ = self
          .chunk_asset(chunk_ukey, &filename, plugin_driver.clone())
          .await
          .map_err(|e| e.wrap_err("caused by plugins in Compilation.hooks.chunkAsset"))?;
      }
    }

    Ok(())
  }

  #[instrument("Compilation:process_assets", skip_all)]
  async fn process_assets(&mut self, plugin_driver: SharedPluginDriver) -> Result<()> {
    plugin_driver
      .compilation_hooks
      .process_assets
      .call(self)
      .await
      .map_err(|e| e.wrap_err("caused by plugins in Compilation.hooks.processAssets"))?;
    Ok(())
  }

  #[instrument("Compilation:after_process_asssets", skip_all)]
  async fn after_process_assets(&mut self, plugin_driver: SharedPluginDriver) -> Result<()> {
    plugin_driver
      .compilation_hooks
      .after_process_assets
      .call(self)
      .await
      .map_err(|e| e.wrap_err("caused by plugins in Compilation.hooks.afterProcessAssets"))?;
    Ok(())
  }

  #[instrument("Compilation:after_seal", skip_all)]
  async fn after_seal(&mut self, plugin_driver: SharedPluginDriver) -> Result<()> {
    plugin_driver
      .compilation_hooks
      .after_seal
      .call(self)
      .await
      .map_err(|e| e.wrap_err("caused by plugins in Compilation.hooks.afterSeal"))?;
    Ok(())
  }

  // #[instrument(
  //   name = "Compilation:chunk_asset",
  //   skip(self, plugin_driver, chunk_ukey)
  // )]
  async fn chunk_asset(
    &self,
    chunk_ukey: ChunkUkey,
    filename: &str,
    plugin_driver: SharedPluginDriver,
  ) -> Result<()> {
    plugin_driver
      .compilation_hooks
      .chunk_asset
      .call(self, &chunk_ukey, filename)
      .await
      .map_err(|e| e.wrap_err("caused by plugins in Compilation.hooks.chunkAsset"))?;
    Ok(())
  }

  pub fn entry_modules(&self) -> IdentifierSet {
    let module_graph = self.get_module_graph();
    self
      .entries
      .values()
      .flat_map(|item| item.all_dependencies())
      .chain(self.global_entry.all_dependencies())
      .filter_map(|dep_id| {
        // some entry dependencies may not find module because of resolve failed
        // so use filter_map to ignore them
        module_graph
          .module_identifier_by_dependency_id(dep_id)
          .copied()
      })
      .collect()
  }

  pub fn entrypoint_by_name(&self, name: &str) -> &Entrypoint {
    let ukey = self.entrypoints.get(name).expect("entrypoint not found");
    self.chunk_group_by_ukey.expect_get(ukey)
  }

  #[instrument("Compilation:finish", skip_all)]
  pub async fn finish(&mut self, plugin_driver: SharedPluginDriver) -> Result<()> {
    // clean up the entry deps
    let make_artifact = std::mem::take(&mut self.make_artifact);
    self.make_artifact = update_module_graph(
      self,
      make_artifact,
      vec![MakeParam::BuildEntryAndClean(
        self
          .entries
          .values()
          .flat_map(|item| item.all_dependencies())
          .chain(self.global_entry.all_dependencies())
          .copied()
          .collect(),
      )],
    )
    .await?;

    let logger = self.get_logger("rspack.Compilation");

    self.in_finish_make.store(false, Ordering::Release);

    // take built_modules
    if let Some(mutations) = self.incremental.mutations_write() {
      mutations.extend(
        self
          .make_artifact
          .revoked_modules
          .difference(&self.make_artifact.built_modules)
          .map(|&module| Mutation::ModuleRemove { module }),
      );
      mutations.extend(
        self
          .make_artifact
          .built_modules
          .intersection(&self.make_artifact.revoked_modules)
          .map(|&module| Mutation::ModuleUpdate { module }),
      );
      mutations.extend(
        self
          .make_artifact
          .built_modules
          .difference(&self.make_artifact.revoked_modules)
          .map(|&module| Mutation::ModuleAdd { module }),
      );
    }

    let start = logger.time("finish modules");
    // finish_modules means the module graph (modules, connections, dependencies) are
    // frozen and start to optimize (provided exports, infer async, etc.) based on the
    // module graph, so any kind of change that affect these should be done before the
    // finish_modules
    plugin_driver
      .compilation_hooks
      .finish_modules
      .call(self)
      .await
      .map_err(|e| e.wrap_err("caused by plugins in Compilation.hooks.finishModules"))?;

    // sync assets to compilation from module_executor
    if let Some(module_executor) = &mut self.module_executor {
      let mut module_executor = std::mem::take(module_executor);
      module_executor.hook_after_finish_modules(self).await;
      self.module_executor = Some(module_executor);
    }

    logger.time_end(start);
    // Collect dependencies diagnostics at here to make sure:
    // 1. after finish_modules: has provide exports info
    // 2. before optimize dependencies: side effects free module hasn't been skipped
    self.collect_dependencies_diagnostics();

    // take make diagnostics
    let diagnostics = self.make_artifact.diagnostics();
    self.extend_diagnostics(diagnostics);
    Ok(())
  }

  // #[tracing::instrument(skip_all)]
  fn collect_dependencies_diagnostics(&mut self) {
    let mutations = self
      .incremental
      .mutations_read(IncrementalPasses::DEPENDENCIES_DIAGNOSTICS);
    // TODO move diagnostic collect to make
    let modules = if let Some(mutations) = mutations
      && !self.dependencies_diagnostics_artifact.is_empty()
    {
      let revoked_modules = mutations.iter().filter_map(|mutation| match mutation {
        Mutation::ModuleRemove { module } => Some(*module),
        _ => None,
      });
      for revoked_module in revoked_modules {
        self
          .dependencies_diagnostics_artifact
          .remove(&revoked_module);
      }
      let modules = mutations.get_affected_modules_with_module_graph(&self.get_module_graph());
      let logger = self.get_logger("rspack.incremental.dependenciesDiagnostics");
      logger.log(format!(
        "{} modules are affected, {} in total",
        modules.len(),
        self.get_module_graph().modules().len()
      ));
      modules
    } else {
      self.get_module_graph().modules().keys().copied().collect()
    };
    let module_graph = self.get_module_graph();
    let dependencies_diagnostics: DependenciesDiagnosticsArtifact = modules
      .par_iter()
      .map(|module_identifier| {
        let mgm = module_graph
          .module_graph_module_by_identifier(module_identifier)
          .expect("should have mgm");
        let diagnostics = mgm
          .all_dependencies
          .iter()
          .filter_map(|dependency_id| module_graph.dependency_by_id(dependency_id))
          .filter_map(|dependency| dependency.get_diagnostics(&module_graph))
          .flatten()
          .collect::<Vec<_>>();
        (*module_identifier, diagnostics)
      })
      .collect();
    let all_modules_diagnostics = if mutations.is_some() {
      self
        .dependencies_diagnostics_artifact
        .extend(dependencies_diagnostics);
      self.dependencies_diagnostics_artifact.clone()
    } else {
      dependencies_diagnostics
    };
    self.extend_diagnostics(all_modules_diagnostics.into_values().flatten());
  }

  #[instrument("Compilation:seal", skip_all)]
  pub async fn seal(&mut self, plugin_driver: SharedPluginDriver) -> Result<()> {
    self.other_module_graph = Some(ModuleGraphPartial::default());
    let logger = self.get_logger("rspack.Compilation");

    // https://github.com/webpack/webpack/blob/main/lib/Compilation.js#L2809
    plugin_driver
      .compilation_hooks
      .seal
      .call(self)
      .await
      .map_err(|e| e.wrap_err("caused by plugins in Compilation.hooks.seal"))?;

    let start = logger.time("optimize dependencies");
    // https://github.com/webpack/webpack/blob/d15c73469fd71cf98734685225250148b68ddc79/lib/Compilation.js#L2812-L2814

    while matches!(
      plugin_driver
        .compilation_hooks
        .optimize_dependencies
        .call(self)
<<<<<<< HEAD
        .instrument(info_span!("Compilation:optimize_dependencies"))
        .await
        .map_err(|e| e.wrap_err("caused by plugins in Compilation.hooks.optimizeDependencies"))?,
=======
        .await?,
>>>>>>> 59d1c8f4
      Some(true)
    ) {}

    logger.time_end(start);

    // ModuleGraph is frozen for now on, we have a module graph that won't change
    // so now we can start to create a chunk graph based on the module graph

    let start = logger.time("create chunks");
    use_code_splitting_cache(self, |compilation| async {
      let start = logger.time("rebuild chunk graph");
      if compilation.options.experiments.parallel_code_splitting {
        build_chunk_graph_new(compilation)?;
      } else {
        build_chunk_graph(compilation)?;
      }
      logger.time_end(start);
      Ok(compilation)
    })
    .await?;

    while matches!(
      plugin_driver
        .compilation_hooks
        .optimize_modules
        .call(self)
<<<<<<< HEAD
        .instrument(info_span!("Compilation:optimize_modules"))
        .await
        .map_err(|e| e.wrap_err("caused by plugins in Compilation.hooks.optimizeModules"))?,
=======
        .await?,
>>>>>>> 59d1c8f4
      Some(true)
    ) {}

    plugin_driver
      .compilation_hooks
      .after_optimize_modules
      .call(self)
<<<<<<< HEAD
      .instrument(info_span!("Compilation:after_optimize_modules"))
      .await
      .map_err(|e| e.wrap_err("caused by plugins in Compilation.hooks.afterOptimizeModules"))?;
=======
      .await?;

>>>>>>> 59d1c8f4
    while matches!(
      plugin_driver
        .compilation_hooks
        .optimize_chunks
        .call(self)
<<<<<<< HEAD
        .instrument(info_span!("Compilation:optimize_chunks"))
        .await
        .map_err(|e| e.wrap_err("caused by plugins in Compilation.hooks.optimizeChunks"))?,
=======
        .await?,
>>>>>>> 59d1c8f4
      Some(true)
    ) {}

    logger.time_end(start);

    let start = logger.time("optimize");
    plugin_driver
      .compilation_hooks
      .optimize_tree
      .call(self)
<<<<<<< HEAD
      .instrument(info_span!("Compilation:optimize_tree"))
      .await
      .map_err(|e| e.wrap_err("caused by plugins in Compilation.hooks.optimizeTree"))?;
=======
      .await?;
>>>>>>> 59d1c8f4

    plugin_driver
      .compilation_hooks
      .optimize_chunk_modules
      .call(self)
<<<<<<< HEAD
      .instrument(info_span!("Compilation:optimize_chunk_modules"))
      .await
      .map_err(|e| e.wrap_err("caused by plugins in Compilation.hooks.optimizeChunkModules"))?;
=======
      .await?;
>>>>>>> 59d1c8f4
    logger.time_end(start);

    // ChunkGraph is frozen for now on, we have a chunk graph that won't change
    // so now we can start to generate assets based on the chunk graph

    let start = logger.time("module ids");
<<<<<<< HEAD
    tracing::info_span!("Compilation:module_ids")
      .in_scope(|| plugin_driver.compilation_hooks.module_ids.call(self))
      .await
      .map_err(|e| e.wrap_err("caused by plugins in Compilation.hooks.moduleIds"))?;
    logger.time_end(start);

    let start = logger.time("chunk ids");
    tracing::info_span!("Compilation:chunk_ids")
      .in_scope(|| plugin_driver.compilation_hooks.chunk_ids.call(self))
      .await
      .map_err(|e| e.wrap_err("caused by plugins in Compilation.hooks.chunkIds"))?;
=======

    plugin_driver
      .compilation_hooks
      .module_ids
      .call(self)
      .await?;
    logger.time_end(start);

    let start = logger.time("chunk ids");
    plugin_driver.compilation_hooks.chunk_ids.call(self).await?;
>>>>>>> 59d1c8f4
    logger.time_end(start);

    self.assign_runtime_ids();

    let create_module_hashes_modules = if let Some(mutations) = self
      .incremental
      .mutations_read(IncrementalPasses::MODULES_HASHES)
      && !self.cgm_hash_artifact.is_empty()
    {
      let revoked_modules = mutations.iter().filter_map(|mutation| match mutation {
        Mutation::ModuleRemove { module } => Some(*module),
        _ => None,
      });
      for revoked_module in revoked_modules {
        self.cgm_hash_artifact.remove(&revoked_module);
      }
      let mg = self.get_module_graph();
      let mut affected_modules = mutations.get_affected_modules_with_module_graph(&mg);
      for mutation in mutations.iter() {
        match mutation {
          Mutation::ModuleSetAsync { module } => {
            affected_modules.insert(*module);
          }
          Mutation::ModuleSetId { module } => {
            affected_modules.insert(*module);
            affected_modules.extend(
              mg.get_incoming_connections(module)
                .filter_map(|c| c.original_module_identifier),
            );
          }
          Mutation::ChunkAdd { chunk } => {
            affected_modules.extend(self.chunk_graph.get_chunk_modules_identifier(chunk));
          }
          Mutation::ChunkSetId { chunk } => {
            let chunk = self.chunk_by_ukey.expect_get(chunk);
            affected_modules.extend(
              chunk
                .groups()
                .iter()
                .flat_map(|group| {
                  let group = self.chunk_group_by_ukey.expect_get(group);
                  group.origins()
                })
                .filter_map(|origin| origin.module),
            );
          }
          _ => {}
        }
      }
      let logger = self.get_logger("rspack.incremental.modulesHashes");
      logger.log(format!(
        "{} modules are affected, {} in total",
        affected_modules.len(),
        mg.modules().len()
      ));
      affected_modules
    } else {
      self.get_module_graph().modules().keys().copied().collect()
    };
    self
      .create_module_hashes(create_module_hashes_modules)
      .await?;

    let start = logger.time("optimize code generation");
<<<<<<< HEAD
    tracing::info_span!("Compilation:optimize_code_generation")
      .in_scope(|| {
        plugin_driver
          .compilation_hooks
          .optimize_code_generation
          .call(self)
      })
      .await
      .map_err(|e| e.wrap_err("caused by plugins in Compilation.hooks.optimizeCodeGeneration"))?;
=======
    plugin_driver
      .compilation_hooks
      .optimize_code_generation
      .call(self)
      .await?;
>>>>>>> 59d1c8f4
    logger.time_end(start);

    let start = logger.time("code generation");
    let code_generation_modules = if let Some(mutations) = self
      .incremental
      .mutations_read(IncrementalPasses::MODULES_CODEGEN)
      && !self.code_generation_results.is_empty()
    {
      let revoked_modules = mutations.iter().filter_map(|mutation| match mutation {
        Mutation::ModuleRemove { module } => Some(*module),
        _ => None,
      });
      for revoked_module in revoked_modules {
        self.code_generation_results.remove(&revoked_module);
      }
      let modules: IdentifierSet = mutations
        .iter()
        .filter_map(|mutation| match mutation {
          Mutation::ModuleSetHashes { module } => Some(*module),
          _ => None,
        })
        .collect();
      let logger = self.get_logger("rspack.incremental.modulesCodegen");
      logger.log(format!(
        "{} modules are affected, {} in total",
        modules.len(),
        self.get_module_graph().modules().len()
      ));
      modules
    } else {
      self.get_module_graph().modules().keys().copied().collect()
    };
    self.code_generation(code_generation_modules).await?;

    plugin_driver
      .compilation_hooks
      .after_code_generation
      .call(self)
      .await
      .map_err(|e| e.wrap_err("caused by plugins in Compilation.hooks.afterCodeGeneration"))?;
    logger.time_end(start);

    let start = logger.time("runtime requirements");
    let process_runtime_requirements_modules = if let Some(mutations) = self
      .incremental
      .mutations_read(IncrementalPasses::MODULES_RUNTIME_REQUIREMENTS)
      && !self.cgm_runtime_requirements_artifact.is_empty()
    {
      let revoked_modules = mutations.iter().filter_map(|mutation| match mutation {
        Mutation::ModuleRemove { module } => Some(*module),
        _ => None,
      });
      for revoked_module in revoked_modules {
        self
          .cgm_runtime_requirements_artifact
          .remove(&revoked_module);
      }
      let modules: IdentifierSet = mutations
        .iter()
        .filter_map(|mutation| match mutation {
          Mutation::ModuleSetHashes { module } => Some(*module),
          _ => None,
        })
        .collect();
      let logger = self.get_logger("rspack.incremental.modulesRuntimeRequirements");
      logger.log(format!(
        "{} modules are affected, {} in total",
        modules.len(),
        self.get_module_graph().modules().len()
      ));
      modules
    } else {
      self.get_module_graph().modules().keys().copied().collect()
    };
    self
      .process_modules_runtime_requirements(
        process_runtime_requirements_modules,
        plugin_driver.clone(),
      )
      .await?;
    let runtime_chunks = self.get_chunk_graph_entries().collect();
    let process_runtime_requirements_chunks = if let Some(mutations) = self
      .incremental
      .mutations_read(IncrementalPasses::CHUNKS_RUNTIME_REQUIREMENTS)
      && !self.cgc_runtime_requirements_artifact.is_empty()
    {
      let removed_chunks = mutations.iter().filter_map(|mutation| match mutation {
        Mutation::ChunkRemove { chunk } => Some(chunk),
        _ => None,
      });
      for removed_chunk in removed_chunks {
        self.cgc_runtime_requirements_artifact.remove(removed_chunk);
      }
      let affected_chunks = mutations.get_affected_chunks_with_chunk_graph(self);
      for affected_chunk in &affected_chunks {
        self
          .cgc_runtime_requirements_artifact
          .remove(affected_chunk);
      }
      for runtime_chunk in &runtime_chunks {
        self.cgc_runtime_requirements_artifact.remove(runtime_chunk);
      }
      self
        .cgc_runtime_requirements_artifact
        .retain(|chunk, _| self.chunk_by_ukey.contains(chunk));
      let logger = self.get_logger("rspack.incremental.chunksRuntimeRequirements");
      logger.log(format!(
        "{} chunks are affected, {} in total",
        affected_chunks.len(),
        self.chunk_by_ukey.len()
      ));
      affected_chunks
    } else {
      self.chunk_by_ukey.keys().copied().collect()
    };
    self
      .process_chunks_runtime_requirements(
        process_runtime_requirements_chunks,
        runtime_chunks,
        plugin_driver.clone(),
      )
      .await?;
    logger.time_end(start);

    let start = logger.time("hashing");
    self.create_hash(plugin_driver.clone()).await?;
    self.runtime_modules_code_generation().await?;
    logger.time_end(start);

    let start = logger.time("create module assets");
    self.create_module_assets(plugin_driver.clone()).await;
    logger.time_end(start);

    let start = logger.time("create chunk assets");
    self.create_chunk_assets(plugin_driver.clone()).await?;
    logger.time_end(start);

    let start = logger.time("process assets");
    self.process_assets(plugin_driver.clone()).await?;
    logger.time_end(start);

    let start = logger.time("after process assets");
    self.after_process_assets(plugin_driver.clone()).await?;
    logger.time_end(start);

    let start = logger.time("after seal");
    self.after_seal(plugin_driver).await?;
    logger.time_end(start);

    Ok(())
  }

  pub fn assign_runtime_ids(&mut self) {
    fn process_entrypoint(
      entrypoint_ukey: &ChunkGroupUkey,
      chunk_group_by_ukey: &ChunkGroupByUkey,
      chunk_by_ukey: &ChunkByUkey,
      chunk_ids: &ChunkIdsArtifact,
      chunk_graph: &mut ChunkGraph,
    ) {
      let entrypoint = chunk_group_by_ukey.expect_get(entrypoint_ukey);
      let runtime = entrypoint
        .kind
        .get_entry_options()
        .and_then(|o| match &o.runtime {
          Some(EntryRuntime::String(s)) => Some(s.to_owned()),
          _ => None,
        })
        .or(entrypoint.name().map(|n| n.to_string()));
      if let (Some(runtime), Some(chunk)) = (
        runtime,
        chunk_by_ukey.get(&entrypoint.get_runtime_chunk(chunk_group_by_ukey)),
      ) {
        chunk_graph.set_runtime_id(runtime, chunk.id(chunk_ids).map(|id| id.to_string()));
      }
    }
    for i in self.entrypoints.iter() {
      process_entrypoint(
        i.1,
        &self.chunk_group_by_ukey,
        &self.chunk_by_ukey,
        &self.chunk_ids_artifact,
        &mut self.chunk_graph,
      )
    }
    for i in self.async_entrypoints.iter() {
      process_entrypoint(
        i,
        &self.chunk_group_by_ukey,
        &self.chunk_by_ukey,
        &self.chunk_ids_artifact,
        &mut self.chunk_graph,
      )
    }
  }

  pub fn get_chunk_graph_entries(&self) -> impl Iterator<Item = ChunkUkey> + use<'_> {
    let entries = self.entrypoints.values().map(|entrypoint_ukey| {
      let entrypoint = self.chunk_group_by_ukey.expect_get(entrypoint_ukey);
      entrypoint.get_runtime_chunk(&self.chunk_group_by_ukey)
    });
    let async_entries = self.async_entrypoints.iter().map(|entrypoint_ukey| {
      let entrypoint = self.chunk_group_by_ukey.expect_get(entrypoint_ukey);
      entrypoint.get_runtime_chunk(&self.chunk_group_by_ukey)
    });
    entries.chain(async_entries)
  }

  #[instrument("Compilation:process_modules_runtime_requirements", skip_all)]
  pub async fn process_modules_runtime_requirements(
    &mut self,
    modules: IdentifierSet,
    plugin_driver: SharedPluginDriver,
  ) -> Result<()> {
    let logger = self.get_logger("rspack.Compilation");
    let start = logger.time("runtime requirements.modules");

    let module_results = rspack_futures::scope::<_, Result<_>>(|token| {
      modules
        .into_iter()
        .filter(|module| self.chunk_graph.get_number_of_module_chunks(*module) > 0)
        .for_each(|module| {
          let s = unsafe { token.used((&self, &plugin_driver)) };
          s.spawn(move |(compilation, plugin_driver)| async move {
            let mut map = RuntimeSpecMap::new();
            let runtimes = compilation
              .chunk_graph
              .get_module_runtimes_iter(module, &compilation.chunk_by_ukey);
            for runtime in runtimes {
              let runtime_requirements = compilation
                .old_cache
                .process_runtime_requirements_occasion
                .use_cache(module, runtime, compilation, || async {
                  let mut runtime_requirements = compilation
                    .code_generation_results
                    .get_runtime_requirements(&module, Some(runtime));

                  plugin_driver
                    .compilation_hooks
                    .additional_module_runtime_requirements
                    .call(compilation, &module, &mut runtime_requirements)
                    .await
                    .map_err(|e| e.wrap_err("caused by plugins in Compilation.hooks.additionalModuleRuntimeRequirements"))?;

                  compilation
                    .process_runtime_requirement_hook(&mut runtime_requirements, {
                      let plugin_driver = plugin_driver.clone();
                      async move |compilation,
                                  all_runtime_requirements,
                                  runtime_requirements,
                                  runtime_requirements_mut| {
                        plugin_driver
                          .compilation_hooks
                          .runtime_requirement_in_module
                          .call(
                            compilation,
                            &module,
                            all_runtime_requirements,
                            runtime_requirements,
                            runtime_requirements_mut,
                          )
                          .await
                          .map_err(|e| e.wrap_err("caused by plugins in Compilation.hooks.runtimeRequirementInModule"))?;
                        Ok(())
                      }
                    })
                    .await?;
                  Ok(runtime_requirements)
                })
                .await?;
              map.set(runtime.clone(), runtime_requirements);
            }
            Ok((module, map))
          });
        });
    })
    .await
    .into_iter()
    .map(|r| r.to_rspack_result())
    .collect::<Result<Vec<_>>>()?;

    for entry in module_results {
      let (module, map) = entry?;
      ChunkGraph::set_module_runtime_requirements(self, module, map);
    }
    logger.time_end(start);
    Ok(())
  }

  #[instrument(name = "Compilation:process_chunks_runtime_requirements", skip_all)]
  pub async fn process_chunks_runtime_requirements(
    &mut self,
    chunks: UkeySet<ChunkUkey>,
    entries: UkeySet<ChunkUkey>,
    plugin_driver: SharedPluginDriver,
  ) -> Result<()> {
    let logger = self.get_logger("rspack.Compilation");
    let start = logger.time("runtime requirements.chunks");
    let mut chunk_requirements = HashMap::default();
    for chunk_ukey in chunks.iter().chain(entries.iter()) {
      let mut set = RuntimeGlobals::default();
      for module in self
        .chunk_graph
        .get_chunk_modules(chunk_ukey, &self.get_module_graph())
      {
        let chunk = self.chunk_by_ukey.expect_get(chunk_ukey);
        if let Some(runtime_requirements) =
          ChunkGraph::get_module_runtime_requirements(self, module.identifier(), chunk.runtime())
        {
          set.insert(*runtime_requirements);
        }
      }
      chunk_requirements.insert(chunk_ukey, set);
    }
    for (&chunk_ukey, mut set) in chunk_requirements {
      plugin_driver
        .compilation_hooks
        .additional_chunk_runtime_requirements
        .call(self, &chunk_ukey, &mut set)
        .await
        .map_err(|e| {
          e.wrap_err("caused by plugins in Compilation.hooks.additionalChunkRuntimeRequirements")
        })?;

      self
        .process_runtime_requirement_hook_mut(&mut set, {
          let plugin_driver = plugin_driver.clone();
          async move |compilation,
                      all_runtime_requirements,
                      runtime_requirements,
                      runtime_requirements_mut| {
            plugin_driver
              .compilation_hooks
              .runtime_requirement_in_chunk
              .call(
                compilation,
                &chunk_ukey,
                all_runtime_requirements,
                runtime_requirements,
                runtime_requirements_mut,
              )
              .await
              .map_err(|e| {
                e.wrap_err("caused by plugins in Compilation.hooks.runtimeRequirementInChunk")
              })?;
            Ok(())
          }
        })
        .await?;

      ChunkGraph::set_chunk_runtime_requirements(self, chunk_ukey, set);
    }
    logger.time_end(start);

    let start = logger.time("runtime requirements.entries");
    for &entry_ukey in &entries {
      let entry = self.chunk_by_ukey.expect_get(&entry_ukey);
      let mut set = RuntimeGlobals::default();
      for chunk_ukey in entry
        .get_all_referenced_chunks(&self.chunk_group_by_ukey)
        .iter()
      {
        let runtime_requirements = ChunkGraph::get_chunk_runtime_requirements(self, chunk_ukey);
        set.insert(*runtime_requirements);
      }

      plugin_driver
        .compilation_hooks
        .additional_tree_runtime_requirements
        .call(self, &entry_ukey, &mut set)
        .await
        .map_err(|e| {
          e.wrap_err("caused by plugins in Compilation.hooks.additionalTreeRuntimeRequirements")
        })?;

      self
        .process_runtime_requirement_hook_mut(&mut set, {
          let plugin_driver = plugin_driver.clone();
          async move |compilation,
                      all_runtime_requirements,
                      runtime_requirements,
                      runtime_requirements_mut| {
            plugin_driver
              .compilation_hooks
              .runtime_requirement_in_tree
              .call(
                compilation,
                &entry_ukey,
                all_runtime_requirements,
                runtime_requirements,
                runtime_requirements_mut,
              )
              .await
              .map_err(|e| {
                e.wrap_err("caused by plugins in Compilation.hooks.runtimeRequirementInTree")
              })?;
            Ok(())
          }
        })
        .await?;

      ChunkGraph::set_tree_runtime_requirements(self, entry_ukey, set);
    }

    // NOTE: webpack runs hooks.runtime_module in compilation.add_runtime_module
    // and overwrite the runtime_module.generate() to get new source in create_chunk_assets
    // this needs full runtime requirements, so run hooks.runtime_module after runtime_requirements_in_tree
    for entry_ukey in &entries {
      let runtime_module_ids: Vec<_> = self
        .chunk_graph
        .get_chunk_runtime_modules_iterable(entry_ukey)
        .copied()
        .collect();
      for runtime_module_id in runtime_module_ids {
        plugin_driver
          .compilation_hooks
          .runtime_module
          .call(self, &runtime_module_id, entry_ukey)
          .await
          .map_err(|e| e.wrap_err("caused by plugins in Compilation.hooks.runtimeModule"))?;
      }
    }

    logger.time_end(start);
    Ok(())
  }

  process_runtime_requirement_hook_macro!(
    process_runtime_requirement_hook,
    &Compilation,
    &Compilation
  );
  process_runtime_requirement_hook_macro!(
    process_runtime_requirement_hook_mut,
    &mut Compilation,
    &mut Compilation
  );

  #[instrument(name = "Compilation:create_hash", skip_all)]
  pub async fn create_hash(&mut self, plugin_driver: SharedPluginDriver) -> Result<()> {
    let logger = self.get_logger("rspack.Compilation");

    // Check if there are any chunks that depend on full hash, usually only runtime chunks are
    // possible to depend on full hash, but for library type commonjs/module, it's possible to
    // have non-runtime chunks depend on full hash, the library format plugin is using
    // dependent_full_hash hook to declare it.
    let mut full_hash_chunks = UkeySet::default();
    for chunk_ukey in self.chunk_by_ukey.keys() {
      let chunk_dependent_full_hash = plugin_driver
        .compilation_hooks
        .dependent_full_hash
        .call(self, chunk_ukey)
        .await?
        .unwrap_or_default();
      if chunk_dependent_full_hash {
        full_hash_chunks.insert(*chunk_ukey);
      }
    }
    if !full_hash_chunks.is_empty()
      && let Some(diagnostic) = self.incremental.disable_passes(
        IncrementalPasses::CHUNKS_HASHES,
        "Chunks that dependent on full hash",
        "it requires calculating the hashes of all the chunks, which is a global effect",
      )
    {
      self.push_diagnostic(diagnostic);
      self.chunk_hashes_artifact.clear();
    }

    let create_hash_chunks = if let Some(mutations) = self
      .incremental
      .mutations_read(IncrementalPasses::CHUNKS_HASHES)
      && !self.chunk_hashes_artifact.is_empty()
    {
      let removed_chunks = mutations.iter().filter_map(|mutation| match mutation {
        Mutation::ChunkRemove { chunk } => Some(*chunk),
        _ => None,
      });
      for removed_chunk in removed_chunks {
        self.chunk_hashes_artifact.remove(&removed_chunk);
      }
      self
        .chunk_hashes_artifact
        .retain(|chunk, _| self.chunk_by_ukey.contains(chunk));
      let chunks = mutations.get_affected_chunks_with_chunk_graph(self);
      let logger = self.get_logger("rspack.incremental.chunksHashes");
      logger.log(format!(
        "{} chunks are affected, {} in total",
        chunks.len(),
        self.chunk_by_ukey.len(),
      ));
      chunks
    } else {
      self.chunk_by_ukey.keys().copied().collect()
    };

    let mut compilation_hasher = RspackHash::from(&self.options.output);

    fn try_process_chunk_hash_results(
      compilation: &mut Compilation,
      chunk_hash_results: Vec<Result<(ChunkUkey, ChunkHashResult)>>,
    ) -> Result<()> {
      for hash_result in chunk_hash_results {
        let (chunk_ukey, chunk_hash_result) = hash_result?;
        let chunk = compilation.chunk_by_ukey.expect_get(&chunk_ukey);
        let chunk_hashes_changed = chunk.set_hashes(
          &mut compilation.chunk_hashes_artifact,
          chunk_hash_result.hash,
          chunk_hash_result.content_hash,
        );
        if chunk_hashes_changed && let Some(mutations) = compilation.incremental.mutations_write() {
          mutations.add(Mutation::ChunkSetHashes { chunk: chunk_ukey });
        }
      }
      Ok(())
    }

    let unordered_runtime_chunks: UkeySet<ChunkUkey> = self.get_chunk_graph_entries().collect();
    let start = logger.time("hashing: hash chunks");
    let other_chunks: Vec<_> = create_hash_chunks
      .iter()
      .filter(|key| !unordered_runtime_chunks.contains(key))
      .collect();
    // create hash for runtime modules in other chunks
    for chunk in &other_chunks {
      for runtime_module_identifier in self.chunk_graph.get_chunk_runtime_modules_iterable(chunk) {
        let runtime_module = &self.runtime_modules[runtime_module_identifier];
        let digest = runtime_module.get_runtime_hash(self, None).await?;
        self
          .runtime_modules_hash
          .insert(*runtime_module_identifier, digest);
      }
    }
    // create hash for other chunks
    let other_chunks_hash_results: Vec<Result<(ChunkUkey, ChunkHashResult)>> =
      join_all(other_chunks.into_iter().map(|chunk| async {
        let hash_result = self.process_chunk_hash(*chunk, &plugin_driver).await?;
        Ok((*chunk, hash_result))
      }))
      .await;
    try_process_chunk_hash_results(self, other_chunks_hash_results)?;
    logger.time_end(start);

    // collect references for runtime chunks
    let mut runtime_chunks_map: HashMap<ChunkUkey, (Vec<ChunkUkey>, u32)> =
      unordered_runtime_chunks
        .into_iter()
        .map(|runtime_chunk| (runtime_chunk, (Vec::new(), 0)))
        .collect();
    let mut remaining: u32 = 0;
    for runtime_chunk_ukey in runtime_chunks_map.keys().copied().collect::<Vec<_>>() {
      let runtime_chunk = self.chunk_by_ukey.expect_get(&runtime_chunk_ukey);
      let groups = runtime_chunk.get_all_referenced_async_entrypoints(&self.chunk_group_by_ukey);
      for other in groups
        .into_iter()
        .map(|group| self.chunk_group_by_ukey.expect_get(&group))
        .map(|group| group.get_runtime_chunk(&self.chunk_group_by_ukey))
      {
        let (other_referenced_by, _) = runtime_chunks_map
          .get_mut(&other)
          .expect("should in runtime_chunks_map");
        other_referenced_by.push(runtime_chunk_ukey);
        let info = runtime_chunks_map
          .get_mut(&runtime_chunk_ukey)
          .expect("should in runtime_chunks_map");
        info.1 += 1;
        remaining += 1;
      }
    }
    // sort runtime chunks by its references
    let mut runtime_chunks = Vec::with_capacity(runtime_chunks_map.len());
    for (runtime_chunk, (_, remaining)) in &runtime_chunks_map {
      if *remaining == 0 {
        runtime_chunks.push(*runtime_chunk);
      }
    }
    let mut ready_chunks = Vec::new();

    let mut i = 0;
    while i < runtime_chunks.len() {
      let chunk_ukey = runtime_chunks[i];
      let has_full_hash_modules = full_hash_chunks.contains(&chunk_ukey)
        || self
          .chunk_graph
          .has_chunk_full_hash_modules(&chunk_ukey, &self.runtime_modules);
      if has_full_hash_modules {
        full_hash_chunks.insert(chunk_ukey);
      }
      let referenced_by = runtime_chunks_map
        .get(&chunk_ukey)
        .expect("should in runtime_chunks_map")
        .0
        .clone();
      for other in referenced_by {
        if has_full_hash_modules {
          for runtime_module in self.chunk_graph.get_chunk_runtime_modules_iterable(&other) {
            let runtime_module = self
              .runtime_modules
              .get(runtime_module)
              .expect("should have runtime_module");
            if runtime_module.dependent_hash() {
              full_hash_chunks.insert(other);
              break;
            }
          }
        }
        remaining -= 1;
        let (_, other_remaining) = runtime_chunks_map
          .get_mut(&other)
          .expect("should in runtime_chunks_map");
        *other_remaining -= 1;
        if *other_remaining == 0 {
          ready_chunks.push(other);
        }
      }
      if !ready_chunks.is_empty() {
        runtime_chunks.append(&mut ready_chunks);
      }
      i += 1;
    }
    // create warning for remaining circular references
    if remaining > 0 {
      let mut circular: Vec<_> = runtime_chunks_map
        .iter()
        .filter(|(_, (_, remaining))| *remaining != 0)
        .map(|(chunk_ukey, _)| self.chunk_by_ukey.expect_get(chunk_ukey))
        .collect();
      circular.sort_unstable_by(|a, b| {
        a.id(&self.chunk_ids_artifact)
          .cmp(&b.id(&self.chunk_ids_artifact))
      });
      runtime_chunks.extend(circular.iter().map(|chunk| chunk.ukey()));
      let circular_names = circular
        .iter()
        .map(|chunk| {
          chunk
            .name()
            .or(chunk.id(&self.chunk_ids_artifact).map(|id| id.as_str()))
            .unwrap_or("no id chunk")
        })
        .join(", ");
      self.push_diagnostic(diagnostic!(severity = Severity::Warn, "Circular dependency between chunks with runtime ({})\nThis prevents using hashes of each other and should be avoided.", circular_names).boxed().into());
    }

    // create hash for runtime chunks and the runtime modules within them
    // The subsequent runtime chunks and runtime modules will depend on
    // the hash results of the previous runtime chunks and runtime modules.
    // Therefore, create hashes one by one in sequence.
    let start = logger.time("hashing: hash runtime chunks");
    for runtime_chunk_ukey in runtime_chunks {
      for runtime_module_identifier in self
        .chunk_graph
        .get_chunk_runtime_modules_iterable(&runtime_chunk_ukey)
      {
        let runtime_module = &self.runtime_modules[runtime_module_identifier];
        let digest = runtime_module.get_runtime_hash(self, None).await?;
        self
          .runtime_modules_hash
          .insert(*runtime_module_identifier, digest);
      }
      let chunk_hash_result = self
        .process_chunk_hash(runtime_chunk_ukey, &plugin_driver)
        .await?;
      let chunk = self.chunk_by_ukey.expect_get(&runtime_chunk_ukey);
      let chunk_hashes_changed = chunk.set_hashes(
        &mut self.chunk_hashes_artifact,
        chunk_hash_result.hash,
        chunk_hash_result.content_hash,
      );
      if chunk_hashes_changed && let Some(mutations) = self.incremental.mutations_write() {
        mutations.add(Mutation::ChunkSetHashes {
          chunk: runtime_chunk_ukey,
        });
      }
    }
    logger.time_end(start);

    // create full hash
    self
      .chunk_by_ukey
      .values()
      .sorted_unstable_by_key(|chunk| chunk.ukey())
      .filter_map(|chunk| chunk.hash(&self.chunk_hashes_artifact))
      .for_each(|hash| {
        hash.hash(&mut compilation_hasher);
      });
    self.hot_index.hash(&mut compilation_hasher);
    self.hash = Some(compilation_hasher.digest(&self.options.output.hash_digest));

    // re-create runtime chunk hash that depend on full hash
    let start = logger.time("hashing: process full hash chunks");
    for chunk_ukey in full_hash_chunks {
      for runtime_module_identifier in self
        .chunk_graph
        .get_chunk_runtime_modules_iterable(&chunk_ukey)
      {
        let runtime_module = &self.runtime_modules[runtime_module_identifier];
        if runtime_module.full_hash() || runtime_module.dependent_hash() {
          let digest = runtime_module.get_runtime_hash(self, None).await?;
          self
            .runtime_modules_hash
            .insert(*runtime_module_identifier, digest);
        }
      }
      let chunk = self.chunk_by_ukey.expect_get(&chunk_ukey);
      let new_chunk_hash = {
        let chunk_hash = chunk
          .hash(&self.chunk_hashes_artifact)
          .expect("should have chunk hash");
        let mut hasher = RspackHash::from(&self.options.output);
        chunk_hash.hash(&mut hasher);
        self.hash.hash(&mut hasher);
        hasher.digest(&self.options.output.hash_digest)
      };
      let new_content_hash = {
        let content_hash = chunk
          .content_hash(&self.chunk_hashes_artifact)
          .expect("should have content hash");
        content_hash
          .iter()
          .map(|(source_type, content_hash)| {
            let mut hasher = RspackHash::from(&self.options.output);
            content_hash.hash(&mut hasher);
            self.hash.hash(&mut hasher);
            (
              *source_type,
              hasher.digest(&self.options.output.hash_digest),
            )
          })
          .collect()
      };
      let chunk_hashes_changed = chunk.set_hashes(
        &mut self.chunk_hashes_artifact,
        new_chunk_hash,
        new_content_hash,
      );
      if chunk_hashes_changed && let Some(mutations) = self.incremental.mutations_write() {
        mutations.add(Mutation::ChunkSetHashes { chunk: chunk_ukey });
      }
    }
    logger.time_end(start);
    Ok(())
  }

  #[instrument(skip_all)]
  pub async fn runtime_modules_code_generation(&mut self) -> Result<()> {
    let results = rspack_futures::scope::<_, Result<_>>(|token| {
      self
        .runtime_modules
        .iter()
        .for_each(|(runtime_module_identifier, runtime_module)| {
          let s = unsafe { token.used((&self, runtime_module_identifier, runtime_module)) };
          s.spawn(
            |(compilation, runtime_module_identifier, runtime_module)| async {
              let result = runtime_module
                .code_generation(compilation, None, None)
                .await?;
              let source = result
                .get(&SourceType::Runtime)
                .expect("should have source");
              Ok((*runtime_module_identifier, source.clone()))
            },
          )
        })
    })
    .await
    .into_iter()
    .map(|res| res.to_rspack_result())
    .collect::<Result<Vec<_>>>()?;

    let mut runtime_module_sources = IdentifierMap::<BoxSource>::default();
    for result in results {
      let (runtime_module_identifier, source) = result?;
      runtime_module_sources.insert(runtime_module_identifier, source);
    }

    self.runtime_modules_code_generation_source = runtime_module_sources;
    self
      .code_generated_modules
      .extend(self.runtime_modules.keys().copied());
    Ok(())
  }

  #[instrument(skip_all)]
  async fn process_chunk_hash(
    &self,
    chunk_ukey: ChunkUkey,
    plugin_driver: &SharedPluginDriver,
  ) -> Result<ChunkHashResult> {
    let mut hasher = RspackHash::from(&self.options.output);
    if let Some(chunk) = self.chunk_by_ukey.get(&chunk_ukey) {
      chunk.update_hash(&mut hasher, self);
    }
    plugin_driver
      .compilation_hooks
      .chunk_hash
      .call(self, &chunk_ukey, &mut hasher)
      .await
      .map_err(|e| e.wrap_err("caused by plugins in Compilation.hooks.chunkHash"))?;
    let chunk_hash = hasher.digest(&self.options.output.hash_digest);

    let mut content_hashes = HashMap::default();
    plugin_driver
      .compilation_hooks
      .content_hash
      .call(self, &chunk_ukey, &mut content_hashes)
      .await
      .map_err(|e| e.wrap_err("caused by plugins in Compilation.hooks.contentHash"))?;
    let content_hashes = content_hashes
      .into_iter()
      .map(|(t, hasher)| (t, hasher.digest(&self.options.output.hash_digest)))
      .collect();

<<<<<<< HEAD
    let dependent_full_hash = plugin_driver
      .compilation_hooks
      .dependent_full_hash
      .call(self, &chunk_ukey)
      .await
      .map_err(|e| e.wrap_err("caused by plugins in Compilation.hooks.dependentFullHash"))?;

=======
>>>>>>> 59d1c8f4
    Ok(ChunkHashResult {
      hash: chunk_hash,
      content_hash: content_hashes,
    })
  }

  #[instrument("Compilation:create_module_hashes", skip_all)]
  pub async fn create_module_hashes(&mut self, modules: IdentifierSet) -> Result<()> {
    let mg = self.get_module_graph();
    let results = rspack_futures::scope::<_, Result<_>>(|token| {
      modules
        .into_iter()
        .map(|module| {
          (
            module,
            self
              .chunk_graph
              .get_module_runtimes_iter(module, &self.chunk_by_ukey)
              .cloned()
              .collect::<Vec<_>>(),
          )
        })
        .for_each(|(module_identifier, runtimes)| {
          let s = unsafe { token.used((&*self, &mg)) };
          s.spawn(move |(compilation, mg)| async move {
            let mut hashes = RuntimeSpecMap::new();
            for runtime in runtimes {
              let module = mg
                .module_by_identifier(&module_identifier)
                .expect("should have module");
              let hash = module.get_runtime_hash(compilation, Some(&runtime)).await?;
              hashes.set(runtime, hash);
            }
            Ok((module_identifier, hashes))
          });
        });
    })
    .await
    .into_iter()
    .map(|r| r.to_rspack_result())
    .collect::<Result<Vec<_>>>()?;

    for result in results {
      let (module, hashes) = result?;
      if ChunkGraph::set_module_hashes(self, module, hashes)
        && let Some(mutations) = self.incremental.mutations_write()
      {
        mutations.add(Mutation::ModuleSetHashes { module });
      }
    }
    Ok(())
  }

  pub fn add_runtime_module(
    &mut self,
    chunk_ukey: &ChunkUkey,
    mut module: Box<dyn RuntimeModule>,
  ) -> Result<()> {
    // add chunk runtime to prefix module identifier to avoid multiple entry runtime modules conflict
    let chunk = self.chunk_by_ukey.expect_get(chunk_ukey);
    let runtime_module_identifier = ModuleIdentifier::from(format!(
      "{}/{}",
      get_runtime_key(chunk.runtime()),
      module.identifier()
    ));
    module.attach(*chunk_ukey);

    self.chunk_graph.add_module(runtime_module_identifier);
    self.runtime_template.add_templates(module.template());
    self
      .chunk_graph
      .connect_chunk_and_module(*chunk_ukey, runtime_module_identifier);
    self
      .chunk_graph
      .connect_chunk_and_runtime_module(*chunk_ukey, runtime_module_identifier);

    self
      .runtime_modules
      .insert(runtime_module_identifier, module);

    Ok(())
  }

  pub fn get_hash(&self) -> Option<&str> {
    self
      .hash
      .as_ref()
      .map(|hash| hash.rendered(self.options.output.hash_digest_length))
  }

  pub async fn get_path<'b, 'a: 'b>(
    &'a self,
    filename: &Filename,
    mut data: PathData<'b>,
  ) -> Result<String> {
    if data.hash.is_none() {
      data.hash = self.get_hash();
    }
    filename.render(data, None).await
  }

  pub async fn get_path_with_info<'b, 'a: 'b>(
    &'a self,
    filename: &Filename,
    mut data: PathData<'b>,
    info: &mut AssetInfo,
  ) -> Result<String> {
    if data.hash.is_none() {
      data.hash = self.get_hash();
    }
    let path = filename.render(data, Some(info)).await?;
    Ok(path)
  }

  pub async fn get_asset_path(&self, filename: &Filename, data: PathData<'_>) -> Result<String> {
    filename.render(data, None).await
  }

  pub async fn get_asset_path_with_info(
    &self,
    filename: &Filename,
    data: PathData<'_>,
  ) -> Result<(String, AssetInfo)> {
    let mut info = AssetInfo::default();
    let path = filename.render(data, Some(&mut info)).await?;
    Ok((path, info))
  }

  pub fn get_logger(&self, name: impl Into<String>) -> CompilationLogger {
    CompilationLogger::new(name.into(), self.logging.clone())
  }

  pub fn set_dependency_factory(
    &mut self,
    dependency_type: DependencyType,
    module_factory: Arc<dyn ModuleFactory>,
  ) {
    self
      .dependency_factories
      .insert(dependency_type, module_factory);
  }

  pub fn get_dependency_factory(&self, dependency: &BoxDependency) -> Arc<dyn ModuleFactory> {
    let dependency_type = dependency.dependency_type();
    self
      .dependency_factories
      .get(dependency_type)
      .unwrap_or_else(|| {
        panic!(
          "No module factory available for dependency type: {}, resourceIdentifier: {:?}",
          dependency_type,
          dependency.resource_identifier()
        )
      })
      .clone()
  }

  pub fn set_dependency_template(
    &mut self,
    template_type: DependencyTemplateType,
    template: Arc<dyn DependencyTemplate>,
  ) {
    self.dependency_templates.insert(template_type, template);
  }

  pub fn get_dependency_template(
    &self,
    dep: &dyn DependencyCodeGeneration,
  ) -> Option<Arc<dyn DependencyTemplate>> {
    dep
      .dependency_template()
      .and_then(|template_type| self.dependency_templates.get(&template_type).cloned())
  }

  pub fn built_modules(&self) -> &IdentifierSet {
    &self.make_artifact.built_modules
  }
}

pub type CompilationAssets = HashMap<String, CompilationAsset>;

#[cacheable]
#[derive(Debug, Clone)]
pub struct CompilationAsset {
  #[cacheable(with=AsOption<AsPreset>)]
  pub source: Option<BoxSource>,
  pub info: BindingCell<AssetInfo>,
}

impl From<BoxSource> for CompilationAsset {
  fn from(value: BoxSource) -> Self {
    Self::new(Some(value), Default::default())
  }
}

impl CompilationAsset {
  pub fn new(source: Option<BoxSource>, info: AssetInfo) -> Self {
    Self {
      source,
      info: BindingCell::from(info),
    }
  }

  pub fn get_source(&self) -> Option<&BoxSource> {
    self.source.as_ref()
  }

  pub fn get_source_mut(&mut self) -> Option<&mut BoxSource> {
    self.source.as_mut()
  }

  pub fn set_source(&mut self, source: Option<BoxSource>) {
    self.source = source;
  }

  pub fn get_info(&self) -> &AssetInfo {
    &self.info
  }

  pub fn get_info_mut(&mut self) -> &mut AssetInfo {
    &mut self.info
  }

  pub fn set_info(&mut self, info: AssetInfo) {
    self.info = BindingCell::from(info);
  }
}

#[cacheable]
#[derive(Debug, Default, Clone)]
pub struct AssetInfo {
  /// if the asset can be long term cached forever (contains a hash)
  pub immutable: Option<bool>,
  /// whether the asset is minimized
  pub minimized: Option<bool>,
  /// the value(s) of the full hash used for this asset
  pub full_hash: HashSet<String>,
  /// the value(s) of the chunk hash used for this asset
  pub chunk_hash: HashSet<String>,
  /// the value(s) of the module hash used for this asset
  // pub module_hash:
  /// the value(s) of the content hash used for this asset
  pub content_hash: HashSet<String>,
  /// when asset was created from a source file (potentially transformed), the original filename relative to compilation context
  pub source_filename: Option<String>,
  /// when asset was created from a source file (potentially transformed), it should be flagged as copied
  pub copied: Option<bool>,
  /// size in bytes, only set after asset has been emitted
  // pub size: f64,
  /// when asset is only used for development and doesn't count towards user-facing assets
  pub development: Option<bool>,
  /// when asset ships data for updating an existing application (HMR)
  pub hot_module_replacement: Option<bool>,
  /// when asset is javascript and an ESM
  pub javascript_module: Option<bool>,
  /// related object to other assets, keyed by type of relation (only points from parent to child)
  pub related: AssetInfoRelated,
  /// the asset version, emit can be skipped when both filename and version are the same
  /// An empty string means no version, it will always emit
  pub version: String,
  /// unused local idents of the chunk
  pub css_unused_idents: Option<HashSet<String>>,
  /// whether this asset is over the size limit
  pub is_over_size_limit: Option<bool>,

  /// Webpack: AssetInfo = KnownAssetInfo & Record<string, any>
  /// This is a hack to store the additional fields in the rust struct.
  /// Related: packages/rspack/src/Compilation.ts
  #[cacheable(with=AsPreset)]
  pub extras: serde_json::Map<String, serde_json::Value>,
}

impl AssetInfo {
  pub fn with_minimized(mut self, v: Option<bool>) -> Self {
    self.minimized = v;
    self
  }

  pub fn with_development(mut self, v: Option<bool>) -> Self {
    self.development = v;
    self
  }

  pub fn with_hot_module_replacement(mut self, v: Option<bool>) -> Self {
    self.hot_module_replacement = v;
    self
  }

  pub fn with_related(mut self, v: AssetInfoRelated) -> Self {
    self.related = v;
    self
  }

  pub fn with_content_hashes(mut self, v: HashSet<String>) -> Self {
    self.content_hash = v;
    self
  }

  pub fn with_version(mut self, v: String) -> Self {
    self.version = v;
    self
  }

  pub fn set_full_hash(&mut self, v: String) {
    self.full_hash.insert(v);
  }

  pub fn set_content_hash(&mut self, v: String) {
    self.content_hash.insert(v);
  }

  pub fn set_chunk_hash(&mut self, v: String) {
    self.chunk_hash.insert(v);
  }

  pub fn set_immutable(&mut self, v: Option<bool>) {
    self.immutable = v;
  }

  pub fn set_source_filename(&mut self, v: String) {
    self.source_filename = Some(v);
  }

  pub fn set_javascript_module(&mut self, v: bool) {
    self.javascript_module = Some(v);
  }

  pub fn set_css_unused_idents(&mut self, v: HashSet<String>) {
    self.css_unused_idents = Some(v);
  }

  pub fn set_is_over_size_limit(&mut self, v: bool) {
    self.is_over_size_limit = Some(v);
  }
  // another should have high priority than self
  // self = { immutable:true}
  // merge_another_asset({immutable: false})
  // self == { immutable: false}
  // align with https://github.com/webpack/webpack/blob/899f06934391baede59da3dcd35b5ef51c675dbe/lib/Compilation.js#L4554
  pub fn merge_another_asset(&mut self, another: AssetInfo) {
    // "another" first fields
    self.minimized = another.minimized;

    self.source_filename = another.source_filename.or(self.source_filename.take());
    self.version = another.version;
    self.related.merge_another(another.related);

    // merge vec fields
    self.chunk_hash.extend(another.chunk_hash);
    self.content_hash.extend(another.content_hash);
    self.extras.extend(another.extras);
    // self.full_hash.extend(another.full_hash.iter().cloned());
    // self.module_hash.extend(another.module_hash.iter().cloned());

    // old first fields or truthy first fields
    self.javascript_module = another.javascript_module.or(self.javascript_module.take());
    self.immutable = another.immutable.or(self.immutable);
    self.development = another.development.or(self.development);
    self.hot_module_replacement = another
      .hot_module_replacement
      .or(self.hot_module_replacement);
    self.is_over_size_limit = another.is_over_size_limit.or(self.is_over_size_limit);
  }
}

#[cacheable]
#[derive(Debug, Default, Clone)]
pub struct AssetInfoRelated {
  pub source_map: Option<String>,
}

impl AssetInfoRelated {
  pub fn merge_another(&mut self, another: AssetInfoRelated) {
    if let Some(source_map) = another.source_map {
      self.source_map = Some(source_map);
    }
  }
}

/// level order, the impl is different from webpack, since we can't iterate a set and mutate it at
/// the same time.
pub fn assign_depths(
  assign_map: &mut IdentifierMap<usize>,
  mg: &ModuleGraph,
  modules: impl Iterator<Item = &ModuleIdentifier>,
) {
  // https://github.com/webpack/webpack/blob/1f99ad6367f2b8a6ef17cce0e058f7a67fb7db18/lib/Compilation.js#L3720
  let mut q = VecDeque::new();
  for item in modules {
    q.push_back((*item, 0));
  }
  while let Some((id, depth)) = q.pop_front() {
    match assign_map.entry(id) {
      hash_map::Entry::Occupied(_) => {
        continue;
      }
      hash_map::Entry::Vacant(vac) => {
        vac.insert(depth);
      }
    };
    for con in mg.get_outgoing_connections(&id) {
      q.push_back((*con.module_identifier(), depth + 1));
    }
  }
}

pub fn assign_depth(
  assign_map: &mut IdentifierMap<usize>,
  mg: &ModuleGraph,
  module_id: ModuleIdentifier,
) {
  // https://github.com/webpack/webpack/blob/1f99ad6367f2b8a6ef17cce0e058f7a67fb7db18/lib/Compilation.js#L3720
  let mut q = VecDeque::new();
  q.push_back(module_id);
  let mut depth;
  assign_map.insert(module_id, 0);
  let process_module = |m: ModuleIdentifier,
                        depth: usize,
                        q: &mut VecDeque<ModuleIdentifier>,
                        assign_map: &mut IdentifierMap<usize>| {
    if !set_depth_if_lower(m, depth, assign_map) {
      return;
    }
    q.push_back(m);
  };
  while let Some(item) = q.pop_front() {
    depth = assign_map.get(&item).expect("should have depth") + 1;

    for con in mg.get_outgoing_connections(&item) {
      process_module(*con.module_identifier(), depth, &mut q, assign_map);
    }
  }
}

pub fn set_depth_if_lower(
  module_id: ModuleIdentifier,
  depth: usize,
  assign_map: &mut IdentifierMap<usize>,
) -> bool {
  let Some(&cur_depth) = assign_map.get(&module_id) else {
    assign_map.insert(module_id, depth);
    return true;
  };
  if cur_depth > depth {
    assign_map.insert(module_id, depth);
    return true;
  }
  false
}

#[derive(Debug, Clone)]
pub struct RenderManifestEntry {
  pub source: BoxSource,
  pub filename: String,
  pub has_filename: bool, /* webpack only asset has filename, js/css/wasm has filename template */
  pub info: AssetInfo,
  pub auxiliary: bool,
}

pub struct ChunkHashResult {
  pub hash: RspackHashDigest,
  pub content_hash: ChunkContentHash,
}<|MERGE_RESOLUTION|>--- conflicted
+++ resolved
@@ -1450,46 +1450,26 @@
         .compilation_hooks
         .optimize_dependencies
         .call(self)
-<<<<<<< HEAD
         .instrument(info_span!("Compilation:optimize_dependencies"))
         .await
         .map_err(|e| e.wrap_err("caused by plugins in Compilation.hooks.optimizeDependencies"))?,
-=======
-        .await?,
->>>>>>> 59d1c8f4
       Some(true)
     ) {}
 
     logger.time_end(start);
 
     // ModuleGraph is frozen for now on, we have a module graph that won't change
-    // so now we can start to create a chunk graph based on the module graph
-
-    let start = logger.time("create chunks");
-    use_code_splitting_cache(self, |compilation| async {
-      let start = logger.time("rebuild chunk graph");
-      if compilation.options.experiments.parallel_code_splitting {
-        build_chunk_graph_new(compilation)?;
-      } else {
-        build_chunk_graph(compilation)?;
-      }
-      logger.time_end(start);
-      Ok(compilation)
-    })
-    .await?;
-
+    // so now we can start to optimize the module graph
+
+    let start = logger.time("optimize modules");
     while matches!(
       plugin_driver
         .compilation_hooks
         .optimize_modules
         .call(self)
-<<<<<<< HEAD
         .instrument(info_span!("Compilation:optimize_modules"))
         .await
         .map_err(|e| e.wrap_err("caused by plugins in Compilation.hooks.optimizeModules"))?,
-=======
-        .await?,
->>>>>>> 59d1c8f4
       Some(true)
     ) {}
 
@@ -1497,26 +1477,18 @@
       .compilation_hooks
       .after_optimize_modules
       .call(self)
-<<<<<<< HEAD
       .instrument(info_span!("Compilation:after_optimize_modules"))
       .await
       .map_err(|e| e.wrap_err("caused by plugins in Compilation.hooks.afterOptimizeModules"))?;
-=======
-      .await?;
-
->>>>>>> 59d1c8f4
+
     while matches!(
       plugin_driver
         .compilation_hooks
         .optimize_chunks
         .call(self)
-<<<<<<< HEAD
         .instrument(info_span!("Compilation:optimize_chunks"))
         .await
         .map_err(|e| e.wrap_err("caused by plugins in Compilation.hooks.optimizeChunks"))?,
-=======
-        .await?,
->>>>>>> 59d1c8f4
       Some(true)
     ) {}
 
@@ -1527,32 +1499,23 @@
       .compilation_hooks
       .optimize_tree
       .call(self)
-<<<<<<< HEAD
       .instrument(info_span!("Compilation:optimize_tree"))
       .await
       .map_err(|e| e.wrap_err("caused by plugins in Compilation.hooks.optimizeTree"))?;
-=======
-      .await?;
->>>>>>> 59d1c8f4
 
     plugin_driver
       .compilation_hooks
       .optimize_chunk_modules
       .call(self)
-<<<<<<< HEAD
       .instrument(info_span!("Compilation:optimize_chunk_modules"))
       .await
       .map_err(|e| e.wrap_err("caused by plugins in Compilation.hooks.optimizeChunkModules"))?;
-=======
-      .await?;
->>>>>>> 59d1c8f4
     logger.time_end(start);
 
     // ChunkGraph is frozen for now on, we have a chunk graph that won't change
     // so now we can start to generate assets based on the chunk graph
 
     let start = logger.time("module ids");
-<<<<<<< HEAD
     tracing::info_span!("Compilation:module_ids")
       .in_scope(|| plugin_driver.compilation_hooks.module_ids.call(self))
       .await
@@ -1564,18 +1527,6 @@
       .in_scope(|| plugin_driver.compilation_hooks.chunk_ids.call(self))
       .await
       .map_err(|e| e.wrap_err("caused by plugins in Compilation.hooks.chunkIds"))?;
-=======
-
-    plugin_driver
-      .compilation_hooks
-      .module_ids
-      .call(self)
-      .await?;
-    logger.time_end(start);
-
-    let start = logger.time("chunk ids");
-    plugin_driver.compilation_hooks.chunk_ids.call(self).await?;
->>>>>>> 59d1c8f4
     logger.time_end(start);
 
     self.assign_runtime_ids();
@@ -1640,7 +1591,6 @@
       .await?;
 
     let start = logger.time("optimize code generation");
-<<<<<<< HEAD
     tracing::info_span!("Compilation:optimize_code_generation")
       .in_scope(|| {
         plugin_driver
@@ -1650,13 +1600,6 @@
       })
       .await
       .map_err(|e| e.wrap_err("caused by plugins in Compilation.hooks.optimizeCodeGeneration"))?;
-=======
-    plugin_driver
-      .compilation_hooks
-      .optimize_code_generation
-      .call(self)
-      .await?;
->>>>>>> 59d1c8f4
     logger.time_end(start);
 
     let start = logger.time("code generation");
@@ -2470,7 +2413,6 @@
       .map(|(t, hasher)| (t, hasher.digest(&self.options.output.hash_digest)))
       .collect();
 
-<<<<<<< HEAD
     let dependent_full_hash = plugin_driver
       .compilation_hooks
       .dependent_full_hash
@@ -2478,8 +2420,6 @@
       .await
       .map_err(|e| e.wrap_err("caused by plugins in Compilation.hooks.dependentFullHash"))?;
 
-=======
->>>>>>> 59d1c8f4
     Ok(ChunkHashResult {
       hash: chunk_hash,
       content_hash: content_hashes,
