--- conflicted
+++ resolved
@@ -46,30 +46,17 @@
   incremental::{Incremental, IncrementalPasses, Mutation},
   is_source_equal,
   old_cache::{use_code_splitting_cache, Cache as OldCache, CodeSplittingCache},
-<<<<<<< HEAD
   to_identifier, AsyncModulesArtifact, BindingCell, BoxDependency, BoxModule, CacheCount,
   CacheOptions, CgcRuntimeRequirementsArtifact, CgmHashArtifact, CgmRuntimeRequirementsArtifact,
   Chunk, ChunkByUkey, ChunkContentHash, ChunkGraph, ChunkGroupByUkey, ChunkGroupUkey,
   ChunkHashesArtifact, ChunkIdsArtifact, ChunkKind, ChunkRenderArtifact, ChunkRenderResult,
   ChunkUkey, CodeGenerationJob, CodeGenerationResult, CodeGenerationResults, CompilationLogger,
-  CompilationLogging, CompilerOptions, DependenciesDiagnosticsArtifact, DependencyId,
-  DependencyType, Entry, EntryData, EntryOptions, EntryRuntime, Entrypoint, ExecuteModuleId,
-  Filename, ImportVarMap, Logger, ModuleFactory, ModuleGraph, ModuleGraphPartial, ModuleIdentifier,
-  ModuleIdsArtifact, PathData, ResolverFactory, RuntimeGlobals, RuntimeModule, RuntimeSpecMap,
-  RuntimeTemplate, SharedPluginDriver, SideEffectsOptimizeArtifact, SourceType, Stats,
-=======
-  to_identifier, AsyncModulesArtifact, BoxDependency, BoxModule, CacheCount, CacheOptions,
-  CgcRuntimeRequirementsArtifact, CgmHashArtifact, CgmRuntimeRequirementsArtifact, Chunk,
-  ChunkByUkey, ChunkContentHash, ChunkGraph, ChunkGroupByUkey, ChunkGroupUkey, ChunkHashesArtifact,
-  ChunkIdsArtifact, ChunkKind, ChunkRenderArtifact, ChunkRenderResult, ChunkUkey,
-  CodeGenerationJob, CodeGenerationResult, CodeGenerationResults, CompilationLogger,
   CompilationLogging, CompilerOptions, DependenciesDiagnosticsArtifact, DependencyCodeGeneration,
   DependencyId, DependencyTemplate, DependencyTemplateType, DependencyType, Entry, EntryData,
   EntryOptions, EntryRuntime, Entrypoint, ExecuteModuleId, Filename, ImportVarMap, Logger,
   ModuleFactory, ModuleGraph, ModuleGraphPartial, ModuleIdentifier, ModuleIdsArtifact, PathData,
   ResolverFactory, RuntimeGlobals, RuntimeModule, RuntimeSpecMap, RuntimeTemplate,
   SharedPluginDriver, SideEffectsOptimizeArtifact, SourceType, Stats,
->>>>>>> 49b1b3b8
 };
 
 define_hook!(CompilationAddEntry: Series(compilation: &mut Compilation, entry_name: Option<&str>));
@@ -1200,7 +1187,7 @@
           filename.clone(),
           CompilationAsset::new(
             Some(CachedSource::new(file_manifest.source).boxed()),
-            BindingCell::from(file_manifest.info),
+            file_manifest.info,
           ),
         );
 
@@ -2541,8 +2528,11 @@
 }
 
 impl CompilationAsset {
-  pub fn new(source: Option<BoxSource>, info: BindingCell<AssetInfo>) -> Self {
-    Self { source, info }
+  pub fn new(source: Option<BoxSource>, info: AssetInfo) -> Self {
+    Self {
+      source,
+      info: BindingCell::from(info),
+    }
   }
 
   pub fn get_source(&self) -> Option<&BoxSource> {
