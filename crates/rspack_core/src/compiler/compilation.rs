--- conflicted
+++ resolved
@@ -13,16 +13,11 @@
 use rspack_collections::{
   DatabaseItem, Identifiable, IdentifierDashMap, IdentifierMap, IdentifierSet, UkeyMap, UkeySet,
 };
-<<<<<<< HEAD
 use rspack_error::{
   error, miette::diagnostic, Diagnostic, DiagnosticExt, InternalError, Result, RspackSeverity,
   Severity,
 };
-use rspack_fs::FileSystem;
-=======
-use rspack_error::{error, miette::diagnostic, Diagnostic, DiagnosticExt, Result, Severity};
 use rspack_fs::{FileSystem, IntermediateFileSystem, WritableFileSystem};
->>>>>>> 0f8e99fe
 use rspack_futures::FuturesResults;
 use rspack_hash::{RspackHash, RspackHashDigest};
 use rspack_hook::define_hook;
@@ -230,14 +225,12 @@
   pub removed_files: HashSet<ArcPath>,
   pub make_artifact: MakeArtifact,
   pub input_filesystem: Arc<dyn FileSystem>,
-<<<<<<< HEAD
+
+  pub intermediate_filesystem: Arc<dyn IntermediateFileSystem>,
+  pub output_filesystem: Arc<dyn WritableFileSystem>,
 
   in_finish_make: bool,
   make_lock: Mutex<()>,
-=======
-  pub intermediate_filesystem: Arc<dyn IntermediateFileSystem>,
-  pub output_filesystem: Arc<dyn WritableFileSystem>,
->>>>>>> 0f8e99fe
 }
 
 impl Compilation {
@@ -342,14 +335,12 @@
       modified_files,
       removed_files,
       input_filesystem,
-<<<<<<< HEAD
+
+      intermediate_filesystem,
+      output_filesystem,
 
       in_finish_make: false,
       make_lock: Mutex::default(),
-=======
-      intermediate_filesystem,
-      output_filesystem,
->>>>>>> 0f8e99fe
     }
   }
 
