mod compilation;
pub mod make;
mod module_executor;
mod rebuild;
use std::sync::{atomic::AtomicU32, Arc};

use futures::future::join_all;
use rspack_cacheable::cacheable;
use rspack_error::Result;
use rspack_fs::{IntermediateFileSystem, NativeFileSystem, ReadableFileSystem, WritableFileSystem};
use rspack_hook::define_hook;
use rspack_paths::{Utf8Path, Utf8PathBuf};
use rspack_sources::BoxSource;
use rspack_util::async_defer;
use rspack_util::node_path::NodePath;
use rustc_hash::FxHashMap as HashMap;
use tracing::instrument;

pub use self::{
  compilation::*,
  module_executor::{ExecuteModuleId, ExecutedRuntimeModule, ModuleExecutor},
  rebuild::CompilationRecords,
};
use crate::{
  cache::{new_cache, Cache},
  fast_set, include_hash,
  incremental::{Incremental, IncrementalPasses},
  old_cache::Cache as OldCache,
  trim_dir, BoxPlugin, CleanOptions, CompilerOptions, ContextModuleFactory, Logger,
  NormalModuleFactory, PluginDriver, ResolverFactory, SharedPluginDriver,
};

// should be SyncHook, but rspack need call js hook
define_hook!(CompilerThisCompilation: Series(compilation: &mut Compilation, params: &mut CompilationParams));
// should be SyncHook, but rspack need call js hook
define_hook!(CompilerCompilation: Series(compilation: &mut Compilation, params: &mut CompilationParams));
// should be AsyncParallelHook
define_hook!(CompilerMake: Series(compilation: &mut Compilation));
define_hook!(CompilerFinishMake: Series(compilation: &mut Compilation));
// should be SyncBailHook, but rspack need call js hook
define_hook!(CompilerShouldEmit: SeriesBail(compilation: &mut Compilation) -> bool);
define_hook!(CompilerEmit: Series(compilation: &mut Compilation));
define_hook!(CompilerAfterEmit: Series(compilation: &mut Compilation));
define_hook!(CompilerAssetEmitted: Series(compilation: &Compilation, filename: &str, info: &AssetEmittedInfo));
define_hook!(CompilerClose: Series(compilation: &Compilation));

#[derive(Debug, Default)]
pub struct CompilerHooks {
  pub this_compilation: CompilerThisCompilationHook,
  pub compilation: CompilerCompilationHook,
  pub make: CompilerMakeHook,
  pub finish_make: CompilerFinishMakeHook,
  pub should_emit: CompilerShouldEmitHook,
  pub emit: CompilerEmitHook,
  pub after_emit: CompilerAfterEmitHook,
  pub asset_emitted: CompilerAssetEmittedHook,
  pub close: CompilerCloseHook,
}

static COMPILER_ID: AtomicU32 = AtomicU32::new(0);

#[cacheable]
#[derive(Debug, Clone, Copy, Hash, Eq, PartialEq, Ord, PartialOrd)]
pub struct CompilerId(u32);

impl CompilerId {
  pub fn new() -> Self {
    Self(COMPILER_ID.fetch_add(1, std::sync::atomic::Ordering::Relaxed))
  }
}

impl Default for CompilerId {
  fn default() -> Self {
    Self::new()
  }
}

#[derive(Debug)]
pub struct Compiler {
  id: CompilerId,
  pub compiler_path: String,
  pub options: Arc<CompilerOptions>,
  pub output_filesystem: Arc<dyn WritableFileSystem>,
  pub intermediate_filesystem: Arc<dyn IntermediateFileSystem>,
  pub input_filesystem: Arc<dyn ReadableFileSystem>,
  pub compilation: Compilation,
  pub plugin_driver: SharedPluginDriver,
  pub buildtime_plugin_driver: SharedPluginDriver,
  pub resolver_factory: Arc<ResolverFactory>,
  pub loader_resolver_factory: Arc<ResolverFactory>,
  pub cache: Arc<dyn Cache>,
  pub old_cache: Arc<OldCache>,
  /// emitted asset versions
  /// the key of HashMap is filename, the value of HashMap is version
  pub emitted_asset_versions: HashMap<String, String>,
}

impl Compiler {
  #[allow(clippy::too_many_arguments)]
  pub fn new(
    compiler_path: String,
    options: CompilerOptions,
    plugins: Vec<BoxPlugin>,
    buildtime_plugins: Vec<BoxPlugin>,
    output_filesystem: Option<Arc<dyn WritableFileSystem>>,
    intermediate_filesystem: Option<Arc<dyn IntermediateFileSystem>>,
    // only supports passing input_filesystem in rust api, no support for js api
    input_filesystem: Option<Arc<dyn ReadableFileSystem>>,
    // no need to pass resolve_factory in rust api
    resolver_factory: Option<Arc<ResolverFactory>>,
    loader_resolver_factory: Option<Arc<ResolverFactory>>,
  ) -> Self {
    #[cfg(debug_assertions)]
    {
      if let Ok(mut debug_info) = crate::debug_info::DEBUG_INFO.lock() {
        debug_info.with_context(options.context.to_string());
      }
    }
    let pnp = options.resolve.pnp.unwrap_or(false);
    // pnp is only meaningful for input_filesystem, so disable it for intermediate_filesystem and output_filesystem
    let input_filesystem = input_filesystem.unwrap_or_else(|| Arc::new(NativeFileSystem::new(pnp)));

    let output_filesystem =
      output_filesystem.unwrap_or_else(|| Arc::new(NativeFileSystem::new(false)));
    let intermediate_filesystem =
      intermediate_filesystem.unwrap_or_else(|| Arc::new(NativeFileSystem::new(false)));

    let resolver_factory = resolver_factory.unwrap_or_else(|| {
      Arc::new(ResolverFactory::new(
        options.resolve.clone(),
        input_filesystem.clone(),
      ))
    });
    let loader_resolver_factory = loader_resolver_factory.unwrap_or_else(|| {
      Arc::new(ResolverFactory::new(
        options.resolve_loader.clone(),
        input_filesystem.clone(),
      ))
    });

    let options = Arc::new(options);
    let plugin_driver = PluginDriver::new(options.clone(), plugins, resolver_factory.clone());
    let buildtime_plugin_driver =
      PluginDriver::new(options.clone(), buildtime_plugins, resolver_factory.clone());
    let cache = new_cache(
      &compiler_path,
      options.clone(),
      input_filesystem.clone(),
      intermediate_filesystem.clone(),
    );
    let old_cache = Arc::new(OldCache::new(options.clone()));
    let incremental = Incremental::new_cold(options.experiments.incremental);
    let module_executor = ModuleExecutor::default();

    let id = CompilerId::new();

    Self {
      id,
      compiler_path,
      options: options.clone(),
      compilation: Compilation::new(
        id,
        options,
        plugin_driver.clone(),
        buildtime_plugin_driver.clone(),
        resolver_factory.clone(),
        loader_resolver_factory.clone(),
        None,
        cache.clone(),
        old_cache.clone(),
        incremental,
        Some(module_executor),
        Default::default(),
        Default::default(),
        input_filesystem.clone(),
        intermediate_filesystem.clone(),
        output_filesystem.clone(),
        false,
      ),
      output_filesystem,
      intermediate_filesystem,
      plugin_driver,
      buildtime_plugin_driver,
      resolver_factory,
      loader_resolver_factory,
      cache,
      old_cache,
      emitted_asset_versions: Default::default(),
      input_filesystem,
    }
  }

  pub fn id(&self) -> CompilerId {
    self.id
  }

  pub async fn run(&mut self) -> Result<()> {
    self.build().await?;
    Ok(())
  }

  #[instrument("Compiler:build", skip_all)]
  pub async fn build(&mut self) -> Result<()> {
    self.old_cache.end_idle();
    // TODO: clear the outdated cache entries in resolver,
    // TODO: maybe it's better to use external entries.
<<<<<<< HEAD
    let plugin_driver_clone = self.plugin_driver.clone();
    let _defer_guard = async_defer(move || plugin_driver_clone.clear_cache());
=======
    self.plugin_driver.clear_cache(self.compilation.id());
>>>>>>> eff503e0

    fast_set(
      &mut self.compilation,
      Compilation::new(
        self.id,
        self.options.clone(),
        self.plugin_driver.clone(),
        self.buildtime_plugin_driver.clone(),
        self.resolver_factory.clone(),
        self.loader_resolver_factory.clone(),
        None,
        self.cache.clone(),
        self.old_cache.clone(),
        Incremental::new_cold(self.options.experiments.incremental),
        Some(Default::default()),
        Default::default(),
        Default::default(),
        self.input_filesystem.clone(),
        self.intermediate_filesystem.clone(),
        self.output_filesystem.clone(),
        false,
      ),
    );
    match self.cache.before_compile(&mut self.compilation).await {
      Ok(is_hot) => {
        if is_hot {
          // If it's a hot start, we can use incremental
          self.compilation.incremental = Incremental::new_hot(self.options.experiments.incremental);
        }
      }
      Err(err) => self.compilation.push_diagnostic(err.into()),
    }

    self.compile().await?;
    self.old_cache.begin_idle();
    self.compile_done().await?;
    if let Err(err) = self.cache.after_compile(&self.compilation).await {
      self.compilation.push_diagnostic(err.into());
    }
    Ok(())
  }

  #[instrument("Compiler:compile", skip_all)]
  async fn compile(&mut self) -> Result<()> {
    let mut compilation_params = self.new_compilation_params();
    // FOR BINDING SAFETY:
    // Make sure `thisCompilation` hook was called for each `JsCompilation` update before any access to it.
    // `JsCompiler` tapped `thisCompilation` to update the `JsCompilation` on the JavaScript side.
    // Otherwise, trying to access the old native `JsCompilation` would cause undefined behavior
    // as the previous instance might get dropped.
    self
      .plugin_driver
      .compiler_hooks
      .this_compilation
      .call(&mut self.compilation, &mut compilation_params)
      .await?;
    self
      .plugin_driver
      .compiler_hooks
      .compilation
      .call(&mut self.compilation, &mut compilation_params)
      .await?;

    let logger = self.compilation.get_logger("rspack.Compiler");
    let make_start = logger.time("make");
    let make_hook_start = logger.time("make hook");
    if let Err(err) = self
      .cache
      .before_make(&mut self.compilation.make_artifact)
      .await
    {
      self.compilation.push_diagnostic(err.into());
    }

    if let Some(e) = self
      .plugin_driver
      .compiler_hooks
      .make
      .call(&mut self.compilation)
      .await
      .err()
    {
      self.compilation.push_diagnostic(e.into());
    }
    logger.time_end(make_hook_start);
    self.compilation.make().await?;
    logger.time_end(make_start);

    let start = logger.time("finish make hook");
    self
      .plugin_driver
      .compiler_hooks
      .finish_make
      .call(&mut self.compilation)
      .await?;
    logger.time_end(start);

    let start = logger.time("finish compilation");
    self.compilation.finish(self.plugin_driver.clone()).await?;
    if let Err(err) = self.cache.after_make(&self.compilation.make_artifact).await {
      self.compilation.push_diagnostic(err.into());
    }
    logger.time_end(start);
    let start = logger.time("seal compilation");
    self.compilation.seal(self.plugin_driver.clone()).await?;
    logger.time_end(start);

    // Consume plugin driver diagnostic
    let plugin_driver_diagnostics = self.plugin_driver.take_diagnostic();
    self
      .compilation
      .extend_diagnostics(plugin_driver_diagnostics);

    Ok(())
  }

  #[instrument("Compile:done", skip_all)]
  async fn compile_done(&mut self) -> Result<()> {
    let logger = self.compilation.get_logger("rspack.Compiler");

    if matches!(
      self
        .plugin_driver
        .compiler_hooks
        .should_emit
        .call(&mut self.compilation)
        .await?,
      Some(false)
    ) {
      return Ok(());
    }

    let start = logger.time("emitAssets");
    self.emit_assets().await?;
    logger.time_end(start);

    Ok(())
  }

  #[instrument("emit_assets", skip_all)]
  pub async fn emit_assets(&mut self) -> Result<()> {
    self.run_clean_options().await?;

    self
      .plugin_driver
      .compiler_hooks
      .emit
      .call(&mut self.compilation)
      .await?;

    let mut new_emitted_asset_versions = HashMap::default();

    rspack_futures::scope(|token| {
      self
        .compilation
        .assets()
        .iter()
        .for_each(|(filename, asset)| {
          // collect version info to new_emitted_asset_versions
          if self
            .options
            .experiments
            .incremental
            .contains(IncrementalPasses::EMIT_ASSETS)
          {
            new_emitted_asset_versions.insert(filename.to_string(), asset.info.version.clone());
          }

          if let Some(old_version) = self.emitted_asset_versions.get(filename) {
            if old_version.as_str() == asset.info.version && !old_version.is_empty() {
              return;
            }
          }

          // SAFETY: await immediately and trust caller to poll future entirely
          let s = unsafe { token.used((&self, filename, asset)) };

          s.spawn(|(this, filename, asset)| {
            this.emit_asset(&this.options.output.path, filename, asset)
          });
        })
    })
    .await;

    self.emitted_asset_versions = new_emitted_asset_versions;

    self
      .plugin_driver
      .compiler_hooks
      .after_emit
      .call(&mut self.compilation)
      .await
  }
  async fn emit_asset(
    &self,
    output_path: &Utf8Path,
    filename: &str,
    asset: &CompilationAsset,
  ) -> Result<()> {
    if let Some(source) = asset.get_source() {
      let (target_file, query) = filename.split_once('?').unwrap_or((filename, ""));
      let file_path = output_path.node_join(target_file);
      self
        .output_filesystem
        .create_dir_all(
          file_path
            .parent()
            .unwrap_or_else(|| panic!("The parent of {file_path} can't found")),
        )
        .await?;

      let content = source.buffer();

      let mut immutable = asset.info.immutable.unwrap_or(false);
      if !query.is_empty() {
        immutable = immutable
          && (include_hash(target_file, &asset.info.content_hash)
            || include_hash(target_file, &asset.info.chunk_hash)
            || include_hash(target_file, &asset.info.full_hash));
      }

      let stat = self
        .output_filesystem
        .stat(file_path.as_path().as_ref())
        .await
        .ok();

      let need_write = if !self.options.output.compare_before_emit {
        // write when compare_before_emit is false
        true
      } else if !stat.as_ref().is_some_and(|stat| stat.is_file) {
        // write when not exists or not a file
        true
      } else if immutable {
        // do not write when asset is immutable and the file exists
        false
      } else if (content.len() as u64) == stat.as_ref().unwrap_or_else(|| unreachable!()).size {
        match self
          .output_filesystem
          .read_file(file_path.as_path().as_ref())
          .await
        {
          // write when content is different
          Ok(c) => content != c,
          // write when file can not be read
          Err(_) => true,
        }
      } else {
        // write if content length is different
        true
      };

      if need_write {
        self.output_filesystem.write(&file_path, &content).await?;
        self.compilation.emitted_assets.insert(filename.to_string());
      }

      let info = AssetEmittedInfo {
        output_path: output_path.to_owned(),
        source: source.clone(),
        target_path: file_path,
      };
      self
        .plugin_driver
        .compiler_hooks
        .asset_emitted
        .call(&self.compilation, filename, &info)
        .await?;
    }
    Ok(())
  }

  async fn run_clean_options(&mut self) -> Result<()> {
    let clean_options = &self.options.output.clean;

    // keep all
    if let CleanOptions::CleanAll(false) = clean_options {
      return Ok(());
    }

    if self.emitted_asset_versions.is_empty() {
      if let CleanOptions::KeepPath(p) = clean_options {
        let path_to_keep = self.options.output.path.join(Utf8Path::new(p));
        trim_dir(
          &*self.output_filesystem,
          &self.options.output.path,
          &path_to_keep,
        )
        .await?;
        return Ok(());
      }

      // CleanOptions::CleanAll(true) only
      debug_assert!(matches!(clean_options, CleanOptions::CleanAll(true)));

      self
        .output_filesystem
        .remove_dir_all(&self.options.output.path)
        .await?;
      return Ok(());
    }

    let assets = self.compilation.assets();
    join_all(
      self
        .emitted_asset_versions
        .iter()
        .filter_map(|(filename, _version)| {
          if !assets.contains_key(filename) {
            let filename = filename.to_owned();
            Some(async {
              if !clean_options.keep(filename.as_str()) {
                let filename = Utf8Path::new(&self.options.output.path).join(filename);
                let _ = self.output_filesystem.remove_file(&filename).await;
              }
            })
          } else {
            None
          }
        }),
    )
    .await;

    Ok(())
  }

  pub fn new_compilation_params(&self) -> CompilationParams {
    CompilationParams {
      normal_module_factory: Arc::new(NormalModuleFactory::new(
        self.options.clone(),
        self.loader_resolver_factory.clone(),
        self.plugin_driver.clone(),
      )),
      context_module_factory: Arc::new(ContextModuleFactory::new(
        self.resolver_factory.clone(),
        self.loader_resolver_factory.clone(),
        self.plugin_driver.clone(),
      )),
    }
  }

  pub async fn close(&self) -> Result<()> {
    self
      .plugin_driver
      .compiler_hooks
      .close
      .call(&self.compilation)
      .await?;

    Ok(())
  }
}

#[derive(Debug)]
pub struct CompilationParams {
  pub normal_module_factory: Arc<NormalModuleFactory>,
  pub context_module_factory: Arc<ContextModuleFactory>,
}

#[derive(Debug)]
pub struct AssetEmittedInfo {
  pub source: BoxSource,
  pub output_path: Utf8PathBuf,
  pub target_path: Utf8PathBuf,
}<|MERGE_RESOLUTION|>--- conflicted
+++ resolved
@@ -11,8 +11,7 @@
 use rspack_hook::define_hook;
 use rspack_paths::{Utf8Path, Utf8PathBuf};
 use rspack_sources::BoxSource;
-use rspack_util::async_defer;
-use rspack_util::node_path::NodePath;
+use rspack_util::{async_defer, node_path::NodePath};
 use rustc_hash::FxHashMap as HashMap;
 use tracing::instrument;
 
@@ -204,12 +203,9 @@
     self.old_cache.end_idle();
     // TODO: clear the outdated cache entries in resolver,
     // TODO: maybe it's better to use external entries.
-<<<<<<< HEAD
     let plugin_driver_clone = self.plugin_driver.clone();
-    let _defer_guard = async_defer(move || plugin_driver_clone.clear_cache());
-=======
-    self.plugin_driver.clear_cache(self.compilation.id());
->>>>>>> eff503e0
+    let compilation_id = self.compilation.id();
+    let _defer_guard = async_defer(move || plugin_driver_clone.clear_cache(compilation_id));
 
     fast_set(
       &mut self.compilation,
