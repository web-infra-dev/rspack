mod compilation;
mod hmr;
mod make;
mod module_executor;

use std::path::{Path, PathBuf};
use std::sync::Arc;

use rspack_error::Result;
use rspack_fs::AsyncWritableFileSystem;
use rspack_futures::FuturesResults;
use rspack_hook::define_hook;
use rspack_sources::BoxSource;
use rustc_hash::FxHashMap as HashMap;
use tracing::instrument;

pub use self::compilation::*;
pub use self::hmr::{collect_changed_modules, CompilationRecords};
pub use self::module_executor::{ExecuteModuleId, ExecutedRuntimeModule, ModuleExecutor};
use crate::old_cache::Cache as OldCache;
use crate::{
  fast_set, BoxPlugin, CompilerOptions, Logger, PluginDriver, ResolverFactory, SharedPluginDriver,
};
use crate::{ContextModuleFactory, NormalModuleFactory};

// should be SyncHook, but rspack need call js hook
define_hook!(CompilerThisCompilation: AsyncSeries(compilation: &mut Compilation, params: &mut CompilationParams));
// should be SyncHook, but rspack need call js hook
define_hook!(CompilerCompilation: AsyncSeries(compilation: &mut Compilation, params: &mut CompilationParams));
// should be AsyncParallelHook
define_hook!(CompilerMake: AsyncSeries(compilation: &mut Compilation));
define_hook!(CompilerFinishMake: AsyncSeries(compilation: &mut Compilation));
// should be SyncBailHook, but rspack need call js hook
define_hook!(CompilerShouldEmit: AsyncSeriesBail(compilation: &mut Compilation) -> bool);
define_hook!(CompilerEmit: AsyncSeries(compilation: &mut Compilation));
define_hook!(CompilerAfterEmit: AsyncSeries(compilation: &mut Compilation));
define_hook!(CompilerAssetEmitted: AsyncSeries(compilation: &Compilation, filename: &str, info: &AssetEmittedInfo));

#[derive(Debug, Default)]
pub struct CompilerHooks {
  pub this_compilation: CompilerThisCompilationHook,
  pub compilation: CompilerCompilationHook,
  pub make: CompilerMakeHook,
  pub finish_make: CompilerFinishMakeHook,
  pub should_emit: CompilerShouldEmitHook,
  pub emit: CompilerEmitHook,
  pub after_emit: CompilerAfterEmitHook,
  pub asset_emitted: CompilerAssetEmittedHook,
}

#[derive(Debug)]
pub struct Compiler<T>
where
  T: AsyncWritableFileSystem + Send + Sync,
{
  pub options: Arc<CompilerOptions>,
  pub output_filesystem: T,
  pub compilation: Compilation,
  pub plugin_driver: SharedPluginDriver,
  pub resolver_factory: Arc<ResolverFactory>,
  pub loader_resolver_factory: Arc<ResolverFactory>,
  pub old_cache: Arc<OldCache>,
  /// emitted asset versions
  /// the key of HashMap is filename, the value of HashMap is version
  pub emitted_asset_versions: HashMap<String, String>,
}

impl<T> Compiler<T>
where
  T: AsyncWritableFileSystem + Send + Sync,
{
  #[instrument(skip_all)]
  pub fn new(options: CompilerOptions, plugins: Vec<BoxPlugin>, output_filesystem: T) -> Self {
    #[cfg(debug_assertions)]
    {
      if let Ok(mut debug_info) = crate::debug_info::DEBUG_INFO.lock() {
        debug_info.with_context(options.context.to_string());
      }
    }
    let resolver_factory = Arc::new(ResolverFactory::new(options.resolve.clone()));
    let loader_resolver_factory = Arc::new(ResolverFactory::new(options.resolve_loader.clone()));
    let (plugin_driver, options) = PluginDriver::new(options, plugins, resolver_factory.clone());
    let old_cache = Arc::new(OldCache::new(options.clone()));
    let module_executor = ModuleExecutor::default();
    Self {
      options: options.clone(),
      compilation: Compilation::new(
        options,
        plugin_driver.clone(),
        resolver_factory.clone(),
        loader_resolver_factory.clone(),
        None,
        old_cache.clone(),
        Some(module_executor),
        Default::default(),
        Default::default(),
      ),
      output_filesystem,
      plugin_driver,
      resolver_factory,
      loader_resolver_factory,
      old_cache,
      emitted_asset_versions: Default::default(),
    }
  }

  pub async fn run(&mut self) -> Result<()> {
    self.build().await?;
    Ok(())
  }

  #[instrument(name = "build", skip_all)]
  pub async fn build(&mut self) -> Result<()> {
    self.old_cache.end_idle();
    // TODO: clear the outdated cache entries in resolver,
    // TODO: maybe it's better to use external entries.
    self.plugin_driver.resolver_factory.clear_cache();

    let module_executor = ModuleExecutor::default();
    fast_set(
      &mut self.compilation,
      Compilation::new(
        self.options.clone(),
        self.plugin_driver.clone(),
        self.resolver_factory.clone(),
        self.loader_resolver_factory.clone(),
        None,
        self.old_cache.clone(),
        Some(module_executor),
        Default::default(),
        Default::default(),
      ),
    );

    self.compile().await?;
    self.old_cache.begin_idle();
    self.compile_done().await?;
    Ok(())
  }

  #[instrument(name = "compile", skip_all)]
  async fn compile(&mut self) -> Result<()> {
    let mut compilation_params = self.new_compilation_params();
    // FOR BINDING SAFETY:
    // Make sure `thisCompilation` hook was called for each `JsCompilation` update before any access to it.
    // `JsCompiler` tapped `thisCompilation` to update the `JsCompilation` on the JavaScript side.
    // Otherwise, trying to access the old native `JsCompilation` would cause undefined behavior
    // as the previous instance might get dropped.
    self
      .plugin_driver
      .compiler_hooks
      .this_compilation
      .call(&mut self.compilation, &mut compilation_params)
      .await?;
    self
      .plugin_driver
      .compiler_hooks
      .compilation
      .call(&mut self.compilation, &mut compilation_params)
      .await?;

    let logger = self.compilation.get_logger("rspack.Compiler");
<<<<<<< HEAD
    let start = logger.time("make");
    self.compilation.make(params).await?;
    logger.time_end(start);
=======
    let make_start = logger.time("make");
    let make_hook_start = logger.time("make hook");
    if let Some(e) = self
      .plugin_driver
      .compiler_hooks
      .make
      .call(&mut self.compilation)
      .await
      .err()
    {
      self.compilation.extend_diagnostics(vec![e.into()]);
    }
    logger.time_end(make_hook_start);
    self.compilation.make().await?;
    logger.time_end(make_start);
>>>>>>> d42abefa

    let start = logger.time("finish make hook");
    self
      .plugin_driver
      .compiler_hooks
      .finish_make
      .call(&mut self.compilation)
      .await?;
    logger.time_end(start);

    let start = logger.time("finish compilation");
    self.compilation.finish(self.plugin_driver.clone()).await?;
    logger.time_end(start);
<<<<<<< HEAD
    // by default include all module in final chunk
    self.compilation.include_module_ids = self
      .compilation
      .module_graph
      .modules()
      .keys()
      .cloned()
      .collect::<IdentifierSet>();

    if self.options.builtins.tree_shaking.enable()
      || self
        .options
        .output
        .enabled_library_types
        .as_ref()
        .map(|types| {
          types
            .iter()
            .any(|item| item == "module" || item == "commonjs-static")
        })
        .unwrap_or(false)
    {
      let (analyze_result, diagnostics) = self
        .compilation
        .optimize_dependency()
        .await?
        .split_into_parts();
      if !diagnostics.is_empty() {
        self.compilation.push_batch_diagnostic(diagnostics);
      }
      self.compilation.used_symbol_ref = analyze_result.used_symbol_ref;
      let mut exports_info_map: IdentifierMap<HashMap<JsWord, ExportInfo>> =
        IdentifierMap::default();
      self.compilation.used_symbol_ref.iter().for_each(|item| {
        let (importer, name) = match item {
          SymbolRef::Declaration(d) => (d.src(), d.exported()),
          SymbolRef::Indirect(i) => match i.ty {
            IndirectType::Import(_, _) => (i.src(), i.indirect_id()),
            IndirectType::ImportDefault(_) => (i.src(), DEFAULT_JS_WORD.deref()),
            IndirectType::ReExport(_, _) => (i.importer(), i.id()),
            _ => return,
          },
          SymbolRef::Star(s) => match s.ty() {
            StarSymbolKind::ReExportAllAs => (s.module_ident(), s.binding()),
            _ => return,
          },
          SymbolRef::Usage(_, _, _) => return,
          SymbolRef::Url { .. } => return,
          SymbolRef::Worker { .. } => return,
        };
        match exports_info_map.entry(importer) {
          Entry::Occupied(mut occ) => {
            let export_info = ExportInfo::new(Some(name.clone()), UsageState::Used, None);
            occ.get_mut().insert(name.clone(), export_info);
          }
          Entry::Vacant(vac) => {
            let mut map = HashMap::default();
            let export_info = ExportInfo::new(Some(name.clone()), UsageState::Used, None);
            map.insert(name.clone(), export_info);
            vac.insert(map);
          }
        }
      });
      {
        // take the ownership to avoid rustc complain can't use `&` and `&mut` at the same time
        let mut mi_to_mgm = std::mem::take(
          &mut self
            .compilation
            .module_graph
            .module_identifier_to_module_graph_module,
        );
        let mut export_info_map =
          std::mem::take(&mut self.compilation.module_graph.export_info_map);
        for mgm in mi_to_mgm.values_mut() {
          if let Some(exports_map) = exports_info_map.remove(&mgm.module_identifier) {
            let exports = self
              .compilation
              .module_graph
              .exports_info_map
              .get_mut(&mgm.exports)
              .expect("should have exports info");
            for (name, export_info) in exports_map {
              exports.exports.insert(name, export_info.id);
              export_info_map.insert(export_info.id, export_info);
            }
          }
        }
        self.compilation.module_graph.export_info_map = export_info_map;
        self
          .compilation
          .module_graph
          .module_identifier_to_module_graph_module = mi_to_mgm;
      }

      self.compilation.bailout_module_identifiers = analyze_result.bail_out_module_identifiers;
      self.compilation.side_effects_free_modules = analyze_result.side_effects_free_modules;
      self.compilation.module_item_map = analyze_result.module_item_map;
      if self.options.builtins.tree_shaking.enable()
        && self.options.optimization.side_effects.is_enable()
      {
        self.compilation.include_module_ids = analyze_result.include_module_ids;
      }
      self.compilation.optimize_analyze_result_map = analyze_result.analyze_results;
    }
=======
>>>>>>> d42abefa
    let start = logger.time("seal compilation");
    self.compilation.seal(self.plugin_driver.clone()).await?;
    logger.time_end(start);

    // Consume plugin driver diagnostic
    let plugin_driver_diagnostics = self.plugin_driver.take_diagnostic();
    self
      .compilation
      .extend_diagnostics(plugin_driver_diagnostics);

    Ok(())
  }

  #[instrument(name = "compile_done", skip_all)]
  async fn compile_done(&mut self) -> Result<()> {
    let logger = self.compilation.get_logger("rspack.Compiler");

    if matches!(
      self
        .plugin_driver
        .compiler_hooks
        .should_emit
        .call(&mut self.compilation)
        .await?,
      Some(false)
    ) {
      return Ok(());
    }

    let start = logger.time("emitAssets");
    self.emit_assets().await?;
    logger.time_end(start);

    Ok(())
  }

  #[instrument(name = "emit_assets", skip_all)]
  pub async fn emit_assets(&mut self) -> Result<()> {
    if self.options.output.clean {
      if self.emitted_asset_versions.is_empty() {
        self
          .output_filesystem
          .remove_dir_all(&self.options.output.path)
          .await?;
      } else {
        // clean unused file
        let assets = self.compilation.assets();
        let _ = self
          .emitted_asset_versions
          .iter()
          .filter_map(|(filename, _version)| {
            if !assets.contains_key(filename) {
              let file_path = Path::new(&self.options.output.path).join(filename);
              Some(self.output_filesystem.remove_file(file_path))
            } else {
              None
            }
          })
          .collect::<FuturesResults<_>>();
      }
    }

    self
      .plugin_driver
      .compiler_hooks
      .emit
      .call(&mut self.compilation)
      .await?;

    let mut new_emitted_asset_versions = HashMap::default();
    let results = self
      .compilation
      .assets()
      .iter()
      .filter_map(|(filename, asset)| {
        // collect version info to new_emitted_asset_versions
        if self.options.is_incremental_rebuild_emit_asset_enabled() {
          new_emitted_asset_versions.insert(filename.to_string(), asset.info.version.clone());
        }

        if let Some(old_version) = self.emitted_asset_versions.get(filename) {
          if old_version.as_str() == asset.info.version && !old_version.is_empty() {
            return None;
          }
        }

        Some(self.emit_asset(&self.options.output.path, filename, asset))
      })
      .collect::<FuturesResults<_>>();

    self.emitted_asset_versions = new_emitted_asset_versions;
    // return first error
    for item in results.into_inner() {
      item?;
    }

    self
      .plugin_driver
      .compiler_hooks
      .after_emit
      .call(&mut self.compilation)
      .await
  }

  async fn emit_asset(
    &self,
    output_path: &Path,
    filename: &str,
    asset: &CompilationAsset,
  ) -> Result<()> {
    if let Some(source) = asset.get_source() {
      let filename = filename
        .split_once('?')
        .map(|(filename, _query)| filename)
        .unwrap_or(filename);
      let file_path = Path::new(&output_path).join(filename);
      self
        .output_filesystem
        .create_dir_all(
          file_path
            .parent()
            .unwrap_or_else(|| panic!("The parent of {} can't found", file_path.display())),
        )
        .await?;
      self
        .output_filesystem
        .write(&file_path, source.buffer())
        .await?;

      self.compilation.emitted_assets.insert(filename.to_string());

      let info = AssetEmittedInfo {
        output_path: output_path.to_owned(),
        source: source.clone(),
        target_path: file_path,
      };
      self
        .plugin_driver
        .compiler_hooks
        .asset_emitted
        .call(&self.compilation, filename, &info)
        .await?;
    }
    Ok(())
  }

  fn new_compilation_params(&self) -> CompilationParams {
    CompilationParams {
      normal_module_factory: Arc::new(NormalModuleFactory::new(
        self.options.clone(),
        self.loader_resolver_factory.clone(),
        self.plugin_driver.clone(),
      )),
      context_module_factory: Arc::new(ContextModuleFactory::new(
        self.resolver_factory.clone(),
        self.loader_resolver_factory.clone(),
        self.plugin_driver.clone(),
      )),
    }
  }
}

#[derive(Debug)]
pub struct CompilationParams {
  pub normal_module_factory: Arc<NormalModuleFactory>,
  pub context_module_factory: Arc<ContextModuleFactory>,
}

#[derive(Debug)]
pub struct AssetEmittedInfo {
  pub source: BoxSource,
  pub output_path: PathBuf,
  pub target_path: PathBuf,
}<|MERGE_RESOLUTION|>--- conflicted
+++ resolved
@@ -160,11 +160,6 @@
       .await?;
 
     let logger = self.compilation.get_logger("rspack.Compiler");
-<<<<<<< HEAD
-    let start = logger.time("make");
-    self.compilation.make(params).await?;
-    logger.time_end(start);
-=======
     let make_start = logger.time("make");
     let make_hook_start = logger.time("make hook");
     if let Some(e) = self
@@ -180,7 +175,6 @@
     logger.time_end(make_hook_start);
     self.compilation.make().await?;
     logger.time_end(make_start);
->>>>>>> d42abefa
 
     let start = logger.time("finish make hook");
     self
@@ -194,113 +188,6 @@
     let start = logger.time("finish compilation");
     self.compilation.finish(self.plugin_driver.clone()).await?;
     logger.time_end(start);
-<<<<<<< HEAD
-    // by default include all module in final chunk
-    self.compilation.include_module_ids = self
-      .compilation
-      .module_graph
-      .modules()
-      .keys()
-      .cloned()
-      .collect::<IdentifierSet>();
-
-    if self.options.builtins.tree_shaking.enable()
-      || self
-        .options
-        .output
-        .enabled_library_types
-        .as_ref()
-        .map(|types| {
-          types
-            .iter()
-            .any(|item| item == "module" || item == "commonjs-static")
-        })
-        .unwrap_or(false)
-    {
-      let (analyze_result, diagnostics) = self
-        .compilation
-        .optimize_dependency()
-        .await?
-        .split_into_parts();
-      if !diagnostics.is_empty() {
-        self.compilation.push_batch_diagnostic(diagnostics);
-      }
-      self.compilation.used_symbol_ref = analyze_result.used_symbol_ref;
-      let mut exports_info_map: IdentifierMap<HashMap<JsWord, ExportInfo>> =
-        IdentifierMap::default();
-      self.compilation.used_symbol_ref.iter().for_each(|item| {
-        let (importer, name) = match item {
-          SymbolRef::Declaration(d) => (d.src(), d.exported()),
-          SymbolRef::Indirect(i) => match i.ty {
-            IndirectType::Import(_, _) => (i.src(), i.indirect_id()),
-            IndirectType::ImportDefault(_) => (i.src(), DEFAULT_JS_WORD.deref()),
-            IndirectType::ReExport(_, _) => (i.importer(), i.id()),
-            _ => return,
-          },
-          SymbolRef::Star(s) => match s.ty() {
-            StarSymbolKind::ReExportAllAs => (s.module_ident(), s.binding()),
-            _ => return,
-          },
-          SymbolRef::Usage(_, _, _) => return,
-          SymbolRef::Url { .. } => return,
-          SymbolRef::Worker { .. } => return,
-        };
-        match exports_info_map.entry(importer) {
-          Entry::Occupied(mut occ) => {
-            let export_info = ExportInfo::new(Some(name.clone()), UsageState::Used, None);
-            occ.get_mut().insert(name.clone(), export_info);
-          }
-          Entry::Vacant(vac) => {
-            let mut map = HashMap::default();
-            let export_info = ExportInfo::new(Some(name.clone()), UsageState::Used, None);
-            map.insert(name.clone(), export_info);
-            vac.insert(map);
-          }
-        }
-      });
-      {
-        // take the ownership to avoid rustc complain can't use `&` and `&mut` at the same time
-        let mut mi_to_mgm = std::mem::take(
-          &mut self
-            .compilation
-            .module_graph
-            .module_identifier_to_module_graph_module,
-        );
-        let mut export_info_map =
-          std::mem::take(&mut self.compilation.module_graph.export_info_map);
-        for mgm in mi_to_mgm.values_mut() {
-          if let Some(exports_map) = exports_info_map.remove(&mgm.module_identifier) {
-            let exports = self
-              .compilation
-              .module_graph
-              .exports_info_map
-              .get_mut(&mgm.exports)
-              .expect("should have exports info");
-            for (name, export_info) in exports_map {
-              exports.exports.insert(name, export_info.id);
-              export_info_map.insert(export_info.id, export_info);
-            }
-          }
-        }
-        self.compilation.module_graph.export_info_map = export_info_map;
-        self
-          .compilation
-          .module_graph
-          .module_identifier_to_module_graph_module = mi_to_mgm;
-      }
-
-      self.compilation.bailout_module_identifiers = analyze_result.bail_out_module_identifiers;
-      self.compilation.side_effects_free_modules = analyze_result.side_effects_free_modules;
-      self.compilation.module_item_map = analyze_result.module_item_map;
-      if self.options.builtins.tree_shaking.enable()
-        && self.options.optimization.side_effects.is_enable()
-      {
-        self.compilation.include_module_ids = analyze_result.include_module_ids;
-      }
-      self.compilation.optimize_analyze_result_map = analyze_result.analyze_results;
-    }
-=======
->>>>>>> d42abefa
     let start = logger.time("seal compilation");
     self.compilation.seal(self.plugin_driver.clone()).await?;
     logger.time_end(start);
