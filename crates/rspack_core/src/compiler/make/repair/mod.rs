pub mod add;
pub mod build;
pub mod factorize;
pub mod process_dependencies;

use std::sync::Arc;

use rspack_error::Result;
use rspack_fs::ReadableFileSystem;
use rustc_hash::{FxHashMap as HashMap, FxHashSet as HashSet};

use super::MakeArtifact;
use crate::{
  module_graph::{ModuleGraph, ModuleGraphPartial},
  old_cache::Cache as OldCache,
  utils::task_loop::{run_task_loop, Task},
  BuildDependency, Compilation, CompilationId, CompilerOptions, DependencyType, Module,
  ModuleFactory, ModuleProfile, NormalModuleSource, ResolverFactory, SharedPluginDriver,
};

pub struct MakeTaskContext {
<<<<<<< HEAD
  // compilation info
=======
>>>>>>> c368e8f7
  pub compilation_id: CompilationId,
  pub plugin_driver: SharedPluginDriver,
  pub buildtime_plugin_driver: SharedPluginDriver,
  pub fs: Arc<dyn ReadableFileSystem>,
  pub compiler_options: Arc<CompilerOptions>,
  pub resolver_factory: Arc<ResolverFactory>,
  pub loader_resolver_factory: Arc<ResolverFactory>,
  pub old_cache: Arc<OldCache>,
  pub dependency_factories: HashMap<DependencyType, Arc<dyn ModuleFactory>>,

  pub artifact: MakeArtifact,
}

impl MakeTaskContext {
  pub fn new(compilation: &Compilation, artifact: MakeArtifact) -> Self {
    Self {
      compilation_id: compilation.id(),
      plugin_driver: compilation.plugin_driver.clone(),
      buildtime_plugin_driver: compilation.buildtime_plugin_driver.clone(),
      compiler_options: compilation.options.clone(),
      resolver_factory: compilation.resolver_factory.clone(),
      loader_resolver_factory: compilation.loader_resolver_factory.clone(),
      old_cache: compilation.old_cache.clone(),
      dependency_factories: compilation.dependency_factories.clone(),
      fs: compilation.input_filesystem.clone(),
      artifact,
    }
  }

  pub fn transform_to_make_artifact(self) -> MakeArtifact {
    let Self { artifact, .. } = self;
    artifact
  }

  // TODO use module graph with make artifact
  pub fn get_module_graph_mut(partial: &mut ModuleGraphPartial) -> ModuleGraph {
    ModuleGraph::new(vec![], Some(partial))
  }

  // TODO remove it after incremental rebuild cover all stage
  pub fn transform_to_temp_compilation(&mut self) -> Compilation {
    let mut compilation = Compilation::new(
      self.compiler_options.clone(),
      self.plugin_driver.clone(),
      self.buildtime_plugin_driver.clone(),
      self.resolver_factory.clone(),
      self.loader_resolver_factory.clone(),
      None,
      self.old_cache.clone(),
      None,
      Default::default(),
      Default::default(),
      self.fs.clone(),
    );
    compilation.dependency_factories = self.dependency_factories.clone();
    compilation.swap_make_artifact(&mut self.artifact);
    compilation
  }

  pub fn recovery_from_temp_compilation(&mut self, mut compilation: Compilation) {
    compilation.swap_make_artifact(&mut self.artifact);
  }
}

pub async fn repair(
  compilation: &Compilation,
  mut artifact: MakeArtifact,
  build_dependencies: HashSet<BuildDependency>,
) -> Result<MakeArtifact> {
  let module_graph = artifact.get_module_graph_mut();
  let init_tasks = build_dependencies
    .into_iter()
    .filter_map::<Box<dyn Task<MakeTaskContext>>, _>(|(id, parent_module_identifier)| {
      let dependency = module_graph
        .dependency_by_id(&id)
        .expect("dependency not found");
      // filter module_dependency and context_dependency
      if dependency.as_module_dependency().is_none() && dependency.as_context_dependency().is_none()
      {
        return None;
      }

      // filter parent module existed dependency
      let parent_module =
        parent_module_identifier.and_then(|id| module_graph.module_by_identifier(&id));
      if parent_module_identifier.is_some() && parent_module.is_none() {
        return None;
      }

      let current_profile = compilation
        .options
        .profile
        .then(Box::<ModuleProfile>::default);
      let module_graph = compilation.get_module_graph();
      let original_module_source = parent_module_identifier
        .and_then(|i| module_graph.module_by_identifier(&i))
        .and_then(|m| m.as_normal_module())
        .and_then(|m| {
          if let NormalModuleSource::BuiltSucceed(s) = m.source() {
            Some(s.clone())
          } else {
            None
          }
        });
      Some(Box::new(factorize::FactorizeTask {
        compilation_id: compilation.id(),
        module_factory: compilation.get_dependency_factory(dependency),
        original_module_identifier: parent_module_identifier,
        original_module_source,
        issuer: parent_module
          .and_then(|m| m.as_normal_module())
          .and_then(|module| module.name_for_condition()),
        issuer_layer: parent_module.and_then(|m| m.get_layer()).cloned(),
        original_module_context: parent_module.and_then(|m| m.get_context()),
        dependencies: vec![dependency.clone()],
        resolve_options: parent_module.and_then(|module| module.get_resolve_options()),
        options: compilation.options.clone(),
        current_profile,
      }))
    })
    .collect::<Vec<_>>();

  let mut ctx = MakeTaskContext::new(compilation, artifact);
  run_task_loop(&mut ctx, init_tasks).await?;
  Ok(ctx.transform_to_make_artifact())
}<|MERGE_RESOLUTION|>--- conflicted
+++ resolved
@@ -19,10 +19,7 @@
 };
 
 pub struct MakeTaskContext {
-<<<<<<< HEAD
   // compilation info
-=======
->>>>>>> c368e8f7
   pub compilation_id: CompilationId,
   pub plugin_driver: SharedPluginDriver,
   pub buildtime_plugin_driver: SharedPluginDriver,
