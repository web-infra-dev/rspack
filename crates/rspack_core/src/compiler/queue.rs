use std::path::PathBuf;
use std::sync::Arc;

use derivative::Derivative;
use rspack_error::{Diagnostic, IntoTWithDiagnosticArray, Result};
use rspack_sources::BoxSource;
use rustc_hash::{FxHashMap as HashMap, FxHashSet as HashSet};
use tokio::sync::mpsc::{unbounded_channel, UnboundedReceiver, UnboundedSender};

use crate::{
  cache::Cache, BoxDependency, BuildContext, BuildResult, Compilation, CompilerContext,
  CompilerOptions, Context, Module, ModuleFactory, ModuleFactoryCreateData, ModuleFactoryResult,
  ModuleGraph, ModuleGraphModule, ModuleIdentifier, ModuleProfile, Resolve, ResolverFactory,
  SharedPluginDriver, WorkerQueue,
};
use crate::{BoxModule, DependencyId, ExportInfo, ExportsInfo, UsageState};

#[derive(Debug)]
pub enum TaskResult {
  Factorize(Box<FactorizeTaskResult>),
  Add(Box<AddTaskResult>),
  Build(Box<BuildTaskResult>),
  ProcessDependencies(Box<ProcessDependenciesResult>),
}

#[async_trait::async_trait]
pub trait WorkerTask {
  async fn run(self) -> Result<TaskResult>;
}

#[derive(Derivative)]
#[derivative(Debug)]
pub struct FactorizeTask {
  pub module_factory: Arc<dyn ModuleFactory>,
  pub original_module_identifier: Option<ModuleIdentifier>,
  pub original_module_source: Option<BoxSource>,
  pub original_module_context: Option<Box<Context>>,
  pub issuer: Option<Box<str>>,
  pub dependency: BoxDependency,
  pub dependencies: Vec<DependencyId>,
  pub is_entry: bool,
  pub resolve_options: Option<Box<Resolve>>,
  pub resolver_factory: Arc<ResolverFactory>,
  pub loader_resolver_factory: Arc<ResolverFactory>,
  pub options: Arc<CompilerOptions>,
  pub lazy_visit_modules: std::collections::HashSet<String>,
  pub plugin_driver: SharedPluginDriver,
  pub cache: Arc<Cache>,
  pub current_profile: Option<Box<ModuleProfile>>,
  #[derivative(Debug = "ignore")]
  pub callback: Option<ModuleCreationCallback>,
}

/// a struct temporarily used creating ExportsInfo
#[derive(Debug)]
pub struct ExportsInfoRelated {
  pub exports_info: ExportsInfo,
  pub other_exports_info: ExportInfo,
  pub side_effects_info: ExportInfo,
}

#[derive(Derivative)]
#[derivative(Debug)]
pub struct FactorizeTaskResult {
  pub dependency: DependencyId,
  pub original_module_identifier: Option<ModuleIdentifier>,
  /// Result will be available if [crate::ModuleFactory::create] returns `Ok`.
  pub factory_result: Option<ModuleFactoryResult>,
  pub dependencies: Vec<DependencyId>,
  pub is_entry: bool,
  pub current_profile: Option<Box<ModuleProfile>>,
  pub exports_info_related: ExportsInfoRelated,

  pub file_dependencies: HashSet<PathBuf>,
  pub context_dependencies: HashSet<PathBuf>,
  pub missing_dependencies: HashSet<PathBuf>,
  pub diagnostics: Vec<Diagnostic>,
  #[derivative(Debug = "ignore")]
  pub callback: Option<ModuleCreationCallback>,
}

impl FactorizeTaskResult {
  fn with_factory_result(mut self, factory_result: Option<ModuleFactoryResult>) -> Self {
    self.factory_result = factory_result;
    self
  }

  fn with_diagnostics(mut self, diagnostics: Vec<Diagnostic>) -> Self {
    self.diagnostics = diagnostics;
    self
  }

  fn with_file_dependencies(mut self, files: impl IntoIterator<Item = PathBuf>) -> Self {
    self.file_dependencies = files.into_iter().collect();
    self
  }

  fn with_context_dependencies(mut self, contexts: impl IntoIterator<Item = PathBuf>) -> Self {
    self.context_dependencies = contexts.into_iter().collect();
    self
  }

  fn with_missing_dependencies(mut self, missing: impl IntoIterator<Item = PathBuf>) -> Self {
    self.missing_dependencies = missing.into_iter().collect();
    self
  }
}

#[async_trait::async_trait]
impl WorkerTask for FactorizeTask {
  async fn run(self) -> Result<TaskResult> {
    if let Some(current_profile) = &self.current_profile {
      current_profile.mark_factory_start();
    }
    let dependency = self.dependency;
    let dep_id = *dependency.id();

    let context = if let Some(context) = dependency.get_context() {
      context
    } else if let Some(context) = &self.original_module_context {
      context
    } else {
      &self.options.context
    }
    .clone();

    let other_exports_info = ExportInfo::new(None, UsageState::Unknown, None);
    let side_effects_only_info = ExportInfo::new(
      Some("*side effects only*".into()),
      UsageState::Unknown,
      None,
    );
    let exports_info = ExportsInfo::new(other_exports_info.id, side_effects_only_info.id);
    let factorize_task_result = FactorizeTaskResult {
      dependency: dep_id,
      original_module_identifier: self.original_module_identifier,
      factory_result: None,
      dependencies: self.dependencies,
      is_entry: self.is_entry,
      current_profile: self.current_profile,
      exports_info_related: ExportsInfoRelated {
        exports_info,
        other_exports_info,
        side_effects_info: side_effects_only_info,
      },
      file_dependencies: Default::default(),
      context_dependencies: Default::default(),
      missing_dependencies: Default::default(),
      diagnostics: Default::default(),
      callback: self.callback,
    };

    // Error and result are not mutually exclusive in webpack module factorization.
    // Rspack puts results that need to be shared in both error and ok in [ModuleFactoryCreateData].
    let mut create_data = ModuleFactoryCreateData {
      resolve_options: self.resolve_options,
      context,
      dependency,
      issuer: self.issuer,
      issuer_identifier: self.original_module_identifier,

      file_dependencies: Default::default(),
      missing_dependencies: Default::default(),
      context_dependencies: Default::default(),
      diagnostics: Default::default(),
    };

    match self.module_factory.create(&mut create_data).await {
      Ok(result) => {
        if let Some(current_profile) = &factorize_task_result.current_profile {
          current_profile.mark_factory_end();
        }
        let diagnostics = create_data.diagnostics.drain(..).collect();
        Ok(TaskResult::Factorize(Box::new(
          factorize_task_result
            .with_factory_result(Some(result))
            .with_diagnostics(diagnostics)
            .with_file_dependencies(create_data.file_dependencies.drain())
            .with_missing_dependencies(create_data.missing_dependencies.drain())
            .with_context_dependencies(create_data.context_dependencies.drain()),
        )))
      }
      Err(mut e) => {
        if let Some(current_profile) = &factorize_task_result.current_profile {
          current_profile.mark_factory_end();
        }
        // Wrap source code if available
        if let Some(s) = self.original_module_source {
          e = e.with_source_code(s.source().to_string());
        }
        // Bail out if `options.bail` set to `true`,
        // which means 'Fail out on the first error instead of tolerating it.'
        if self.options.bail {
          return Err(e);
        }
        let mut diagnostics = Vec::with_capacity(create_data.diagnostics.len() + 1);
        diagnostics.push(e.into());
        diagnostics.append(&mut create_data.diagnostics);
        // Continue bundling if `options.bail` set to `false`.
        Ok(TaskResult::Factorize(Box::new(
          factorize_task_result
            .with_diagnostics(diagnostics)
            .with_file_dependencies(create_data.file_dependencies.drain())
            .with_missing_dependencies(create_data.missing_dependencies.drain())
            .with_context_dependencies(create_data.context_dependencies.drain()),
        )))
      }
    }
  }
}

pub type FactorizeQueue = WorkerQueue<FactorizeTask>;

#[derive(Derivative)]
#[derivative(Debug)]
pub struct AddTask {
  pub original_module_identifier: Option<ModuleIdentifier>,
  pub module: Box<dyn Module>,
  pub module_graph_module: Box<ModuleGraphModule>,
  pub dependencies: Vec<DependencyId>,
  pub is_entry: bool,
  pub current_profile: Option<Box<ModuleProfile>>,
  #[derivative(Debug = "ignore")]
  pub callback: Option<ModuleCreationCallback>,
}

#[derive(Debug)]
pub enum AddTaskResult {
  ModuleReused {
    module: Box<dyn Module>,
  },
  ModuleAdded {
    module: Box<dyn Module>,
    current_profile: Option<Box<ModuleProfile>>,
  },
}

impl AddTask {
  pub fn run(self, compilation: &mut Compilation) -> Result<TaskResult> {
    if let Some(current_profile) = &self.current_profile {
      current_profile.mark_integration_start();
    }

    if self.module.as_self_module().is_some() {
      let issuer = self
        .module_graph_module
        .get_issuer()
        .identifier()
        .expect("self module should have issuer");

      set_resolved_module(
        &mut compilation.module_graph,
        self.original_module_identifier,
        self.dependencies,
        *issuer,
      )?;

      return Ok(TaskResult::Add(Box::new(AddTaskResult::ModuleReused {
        module: self.module,
      })));
    }

    let module_identifier = self.module.identifier();

    if compilation
      .module_graph
      .module_graph_module_by_identifier(&module_identifier)
      .is_some()
    {
      set_resolved_module(
        &mut compilation.module_graph,
        self.original_module_identifier,
        self.dependencies,
        module_identifier,
      )?;

      if let Some(callback) = self.callback {
        callback(&self.module);
      }

      return Ok(TaskResult::Add(Box::new(AddTaskResult::ModuleReused {
        module: self.module,
      })));
    }

    compilation
      .module_graph
      .add_module_graph_module(*self.module_graph_module);

    set_resolved_module(
      &mut compilation.module_graph,
      self.original_module_identifier,
      self.dependencies,
      module_identifier,
    )?;

    if self.is_entry {
      compilation
        .entry_module_identifiers
        .insert(module_identifier);
    }

    if let Some(current_profile) = &self.current_profile {
      current_profile.mark_integration_end();
    }

    if let Some(callback) = self.callback {
      callback(&self.module);
    }

    Ok(TaskResult::Add(Box::new(AddTaskResult::ModuleAdded {
      module: self.module,
      current_profile: self.current_profile,
    })))
  }
}

fn set_resolved_module(
  module_graph: &mut ModuleGraph,
  original_module_identifier: Option<ModuleIdentifier>,
  dependencies: Vec<DependencyId>,
  module_identifier: ModuleIdentifier,
) -> Result<()> {
  for dependency in dependencies {
    module_graph.set_resolved_module(original_module_identifier, dependency, module_identifier)?;
  }
  Ok(())
}

pub type AddQueue = WorkerQueue<AddTask>;

#[derive(Debug)]
pub struct BuildTask {
  pub module: Box<dyn Module>,
  pub resolver_factory: Arc<ResolverFactory>,
  pub compiler_options: Arc<CompilerOptions>,
  pub plugin_driver: SharedPluginDriver,
  pub cache: Arc<Cache>,
  pub current_profile: Option<Box<ModuleProfile>>,
}

#[derive(Debug)]
pub struct BuildTaskResult {
  pub module: Box<dyn Module>,
  pub build_result: Box<BuildResult>,
  pub diagnostics: Vec<Diagnostic>,
  pub current_profile: Option<Box<ModuleProfile>>,
  pub from_cache: bool,
}

#[async_trait::async_trait]
impl WorkerTask for BuildTask {
  async fn run(self) -> Result<TaskResult> {
    if let Some(current_profile) = &self.current_profile {
      current_profile.mark_building_start();
    }

    let mut module = self.module;
    let compiler_options = self.compiler_options;
    let resolver_factory = self.resolver_factory;
    let cache = self.cache;
    let plugin_driver = self.plugin_driver;

    let (build_result, is_cache_valid) = match cache
      .build_module_occasion
      .use_cache(&mut module, |module| async {
        plugin_driver
          .build_module(module.as_mut())
          .await
          .unwrap_or_else(|e| panic!("Run build_module hook failed: {}", e));

        let result = module
<<<<<<< HEAD
          .build(
            BuildContext {
              compiler_context: CompilerContext {
                options: compiler_options.clone(),
                resolver_factory: resolver_factory.clone(),
                module: module.identifier(),
                module_context: module.as_normal_module().and_then(|m| m.get_context()),
              },
              plugin_driver: plugin_driver.clone(),
              compiler_options: &compiler_options,
=======
          .build(BuildContext {
            compiler_context: CompilerContext {
              options: compiler_options.clone(),
              resolver_factory: resolver_factory.clone(),
              module: module.identifier(),
              module_context: module.as_normal_module().and_then(|m| m.get_context()),
              module_source_map_kind: module.get_source_map_kind().clone(),
>>>>>>> 8effe7d9
            },
            None,
          )
          .await;

        plugin_driver
          .succeed_module(&**module)
          .await
          .unwrap_or_else(|e| panic!("Run succeed_module hook failed: {}", e));

        result.map(|t| {
          let diagnostics = module
            .clone_diagnostics()
            .into_iter()
            .map(|d| d.with_module_identifier(Some(module.identifier())))
            .collect();
          (t.with_diagnostic(diagnostics), module)
        })
      })
      .await
    {
      Ok(result) => result,
      Err(err) => panic!("build module get error: {}", err),
    };

    if is_cache_valid {
      plugin_driver.still_valid_module(module.as_ref()).await?;
    }

    if let Some(current_profile) = &self.current_profile {
      current_profile.mark_building_end();
    }

    build_result.map(|build_result| {
      let (build_result, diagnostics) = build_result.split_into_parts();

      TaskResult::Build(Box::new(BuildTaskResult {
        module,
        build_result: Box::new(build_result),
        diagnostics,
        current_profile: self.current_profile,
        from_cache: is_cache_valid,
      }))
    })
  }
}

pub type BuildQueue = WorkerQueue<BuildTask>;

#[derive(Debug)]
pub struct ProcessDependenciesTask {
  pub original_module_identifier: ModuleIdentifier,
  pub dependencies: Vec<DependencyId>,
  pub resolve_options: Option<Box<Resolve>>,
}

#[derive(Debug)]
pub struct ProcessDependenciesResult {
  pub module_identifier: ModuleIdentifier,
}

pub type ProcessDependenciesQueue = WorkerQueue<ProcessDependenciesTask>;

pub struct CleanTask {
  pub module_identifier: ModuleIdentifier,
}

#[derive(Debug)]
pub enum CleanTaskResult {
  ModuleIsUsed {
    module_identifier: ModuleIdentifier,
  },
  ModuleIsCleaned {
    module_identifier: ModuleIdentifier,
    dependent_module_identifiers: Vec<ModuleIdentifier>,
  },
}

impl CleanTask {
  pub fn run(self, compilation: &mut Compilation) -> CleanTaskResult {
    let module_identifier = self.module_identifier;
    let mgm = match compilation
      .module_graph
      .module_graph_module_by_identifier(&module_identifier)
    {
      Some(mgm) => mgm,
      None => {
        return CleanTaskResult::ModuleIsCleaned {
          module_identifier,
          dependent_module_identifiers: vec![],
        }
      }
    };

    if !mgm.incoming_connections.is_empty() {
      return CleanTaskResult::ModuleIsUsed { module_identifier };
    }

    let dependent_module_identifiers: Vec<ModuleIdentifier> = compilation
      .module_graph
      .get_module_all_depended_modules(&module_identifier)
      .expect("should have module")
      .into_iter()
      .copied()
      .collect();
    compilation.module_graph.revoke_module(&module_identifier);
    CleanTaskResult::ModuleIsCleaned {
      module_identifier,
      dependent_module_identifiers,
    }
  }
}

pub type CleanQueue = WorkerQueue<CleanTask>;

pub type ModuleCreationCallback = Box<dyn FnOnce(&BoxModule) + Send>;

pub type QueueHandleCallback = Box<dyn FnOnce(WaitTaskResult, &mut Compilation) + Send + Sync>;

#[derive(Debug)]
pub enum QueueTask {
  Factorize(Box<FactorizeTask>),
  Add(Box<AddTask>),
  Build(Box<BuildTask>),
  ProcessDependencies(Box<ProcessDependenciesTask>),
  Subscription(Box<Subscription>),
}

#[derive(Debug, Copy, Clone)]
pub enum WaitTask {
  Factorize(DependencyId),
  Add(ModuleIdentifier),
  Build(ModuleIdentifier),
  ProcessDependencies(ModuleIdentifier),
}

#[derive(Debug, Copy, Clone, Hash, PartialEq, Eq, PartialOrd, Ord)]
pub enum WaitTaskKey {
  Dependency(DependencyId),
  Identifier(ModuleIdentifier),
}

impl From<ModuleIdentifier> for WaitTaskKey {
  fn from(value: ModuleIdentifier) -> Self {
    Self::Identifier(value)
  }
}

impl From<DependencyId> for WaitTaskKey {
  fn from(value: DependencyId) -> Self {
    Self::Dependency(value)
  }
}

pub type WaitTaskResult = ModuleIdentifier;

#[derive(Derivative)]
#[derivative(Debug)]
pub struct Subscription {
  task: WaitTask,
  #[derivative(Debug = "ignore")]
  callback: QueueHandleCallback,
}

/// QueueHandler can let you have access to `make` phase.
/// You can also subscribe task, by calling wait_for to
/// wait for certain task
#[derive(Clone, Debug)]
pub struct QueueHandler {
  sender: UnboundedSender<QueueTask>,
}

impl QueueHandler {
  pub fn add_task(&self, task: QueueTask) -> Result<()> {
    self.sender.send(task).expect("Unexpected dropped receiver");
    Ok(())
  }

  pub fn wait_for(&self, wait_task: WaitTask, callback: QueueHandleCallback) {
    self
      .sender
      .send(QueueTask::Subscription(Box::new(Subscription {
        task: wait_task,
        callback,
      })))
      .expect("failed to wait task");
  }
}

pub struct QueueHandlerProcessor {
  receiver: UnboundedReceiver<QueueTask>,
  callbacks: [HashMap<WaitTaskKey, Vec<QueueHandleCallback>>; 4],
  finished: [HashMap<WaitTaskKey, WaitTaskResult>; 4],
}

impl QueueHandlerProcessor {
  fn get_bucket_and_key(task: WaitTask) -> (usize, WaitTaskKey) {
    let (bucket, key) = match task {
      WaitTask::Factorize(dep_id) => (0, dep_id.into()),
      WaitTask::Add(m) => (1, m.into()),
      WaitTask::Build(m) => (2, m.into()),
      WaitTask::ProcessDependencies(m) => (3, m.into()),
    };

    (bucket, key)
  }

  pub fn try_process(
    &mut self,
    compilation: &mut Compilation,
    factorize_queue: &mut FactorizeQueue,
    add_queue: &mut AddQueue,
    build_queue: &mut BuildQueue,
    process_dependencies_queue: &mut ProcessDependenciesQueue,
  ) {
    while let Ok(task) = self.receiver.try_recv() {
      match task {
        QueueTask::Factorize(task) => {
          factorize_queue.add_task(*task);
        }
        QueueTask::Add(task) => {
          add_queue.add_task(*task);
        }
        QueueTask::Build(task) => {
          build_queue.add_task(*task);
        }
        QueueTask::ProcessDependencies(task) => {
          process_dependencies_queue.add_task(*task);
        }
        QueueTask::Subscription(subscription) => {
          let Subscription { task, callback } = *subscription;
          let (bucket, key) = Self::get_bucket_and_key(task);

          if let Some(module) = self.finished[bucket].get(&key) {
            // already finished
            callback(*module, compilation);
          } else {
            self.callbacks[bucket]
              .entry(key)
              .or_default()
              .push(callback);
          }
        }
      }
    }
  }

  pub fn complete_task(
    &mut self,
    task: WaitTask,
    task_result: WaitTaskResult,
    compilation: &mut Compilation,
  ) {
    let (bucket, key) = Self::get_bucket_and_key(task);
    self.finished[bucket].insert(key, task_result);
    if let Some(callbacks) = self.callbacks[bucket].get_mut(&key) {
      while let Some(cb) = callbacks.pop() {
        cb(task_result, compilation);
      }
    }
  }
}

pub fn create_queue_handle() -> (QueueHandler, QueueHandlerProcessor) {
  let (tx, rx) = unbounded_channel();

  (
    QueueHandler { sender: tx },
    QueueHandlerProcessor {
      receiver: rx,
      callbacks: Default::default(),
      finished: Default::default(),
    },
  )
}<|MERGE_RESOLUTION|>--- conflicted
+++ resolved
@@ -370,7 +370,6 @@
           .unwrap_or_else(|e| panic!("Run build_module hook failed: {}", e));
 
         let result = module
-<<<<<<< HEAD
           .build(
             BuildContext {
               compiler_context: CompilerContext {
@@ -378,18 +377,10 @@
                 resolver_factory: resolver_factory.clone(),
                 module: module.identifier(),
                 module_context: module.as_normal_module().and_then(|m| m.get_context()),
+                module_source_map_kind: module.get_source_map_kind().clone(),
               },
               plugin_driver: plugin_driver.clone(),
               compiler_options: &compiler_options,
-=======
-          .build(BuildContext {
-            compiler_context: CompilerContext {
-              options: compiler_options.clone(),
-              resolver_factory: resolver_factory.clone(),
-              module: module.identifier(),
-              module_context: module.as_normal_module().and_then(|m| m.get_context()),
-              module_source_map_kind: module.get_source_map_kind().clone(),
->>>>>>> 8effe7d9
             },
             None,
           )
