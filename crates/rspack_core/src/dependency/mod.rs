--- conflicted
+++ resolved
@@ -88,12 +88,8 @@
   WasmExportImported,
   /// static exports
   StaticExports,
-<<<<<<< HEAD
-  Custom(Cow<'static, str>),
   Provided,
-=======
   Custom(Box<str>), // TODO it will increase large layout size
->>>>>>> 7e0ffe66
 }
 
 impl Display for DependencyType {
@@ -125,12 +121,9 @@
       DependencyType::WasmImport => write!(f, "wasm import"),
       DependencyType::WasmExportImported => write!(f, "wasm export imported"),
       DependencyType::StaticExports => write!(f, "static exports"),
+      DependencyType::Provided => write!(f, "provided"),
       DependencyType::Custom(ty) => write!(f, "custom {ty}"),
-<<<<<<< HEAD
-      DependencyType::Provided => write!(f, "provided"),
-=======
       DependencyType::ExportInfoApi => write!(f, "export info api"),
->>>>>>> 7e0ffe66
     }
   }
 }
