use std::fmt::{Debug, Display};
use std::hash::Hash;

<<<<<<< HEAD
#[derive(Default, Clone, PartialEq, Eq, Hash, Debug)]
=======
#[derive(Default, Clone, Copy, PartialEq, Eq, Hash, Debug)]
>>>>>>> d42abefa
pub enum DependencyCategory {
  #[default]
  Unknown,
  Esm,
  CommonJS,
  Url,
  CssImport,
  CssCompose,
  CssExport,
  CssLocalIdent,
  Wasm,
  Worker,
<<<<<<< HEAD
  Custom(Box<str>),
=======
  LoaderImport,
>>>>>>> d42abefa
}

impl From<&str> for DependencyCategory {
  fn from(value: &str) -> Self {
    match value {
      "esm" => Self::Esm,
      "commonjs" => Self::CommonJS,
      "url" => Self::Url,
      "wasm" => Self::Wasm,
      "css-import" => Self::CssImport,
      "css-export" => Self::CssExport,
      "css-compose" => Self::CssCompose,
      "css-local-ident" => Self::CssLocalIdent,
      "worker" => Self::Worker,
      "unknown" => Self::Unknown,
      _ => Self::Custom(value.into()),
    }
  }
}

impl DependencyCategory {
  pub fn as_str(&self) -> &str {
    match self {
      DependencyCategory::Unknown => "unknown",
      DependencyCategory::Esm => "esm",
      DependencyCategory::CommonJS => "commonjs",
      DependencyCategory::Url => "url",
      DependencyCategory::CssImport => "css-import",
      DependencyCategory::CssCompose => "css-compose",
      DependencyCategory::CssExport => "css-export",
      DependencyCategory::CssLocalIdent => "css-local-ident",
      DependencyCategory::Wasm => "wasm",
      DependencyCategory::Worker => "worker",
<<<<<<< HEAD
      DependencyCategory::Custom(str) => str.as_ref(),
=======
      DependencyCategory::LoaderImport => "loader import",
>>>>>>> d42abefa
    }
  }
}

impl Display for DependencyCategory {
  fn fmt(&self, f: &mut std::fmt::Formatter<'_>) -> std::fmt::Result {
    write!(f, "{}", self.as_str())
  }
}<|MERGE_RESOLUTION|>--- conflicted
+++ resolved
@@ -1,11 +1,7 @@
 use std::fmt::{Debug, Display};
 use std::hash::Hash;
 
-<<<<<<< HEAD
-#[derive(Default, Clone, PartialEq, Eq, Hash, Debug)]
-=======
 #[derive(Default, Clone, Copy, PartialEq, Eq, Hash, Debug)]
->>>>>>> d42abefa
 pub enum DependencyCategory {
   #[default]
   Unknown,
@@ -18,11 +14,7 @@
   CssLocalIdent,
   Wasm,
   Worker,
-<<<<<<< HEAD
-  Custom(Box<str>),
-=======
   LoaderImport,
->>>>>>> d42abefa
 }
 
 impl From<&str> for DependencyCategory {
@@ -56,11 +48,7 @@
       DependencyCategory::CssLocalIdent => "css-local-ident",
       DependencyCategory::Wasm => "wasm",
       DependencyCategory::Worker => "worker",
-<<<<<<< HEAD
-      DependencyCategory::Custom(str) => str.as_ref(),
-=======
       DependencyCategory::LoaderImport => "loader import",
->>>>>>> d42abefa
     }
   }
 }
