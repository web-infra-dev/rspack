use rspack_util::json_stringify;
use rustc_hash::FxHashSet as HashSet;
use serde_json::json;
use swc_core::ecma::atoms::Atom;

use crate::{
  compile_boolean_matcher_from_lists, contextify, property_access, to_comment, to_normal_comment,
  AsyncDependenciesBlockIdentifier, ChunkGraph, Compilation, CompilerOptions, DependenciesBlock,
<<<<<<< HEAD
  DependencyId, Environment, ExportsArgument, ExportsType, FakeNamespaceObjectMode,
  InitFragmentExt, InitFragmentKey, InitFragmentStage, Module, ModuleGraph, ModuleId,
  ModuleIdentifier, NormalInitFragment, PathInfo, RuntimeCondition, RuntimeGlobals, RuntimeSpec,
  TemplateContext, UsedName,
=======
  DependencyId, Environment, ExportsArgument, ExportsInfoGetter, ExportsType,
  FakeNamespaceObjectMode, InitFragmentExt, InitFragmentKey, InitFragmentStage, Module,
  ModuleGraph, ModuleId, ModuleIdentifier, NormalInitFragment, PathInfo, PrefetchExportsInfoMode,
  RuntimeCondition, RuntimeGlobals, RuntimeSpec, TemplateContext,
>>>>>>> 15aa411a
};

pub fn runtime_condition_expression(
  chunk_graph: &ChunkGraph,
  runtime_condition: Option<&RuntimeCondition>,
  runtime: Option<&RuntimeSpec>,
  runtime_requirements: &mut RuntimeGlobals,
) -> String {
  let Some(runtime_condition) = runtime_condition else {
    return "true".to_string();
  };

  let runtime_condition = match runtime_condition {
    RuntimeCondition::Boolean(v) => return v.to_string(),
    RuntimeCondition::Spec(spec) => spec,
  };

  let mut positive_runtime_ids = HashSet::default();
  for_each_runtime(
    Some(runtime_condition),
    |runtime| {
      if let Some(runtime_id) =
        runtime.and_then(|runtime| chunk_graph.get_runtime_id(runtime.clone()))
      {
        positive_runtime_ids.insert(runtime_id);
      }
    },
    false,
  );

  let mut negative_runtime_ids = HashSet::default();
  for_each_runtime(
    subtract_runtime(runtime, Some(runtime_condition)).as_ref(),
    |runtime| {
      if let Some(runtime_id) =
        runtime.and_then(|runtime| chunk_graph.get_runtime_id(runtime.clone()))
      {
        negative_runtime_ids.insert(runtime_id);
      }
    },
    false,
  );

  runtime_requirements.insert(RuntimeGlobals::RUNTIME_ID);

  compile_boolean_matcher_from_lists(
    positive_runtime_ids.into_iter().collect::<Vec<_>>(),
    negative_runtime_ids.into_iter().collect::<Vec<_>>(),
  )
  .render(RuntimeGlobals::RUNTIME_ID.to_string().as_str())
}

fn subtract_runtime(a: Option<&RuntimeSpec>, b: Option<&RuntimeSpec>) -> Option<RuntimeSpec> {
  match (a, b) {
    (Some(a), None) => Some(a.clone()),
    (None, None) => None,
    (None, Some(b)) => Some(b.clone()),
    (Some(a), Some(b)) => Some(a.subtract(b)),
  }
}

pub fn for_each_runtime<F>(runtime: Option<&RuntimeSpec>, mut f: F, deterministic_order: bool)
where
  F: FnMut(Option<&String>),
{
  match runtime {
    None => f(None),
    Some(runtime) => {
      if deterministic_order {
        let mut runtimes = runtime.iter().collect::<Vec<_>>();
        runtimes.sort();
        for r in runtimes {
          f(Some(&r.to_string()));
        }
      } else {
        for r in runtime.iter() {
          f(Some(&r.to_string()));
        }
      }
    }
  }
}

#[allow(clippy::too_many_arguments)]
pub fn export_from_import(
  code_generatable_context: &mut TemplateContext,
  default_interop: bool,
  request: &str,
  import_var: &str,
  export_name: &[Atom],
  id: &DependencyId,
  is_call: bool,
  call_context: bool,
  asi_safe: Option<bool>,
) -> String {
  let TemplateContext {
    runtime_requirements,
    compilation,
    init_fragments,
    module,
    runtime,
    ..
  } = code_generatable_context;
  let Some(module_identifier) = compilation
    .get_module_graph()
    .module_identifier_by_dependency_id(id)
    .copied()
  else {
    return missing_module(request);
  };

  let exports_type = get_exports_type(&compilation.get_module_graph(), id, &module.identifier());

  let mut exclude_default_export_name = None;
  if default_interop {
    if !export_name.is_empty()
      && let Some(first_export_name) = export_name.first()
      && first_export_name == "default"
    {
      match exports_type {
        ExportsType::Dynamic => {
          if is_call {
            return format!("{import_var}_default(){}", property_access(export_name, 1));
          } else {
            return if let Some(asi_safe) = asi_safe {
              match asi_safe {
                true => format!(
                  "({import_var}_default(){})",
                  property_access(export_name, 1)
                ),
                false => format!(
                  ";({import_var}_default(){})",
                  property_access(export_name, 1)
                ),
              }
            } else {
              format!("{import_var}_default.a{}", property_access(export_name, 1))
            };
          }
        }
        ExportsType::DefaultOnly | ExportsType::DefaultWithNamed => {
          exclude_default_export_name = Some(export_name[1..].to_vec());
        }
        _ => {}
      }
    } else if !export_name.is_empty() {
      if matches!(exports_type, ExportsType::DefaultOnly) {
        return format!(
          "/* non-default import from non-esm module */undefined\n{}",
          property_access(export_name, 1)
        );
      } else if !matches!(exports_type, ExportsType::Namespace)
        && let Some(first_export_name) = export_name.first()
        && first_export_name == "__esModule"
      {
        return "/* __esModule */true".to_string();
      }
    } else if matches!(
      exports_type,
      ExportsType::DefaultOnly | ExportsType::DefaultWithNamed
    ) {
      runtime_requirements.insert(RuntimeGlobals::CREATE_FAKE_NAMESPACE_OBJECT);

      let name = format!("var {import_var}_namespace_cache;\n");
      init_fragments.push(
        NormalInitFragment::new(
          name.clone(),
          InitFragmentStage::StageESMExports,
          -1,
          InitFragmentKey::ESMFakeNamespaceObjectFragment(name),
          None,
        )
        .boxed(),
      );
      let prefix = if let Some(asi_safe) = asi_safe {
        match asi_safe {
          true => "",
          false => ";",
        }
      } else {
        "Object"
      };
      return format!(
        "/*#__PURE__*/ {prefix}({import_var}_namespace_cache || ({import_var}_namespace_cache = {}({import_var}{})))",
        RuntimeGlobals::CREATE_FAKE_NAMESPACE_OBJECT,
        if matches!(exports_type, ExportsType::DefaultOnly) {
          ""
        } else {
          ", 2"
        }
      );
    }
  }

  let export_name = exclude_default_export_name
    .as_deref()
    .unwrap_or(export_name);
  if !export_name.is_empty() {
<<<<<<< HEAD
    let exports_info = compilation
      .get_module_graph()
      .get_exports_info(&module_identifier);
    let used_name =
      match exports_info.get_used_name(&compilation.get_module_graph(), *runtime, export_name) {
        Some(UsedName::Normal(used_name)) => used_name,
        Some(UsedName::Inlined(inlined)) => {
          return format!(
            "{} {}",
            to_normal_comment(&format!(
              "inlined export {}",
              property_access(export_name, 0)
            )),
            inlined.render()
          )
        }
        None => {
          return format!(
            "{} undefined",
            to_normal_comment(&format!(
              "unused export {}",
              property_access(export_name, 0)
            ))
          )
        }
      };
=======
    let Some(used_name) = ExportsInfoGetter::get_used_name(
      &compilation.get_module_graph().get_prefetched_exports_info(
        &module_identifier,
        PrefetchExportsInfoMode::NamedNestedExports(export_name),
      ),
      *runtime,
      export_name,
    ) else {
      return format!(
        "{} undefined",
        to_normal_comment(&property_access(export_name, 0))
      );
    };
    let used_name = used_name.as_ref();
>>>>>>> 15aa411a
    let comment = if used_name != export_name {
      to_normal_comment(&property_access(export_name, 0))
    } else {
      String::new()
    };
    let property = property_access(used_name, 0);
    let access = format!("{import_var}{comment}{property}");
    if is_call && !call_context {
      if let Some(asi_safe) = asi_safe {
        match asi_safe {
          true => format!("(0,{access})"),
          false => format!(";(0,{access})"),
        }
      } else {
        format!("Object({access})")
      }
    } else {
      format!("{import_var}{comment}{property}")
    }
  } else {
    import_var.to_string()
  }
}

pub fn get_exports_type(
  module_graph: &ModuleGraph,
  id: &DependencyId,
  parent_module: &ModuleIdentifier,
) -> ExportsType {
  let strict = module_graph
    .module_by_identifier(parent_module)
    .expect("should have mgm")
    .get_strict_esm_module();
  get_exports_type_with_strict(module_graph, id, strict)
}

pub fn get_exports_type_with_strict(
  module_graph: &ModuleGraph,
  id: &DependencyId,
  strict: bool,
) -> ExportsType {
  let module = module_graph
    .module_identifier_by_dependency_id(id)
    .expect("should have module");
  module_graph
    .module_by_identifier(module)
    .expect("should have module")
    .get_exports_type(module_graph, strict)
}

// information content of the comment
#[derive(Default)]
struct CommentOptions<'a> {
  // request string used originally
  request: Option<&'a str>,
  // name of the chunk referenced
  chunk_name: Option<&'a str>,
  // additional message
  message: Option<&'a str>,
}

// add a comment
fn comment(compiler_options: &CompilerOptions, comment_options: CommentOptions) -> String {
  let used_pathinfo = matches!(
    compiler_options.output.pathinfo,
    PathInfo::Bool(true) | PathInfo::String(_)
  );
  let content = if used_pathinfo {
    vec![
      comment_options.message,
      comment_options.request,
      comment_options.chunk_name,
    ]
  } else {
    vec![comment_options.message, comment_options.chunk_name]
  }
  .iter()
  .filter_map(|&item| item)
  .map(|item| contextify(compiler_options.context.as_path(), item))
  .collect::<Vec<_>>()
  .join(" | ");

  if content.is_empty() {
    return String::new();
  }

  if used_pathinfo {
    format!("{} ", to_comment(&content))
  } else {
    format!("{} ", to_normal_comment(&content))
  }
}

pub fn module_id_expr(
  compiler_options: &CompilerOptions,
  request: &str,
  module_id: &ModuleId,
) -> String {
  format!(
    "{}{}",
    comment(
      compiler_options,
      CommentOptions {
        request: Some(request),
        ..Default::default()
      }
    ),
    json_stringify(module_id)
  )
}

pub fn module_id(
  compilation: &Compilation,
  id: &DependencyId,
  request: &str,
  weak: bool,
) -> String {
  if let Some(module_identifier) = compilation
    .get_module_graph()
    .module_identifier_by_dependency_id(id)
    && let Some(module_id) =
      ChunkGraph::get_module_id(&compilation.module_ids_artifact, *module_identifier)
  {
    module_id_expr(&compilation.options, request, module_id)
  } else if weak {
    "null /* weak dependency, without id */".to_string()
  } else {
    missing_module(request)
  }
}

pub fn import_statement(
  module: &dyn Module,
  compilation: &Compilation,
  runtime_requirements: &mut RuntimeGlobals,
  id: &DependencyId,
  request: &str,
  update: bool, // whether a new variable should be created or the existing one updated
) -> (String, String) {
  if compilation
    .get_module_graph()
    .module_identifier_by_dependency_id(id)
    .is_none()
  {
    return (missing_module_statement(request), String::new());
  };

  let module_id_expr = module_id(compilation, id, request, false);

  runtime_requirements.insert(RuntimeGlobals::REQUIRE);

  let import_var = compilation.get_import_var(id);

  let opt_declaration = if update { "" } else { "var " };

  let import_content = format!(
    "/* ESM import */{opt_declaration}{import_var} = {}({module_id_expr});\n",
    RuntimeGlobals::REQUIRE
  );

  let exports_type = get_exports_type(&compilation.get_module_graph(), id, &module.identifier());
  if matches!(exports_type, ExportsType::Dynamic) {
    runtime_requirements.insert(RuntimeGlobals::COMPAT_GET_DEFAULT_EXPORT);
    return (
      import_content,
      format!(
        "/* ESM import */{opt_declaration}{import_var}_default = /*#__PURE__*/{}({import_var});\n",
        RuntimeGlobals::COMPAT_GET_DEFAULT_EXPORT,
      ),
    );
  }
  (import_content, String::new())
}

pub fn module_namespace_promise(
  code_generatable_context: &mut TemplateContext,
  dep_id: &DependencyId,
  block: Option<&AsyncDependenciesBlockIdentifier>,
  request: &str,
  message: &str,
  weak: bool,
) -> String {
  let TemplateContext {
    runtime_requirements,
    compilation,
    module,
    ..
  } = code_generatable_context;
  if compilation
    .get_module_graph()
    .module_identifier_by_dependency_id(dep_id)
    .is_none()
  {
    return missing_module_promise(request);
  };

  let promise = block_promise(block, runtime_requirements, compilation, message);
  let exports_type = get_exports_type(
    &compilation.get_module_graph(),
    dep_id,
    &module.identifier(),
  );
  let module_id_expr = module_id(compilation, dep_id, request, weak);

  let header = if weak {
    runtime_requirements.insert(RuntimeGlobals::MODULE_FACTORIES);
    Some(format!(
      "if(!{}[{module_id_expr}]) {{\n {} \n}}",
      RuntimeGlobals::MODULE_FACTORIES,
      weak_error(request)
    ))
  } else {
    None
  };
  let mut fake_type = FakeNamespaceObjectMode::PROMISE_LIKE;
  let mut appending;
  match exports_type {
    ExportsType::Namespace => {
      if let Some(header) = header {
        appending = format!(
          ".then(function() {{ {header}\nreturn {}}})",
          module_raw(compilation, runtime_requirements, dep_id, request, weak)
        )
      } else {
        runtime_requirements.insert(RuntimeGlobals::REQUIRE);
        appending = format!(
          ".then({}.bind({}, {module_id_expr}))",
          RuntimeGlobals::REQUIRE,
          RuntimeGlobals::REQUIRE
        );
      }
    }
    _ => {
      if matches!(exports_type, ExportsType::Dynamic) {
        fake_type |= FakeNamespaceObjectMode::RETURN_VALUE;
      }
      if matches!(
        exports_type,
        ExportsType::DefaultWithNamed | ExportsType::Dynamic
      ) {
        fake_type |= FakeNamespaceObjectMode::MERGE_PROPERTIES;
      }
      runtime_requirements.insert(RuntimeGlobals::CREATE_FAKE_NAMESPACE_OBJECT);
      if ModuleGraph::is_async(
        compilation,
        compilation
          .get_module_graph()
          .module_identifier_by_dependency_id(dep_id)
          .expect("should have module"),
      ) {
        if let Some(header) = header {
          appending = format!(
            ".then(function() {{\n {header}\nreturn {}\n}})",
            module_raw(compilation, runtime_requirements, dep_id, request, weak)
          )
        } else {
          runtime_requirements.insert(RuntimeGlobals::REQUIRE);
          appending = format!(
            ".then({}.bind({}, {module_id_expr}))",
            RuntimeGlobals::REQUIRE,
            RuntimeGlobals::REQUIRE
          );
        }
        appending.push_str(
          format!(
            ".then(function(m){{\n return {}(m, {fake_type}) \n}})",
            RuntimeGlobals::CREATE_FAKE_NAMESPACE_OBJECT
          )
          .as_str(),
        );
      } else {
        fake_type |= FakeNamespaceObjectMode::MODULE_ID;
        if let Some(header) = header {
          let expr = format!(
            "{}({module_id_expr}, {fake_type}))",
            RuntimeGlobals::CREATE_FAKE_NAMESPACE_OBJECT
          );
          appending = format!(".then(function() {{\n {header} return {expr};\n}})");
        } else {
          runtime_requirements.insert(RuntimeGlobals::REQUIRE);
          appending = format!(
            ".then({}.bind({}, {module_id_expr}, {fake_type}))",
            RuntimeGlobals::CREATE_FAKE_NAMESPACE_OBJECT,
            RuntimeGlobals::REQUIRE
          );
        }
      }
    }
  }

  format!("{promise}{appending}")
}

pub fn block_promise(
  block: Option<&AsyncDependenciesBlockIdentifier>,
  runtime_requirements: &mut RuntimeGlobals,
  compilation: &Compilation,
  message: &str,
) -> String {
  let Some(block) = block else {
    let comment = comment(
      &compilation.options,
      CommentOptions {
        request: None,
        chunk_name: None,
        message: Some(message),
      },
    );
    return format!("Promise.resolve({})", comment.trim());
  };
  let chunk_group = compilation
    .chunk_graph
    .get_block_chunk_group(block, &compilation.chunk_group_by_ukey);
  let Some(chunk_group) = chunk_group else {
    let comment = comment(
      &compilation.options,
      CommentOptions {
        request: None,
        chunk_name: None,
        message: Some(message),
      },
    );
    return format!("Promise.resolve({})", comment.trim());
  };
  if chunk_group.chunks.is_empty() {
    let comment = comment(
      &compilation.options,
      CommentOptions {
        request: None,
        chunk_name: None,
        message: Some(message),
      },
    );
    return format!("Promise.resolve({})", comment.trim());
  }
  let mg = compilation.get_module_graph();
  let block = mg.block_by_id_expect(block);
  let comment = comment(
    &compilation.options,
    CommentOptions {
      request: None,
      chunk_name: block.get_group_options().and_then(|o| o.name()),
      message: Some(message),
    },
  );
  let chunks = chunk_group
    .chunks
    .iter()
    .map(|c| compilation.chunk_by_ukey.expect_get(c))
    .filter(|c| {
      !c.has_runtime(&compilation.chunk_group_by_ukey)
        && c.id(&compilation.chunk_ids_artifact).is_some()
    })
    .collect::<Vec<_>>();

  if chunks.len() == 1 {
    let chunk_id = serde_json::to_string(
      chunks[0]
        .id(&compilation.chunk_ids_artifact)
        .expect("should have chunk.id"),
    )
    .expect("should able to json stringify");
    runtime_requirements.insert(RuntimeGlobals::ENSURE_CHUNK);

    let fetch_priority = chunk_group
      .kind
      .get_normal_options()
      .and_then(|x| x.fetch_priority);

    if fetch_priority.is_some() {
      runtime_requirements.insert(RuntimeGlobals::HAS_FETCH_PRIORITY);
    }

    format!(
      "{}({comment}{chunk_id}{})",
      RuntimeGlobals::ENSURE_CHUNK,
      fetch_priority
        .map(|x| format!(r#", "{x}""#))
        .unwrap_or_default()
    )
  } else if !chunks.is_empty() {
    runtime_requirements.insert(RuntimeGlobals::ENSURE_CHUNK);

    let fetch_priority = chunk_group
      .kind
      .get_normal_options()
      .and_then(|x| x.fetch_priority);

    if fetch_priority.is_some() {
      runtime_requirements.insert(RuntimeGlobals::HAS_FETCH_PRIORITY);
    }

    format!(
      "Promise.all({comment}[{}])",
      chunks
        .iter()
        .map(|c| format!(
          "{}({}{})",
          RuntimeGlobals::ENSURE_CHUNK,
          serde_json::to_string(
            c.id(&compilation.chunk_ids_artifact)
              .expect("should have chunk.id")
          )
          .expect("should able to json stringify"),
          fetch_priority
            .map(|x| format!(r#", "{x}""#))
            .unwrap_or_default()
        ))
        .collect::<Vec<_>>()
        .join(", ")
    )
  } else {
    format!("Promise.resolve({})", comment.trim())
  }
}

pub fn module_raw(
  compilation: &Compilation,
  runtime_requirements: &mut RuntimeGlobals,
  id: &DependencyId,
  request: &str,
  weak: bool,
) -> String {
  if let Some(module_identifier) = compilation
    .get_module_graph()
    .module_identifier_by_dependency_id(id)
    && let Some(module_id) =
      ChunkGraph::get_module_id(&compilation.module_ids_artifact, *module_identifier)
  {
    runtime_requirements.insert(RuntimeGlobals::REQUIRE);
    format!(
      "{}({})",
      RuntimeGlobals::REQUIRE,
      module_id_expr(&compilation.options, request, module_id)
    )
  } else if weak {
    weak_error(request)
  } else {
    missing_module(request)
  }
}

fn missing_module(request: &str) -> String {
  format!("Object({}())", throw_missing_module_error_function(request))
}

fn missing_module_statement(request: &str) -> String {
  format!("{};\n", missing_module(request))
}

fn missing_module_promise(request: &str) -> String {
  format!(
    "Promise.resolve().then({})",
    throw_missing_module_error_function(request)
  )
}

fn throw_missing_module_error_function(request: &str) -> String {
  format!(
    "function webpackMissingModule() {{ {} }}",
    throw_missing_module_error_block(request)
  )
}

pub fn throw_missing_module_error_block(request: &str) -> String {
  let e = format!("Cannot find module '{request}'");
  format!(
    "var e = new Error({}); e.code = 'MODULE_NOT_FOUND'; throw e;",
    json!(e)
  )
}

fn weak_error(request: &str) -> String {
  format!("var e = new Error('Module is not available (weak dependency), request is {request}'); e.code = 'MODULE_NOT_FOUND'; throw e;")
}

pub fn returning_function(environment: &Environment, return_value: &str, args: &str) -> String {
  if environment.supports_arrow_function() {
    format!("({args}) => ({return_value})")
  } else {
    format!("function({args}) {{ return {return_value}; }}")
  }
}

pub fn basic_function(environment: &Environment, args: &str, body: &str) -> String {
  if environment.supports_arrow_function() {
    format!("({args}) => {{\n{body}\n}}")
  } else {
    format!("function({args}) {{\n{body}\n}}")
  }
}

pub fn sync_module_factory(
  dep: &DependencyId,
  request: &str,
  compilation: &Compilation,
  runtime_requirements: &mut RuntimeGlobals,
) -> String {
  let factory = returning_function(
    &compilation.options.output.environment,
    &module_raw(compilation, runtime_requirements, dep, request, false),
    "",
  );
  returning_function(&compilation.options.output.environment, &factory, "")
}

pub fn async_module_factory(
  block_id: &AsyncDependenciesBlockIdentifier,
  request: &str,
  compilation: &Compilation,
  runtime_requirements: &mut RuntimeGlobals,
) -> String {
  let module_graph = compilation.get_module_graph();
  let block = module_graph
    .block_by_id(block_id)
    .expect("should have block");
  let dep = block.get_dependencies()[0];
  let ensure_chunk = block_promise(Some(block_id), runtime_requirements, compilation, "");
  let factory = returning_function(
    &compilation.options.output.environment,
    &module_raw(compilation, runtime_requirements, &dep, request, false),
    "",
  );
  returning_function(
    &compilation.options.output.environment,
    &if ensure_chunk.starts_with("Promise.resolve(") {
      factory
    } else {
      format!(
        "{ensure_chunk}.then({})",
        returning_function(&compilation.options.output.environment, &factory, "")
      )
    },
    "",
  )
}

pub fn define_es_module_flag_statement(
  exports_argument: ExportsArgument,
  runtime_requirements: &mut RuntimeGlobals,
) -> String {
  runtime_requirements.insert(RuntimeGlobals::MAKE_NAMESPACE_OBJECT);
  runtime_requirements.insert(RuntimeGlobals::EXPORTS);

  format!(
    "{}({});\n",
    RuntimeGlobals::MAKE_NAMESPACE_OBJECT,
    exports_argument
  )
}
#[allow(unused_imports)]
mod test_items_to_regexp {
  use crate::items_to_regexp;

  #[test]
  fn basic() {
    assert_eq!(
      items_to_regexp(
        vec!["a", "b", "c", "d", "ef"]
          .into_iter()
          .map(String::from)
          .collect::<Vec<_>>(),
      ),
      "([abcd]|ef)".to_string()
    );

    assert_eq!(
      items_to_regexp(
        vec!["a1", "a2", "a3", "a4", "b5"]
          .into_iter()
          .map(String::from)
          .collect::<Vec<_>>(),
      ),
      "(a[1234]|b5)".to_string()
    );

    assert_eq!(
      items_to_regexp(
        vec!["a1", "b1", "c1", "d1", "e2"]
          .into_iter()
          .map(String::from)
          .collect::<Vec<_>>(),
      ),
      "([abcd]1|e2)".to_string()
    );

    assert_eq!(
      items_to_regexp(
        vec!["1", "2", "3", "4", "a"]
          .into_iter()
          .map(String::from)
          .collect::<Vec<_>>(),
      ),
      "[1234a]".to_string()
    );

    assert_eq!(
      items_to_regexp(
        vec!["foo_js", "_js"]
          .into_iter()
          .map(String::from)
          .collect::<Vec<_>>(),
      ),
      "(|foo)_js".to_string()
    );
  }

  #[test]
  fn multibyte() {
    assert_eq!(
      items_to_regexp(
        vec!["🍉", "🍊", "🍓", "🍐", "🍍🫙"]
          .into_iter()
          .map(String::from)
          .collect::<Vec<_>>(),
      ),
      "([🍉🍊🍐🍓]|🍍🫙)".to_string()
    );

    assert_eq!(
      items_to_regexp(
        vec!["🫙🍉", "🫙🍊", "🫙🍓", "🫙🍐", "🍽🍍"]
          .into_iter()
          .map(String::from)
          .collect::<Vec<_>>(),
      ),
      "(🫙[🍉🍊🍐🍓]|🍽🍍)".to_string()
    );

    assert_eq!(
      items_to_regexp(
        vec!["🍉🍭", "🍊🍭", "🍓🍭", "🍐🍭", "🍍🫙"]
          .into_iter()
          .map(String::from)
          .collect::<Vec<_>>(),
      ),
      "([🍉🍊🍐🍓]🍭|🍍🫙)".to_string()
    );

    assert_eq!(
      items_to_regexp(
        vec!["🍉", "🍊", "🍓", "🍐", "🫙"]
          .into_iter()
          .map(String::from)
          .collect::<Vec<_>>(),
      ),
      "[🍉🍊🍐🍓🫙]".to_string()
    );
  }
}<|MERGE_RESOLUTION|>--- conflicted
+++ resolved
@@ -6,17 +6,10 @@
 use crate::{
   compile_boolean_matcher_from_lists, contextify, property_access, to_comment, to_normal_comment,
   AsyncDependenciesBlockIdentifier, ChunkGraph, Compilation, CompilerOptions, DependenciesBlock,
-<<<<<<< HEAD
-  DependencyId, Environment, ExportsArgument, ExportsType, FakeNamespaceObjectMode,
-  InitFragmentExt, InitFragmentKey, InitFragmentStage, Module, ModuleGraph, ModuleId,
-  ModuleIdentifier, NormalInitFragment, PathInfo, RuntimeCondition, RuntimeGlobals, RuntimeSpec,
-  TemplateContext, UsedName,
-=======
   DependencyId, Environment, ExportsArgument, ExportsInfoGetter, ExportsType,
   FakeNamespaceObjectMode, InitFragmentExt, InitFragmentKey, InitFragmentStage, Module,
   ModuleGraph, ModuleId, ModuleIdentifier, NormalInitFragment, PathInfo, PrefetchExportsInfoMode,
-  RuntimeCondition, RuntimeGlobals, RuntimeSpec, TemplateContext,
->>>>>>> 15aa411a
+  RuntimeCondition, RuntimeGlobals, RuntimeSpec, TemplateContext, UsedName,
 };
 
 pub fn runtime_condition_expression(
@@ -215,49 +208,35 @@
     .as_deref()
     .unwrap_or(export_name);
   if !export_name.is_empty() {
-<<<<<<< HEAD
-    let exports_info = compilation
-      .get_module_graph()
-      .get_exports_info(&module_identifier);
-    let used_name =
-      match exports_info.get_used_name(&compilation.get_module_graph(), *runtime, export_name) {
-        Some(UsedName::Normal(used_name)) => used_name,
-        Some(UsedName::Inlined(inlined)) => {
-          return format!(
-            "{} {}",
-            to_normal_comment(&format!(
-              "inlined export {}",
-              property_access(export_name, 0)
-            )),
-            inlined.render()
-          )
-        }
-        None => {
-          return format!(
-            "{} undefined",
-            to_normal_comment(&format!(
-              "unused export {}",
-              property_access(export_name, 0)
-            ))
-          )
-        }
-      };
-=======
-    let Some(used_name) = ExportsInfoGetter::get_used_name(
+    let used_name = match ExportsInfoGetter::get_used_name(
       &compilation.get_module_graph().get_prefetched_exports_info(
         &module_identifier,
         PrefetchExportsInfoMode::NamedNestedExports(export_name),
       ),
       *runtime,
       export_name,
-    ) else {
-      return format!(
-        "{} undefined",
-        to_normal_comment(&property_access(export_name, 0))
-      );
+    ) {
+      Some(UsedName::Normal(used_name)) => used_name,
+      Some(UsedName::Inlined(inlined)) => {
+        return format!(
+          "{} {}",
+          to_normal_comment(&format!(
+            "inlined export {}",
+            property_access(export_name, 0)
+          )),
+          inlined.render()
+        )
+      }
+      None => {
+        return format!(
+          "{} undefined",
+          to_normal_comment(&format!(
+            "unused export {}",
+            property_access(export_name, 0)
+          ))
+        )
+      }
     };
-    let used_name = used_name.as_ref();
->>>>>>> 15aa411a
     let comment = if used_name != export_name {
       to_normal_comment(&property_access(export_name, 0))
     } else {
