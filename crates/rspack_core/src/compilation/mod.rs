--- conflicted
+++ resolved
@@ -360,11 +360,7 @@
       runtime_template: RuntimeTemplate::new(options.clone()),
       records,
       options: options.clone(),
-<<<<<<< HEAD
-=======
       platform,
-      seal_module_graph_partial: None,
->>>>>>> 2e2784a5
       dependency_factories: Default::default(),
       dependency_templates: Default::default(),
       runtime_modules: Default::default(),
