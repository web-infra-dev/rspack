use std::sync::Arc;

use rspack_error::Diagnostic;
use rspack_sources::BoxSource;

use super::{TaskContext, add::AddTask};
use crate::{
  BoxDependency, CompilationId, CompilerId, CompilerOptions, Context, ExportsInfoData,
  FactorizeInfo, ModuleFactory, ModuleFactoryCreateData, ModuleFactoryResult, ModuleIdentifier,
  ModuleLayer, ModuleProfile, Resolve, ResolverFactory,
  module_graph::ModuleGraphModule,
  utils::task_loop::{Task, TaskResult, TaskType},
};

#[derive(Debug)]
pub struct FactorizeTask {
  pub compiler_id: CompilerId,
  pub compilation_id: CompilationId,
  pub module_factory: Arc<dyn ModuleFactory>,
  pub original_module_identifier: Option<ModuleIdentifier>,
  pub original_module_source: Option<BoxSource>,
  pub original_module_context: Option<Box<Context>>,
  pub issuer: Option<Box<str>>,
  pub issuer_layer: Option<ModuleLayer>,
  pub dependencies: Vec<BoxDependency>,
  pub resolve_options: Option<Arc<Resolve>>,
  pub options: Arc<CompilerOptions>,
  pub current_profile: Option<Box<ModuleProfile>>,
  pub resolver_factory: Arc<ResolverFactory>,
  pub from_unlazy: bool,
}

#[async_trait::async_trait]
impl Task<TaskContext> for FactorizeTask {
  fn get_task_type(&self) -> TaskType {
    TaskType::Background
  }
  async fn background_run(self: Box<Self>) -> TaskResult<TaskContext> {
    if let Some(current_profile) = &self.current_profile {
      current_profile.mark_factory_start();
    }
    let dependency = &self.dependencies[0];

    let context = if let Some(context) = dependency.get_context()
      && !context.is_empty()
    {
      context
    } else if let Some(context) = &self.original_module_context
      && !context.is_empty()
    {
      context
    } else {
      &self.options.context
    }
    .clone();

    let issuer_layer = dependency
      .get_layer()
      .or(self.issuer_layer.as_ref())
      .cloned();

    let request = self.dependencies[0]
      .as_module_dependency()
      .map(|d| d.request().to_string())
      .or_else(|| {
        self.dependencies[0]
          .as_context_dependency()
          .map(|d| d.request().to_string())
      })
      .unwrap_or_default();
    // Error and result are not mutually exclusive in webpack module factorization.
    // Rspack puts results that need to be shared in both error and ok in [ModuleFactoryCreateData].
    let mut create_data = ModuleFactoryCreateData {
      compiler_id: self.compiler_id,
      compilation_id: self.compilation_id,
      resolve_options: self.resolve_options,
      options: self.options.clone(),
      context,
      request,
      dependencies: self.dependencies,
      issuer: self.issuer,
      issuer_identifier: self.original_module_identifier,
      issuer_layer,
      resolver_factory: self.resolver_factory,

      file_dependencies: Default::default(),
      missing_dependencies: Default::default(),
      context_dependencies: Default::default(),
      diagnostics: Default::default(),
    };
    let factory_result = match self.module_factory.create(&mut create_data).await {
      Ok(result) => Some(result),
      Err(mut e) => {
        // Wrap source code if available
        if let Some(s) = self.original_module_source {
          let has_source_code = e.src.is_some();
          if !has_source_code {
            e.src = Some(s.source().to_string());
          }
        }
        // Bail out if `options.bail` set to `true`,
        // which means 'Fail out on the first error instead of tolerating it.'
        if self.options.bail {
          return Err(e);
        }
        let mut diagnostic = Diagnostic::from(e);
        diagnostic.loc = create_data.dependencies[0].loc();
        create_data.diagnostics.insert(0, diagnostic);
        None
      }
    };

    if let Some(current_profile) = &self.current_profile {
      current_profile.mark_factory_end();
    }

    let factorize_info = FactorizeInfo::new(
      create_data.diagnostics,
      create_data
        .dependencies
        .iter()
        .map(|dep| *dep.id())
        .collect(),
      create_data.file_dependencies,
      create_data.context_dependencies,
      create_data.missing_dependencies,
    );
    let exports_info = ExportsInfoData::default();
    Ok(vec![Box::new(FactorizeResultTask {
      original_module_identifier: self.original_module_identifier,
      factory_result,
      dependencies: create_data.dependencies,
      current_profile: self.current_profile,
      exports_info_related: exports_info,
      factorize_info,
      from_unlazy: self.from_unlazy,
    })])
  }
}

#[derive(Debug)]
pub struct FactorizeResultTask {
  //  pub dependency: DependencyId,
  pub original_module_identifier: Option<ModuleIdentifier>,
  /// Result will be available if [crate::ModuleFactory::create] returns `Ok`.
  pub factory_result: Option<ModuleFactoryResult>,
  pub dependencies: Vec<BoxDependency>,
  pub current_profile: Option<Box<ModuleProfile>>,
  pub exports_info_related: ExportsInfoData,
  pub factorize_info: FactorizeInfo,
  pub from_unlazy: bool,
}

#[async_trait::async_trait]
impl Task<TaskContext> for FactorizeResultTask {
  fn get_task_type(&self) -> TaskType {
    TaskType::Main
  }
  async fn main_run(self: Box<Self>, context: &mut TaskContext) -> TaskResult<TaskContext> {
    let FactorizeResultTask {
      original_module_identifier,
      factory_result,
      dependencies,
      current_profile,
      exports_info_related,
<<<<<<< HEAD
      factorize_info,
=======
      mut factorize_info,
      from_unlazy,
>>>>>>> 4c7e856c
    } = *self;

    let artifact = &mut context.artifact;
    if !factorize_info.diagnostics().is_empty() {
      artifact
        .file_dependencies
        .add_batch_file(&factorize_info.file_dependencies());
      artifact
        .context_dependencies
        .add_batch_file(&factorize_info.context_dependencies());
    }
    artifact
      .missing_dependencies
      .add_batch_file(&factorize_info.missing_dependencies());

    let module_graph = &mut TaskContext::get_module_graph_mut(&mut artifact.module_graph_partial);

    // write factorize_info to dependencies[0] and set success factorize_info to others
    module_graph.insert_dependency_factorize_info(*dependencies[0].id(), factorize_info);

    let Some(factory_result) = factory_result else {
      let dep = &dependencies[0];
      tracing::trace!("Module created with failure, but without bailout: {dep:?}");
      // sync dependencies to mg
      for dep in dependencies {
        module_graph.add_dependency(dep)
      }
      return Ok(vec![]);
    };

    let Some(module) = factory_result.module else {
      let dep = &dependencies[0];
      tracing::trace!("Module ignored: {dep:?}");
      // sync dependencies to mg
      for dep in dependencies {
        module_graph.add_dependency(dep)
      }
      return Ok(vec![]);
    };
    let module_identifier = module.identifier();
    let mut mgm = ModuleGraphModule::new(module.identifier(), exports_info_related.id());
    mgm.set_issuer_if_unset(original_module_identifier);

    module_graph.set_exports_info(exports_info_related.id(), exports_info_related);
    tracing::trace!("Module created: {}", &module_identifier);

    Ok(vec![Box::new(AddTask {
      original_module_identifier,
      module,
      module_graph_module: Box::new(mgm),
      dependencies,
      current_profile,
      from_unlazy,
    })])
  }
}<|MERGE_RESOLUTION|>--- conflicted
+++ resolved
@@ -163,12 +163,8 @@
       dependencies,
       current_profile,
       exports_info_related,
-<<<<<<< HEAD
       factorize_info,
-=======
-      mut factorize_info,
       from_unlazy,
->>>>>>> 4c7e856c
     } = *self;
 
     let artifact = &mut context.artifact;
