use std::borrow::Cow;
use std::collections::hash_map::Entry;
use std::path::PathBuf;

use dashmap::DashMap;
use itertools::Itertools;
use rspack_error::Result;
use rspack_hash::RspackHashDigest;
use rspack_identifier::{Identifiable, IdentifierMap};
use rustc_hash::{FxHashMap as HashMap, FxHashSet as HashSet};
use swc_core::ecma::atoms::Atom;

use crate::{
  AsyncDependenciesBlock, AsyncDependenciesBlockIdentifier, ProvidedExports, RuntimeSpec,
  UsedExports,
};
mod module;
pub use module::*;
mod connection;
pub use connection::*;
mod vec_map;

use crate::{
  BoxDependency, BoxModule, BuildDependency, BuildInfo, BuildMeta, DependencyCondition,
  DependencyId, ExportInfo, ExportInfoId, ExportsInfo, ExportsInfoId, ModuleIdentifier,
  ModuleProfile,
};

// TODO Here request can be used Atom
pub type ImportVarMap = HashMap<Option<String> /* request */, String /* import_var */>;

#[derive(Debug, Default)]
pub struct DependencyParents {
  pub block: Option<AsyncDependenciesBlockIdentifier>,
  pub module: ModuleIdentifier,
}

#[derive(Debug, Default)]
pub struct ModuleGraph {
  // TODO: removed when new treeshaking is stable
  is_new_treeshaking: bool,

  dependency_id_to_module_identifier: HashMap<DependencyId, ModuleIdentifier>,

  /// Module identifier to its module
  module_identifier_to_module: IdentifierMap<BoxModule>,

  /// Module identifier to its module graph module
  pub module_identifier_to_module_graph_module: IdentifierMap<ModuleGraphModule>,

  blocks: HashMap<AsyncDependenciesBlockIdentifier, AsyncDependenciesBlock>,

  dependency_id_to_connection_id: HashMap<DependencyId, ConnectionId>,
  connection_id_to_dependency_id: HashMap<ConnectionId, DependencyId>,

  /// Dependencies indexed by `DependencyId`
  /// None means the dependency has been removed
  dependencies: HashMap<DependencyId, BoxDependency>,

  dependency_id_to_parents: HashMap<DependencyId, DependencyParents>,

  /// Dependencies indexed by `ConnectionId`

  /// None means the connection has been removed
  pub connections: HashMap<ConnectionId, Option<ModuleGraphConnection>>,

  pub import_var_map: DashMap<ModuleIdentifier, ImportVarMap>,
  pub exports_info_hash: DashMap<ExportsInfoId, u64>,
  pub exports_info_map: vec_map::VecMap<ExportsInfo>,
  pub export_info_map: vec_map::VecMap<ExportInfo>,
  connection_to_condition: HashMap<ConnectionId, DependencyCondition>,
  pub dep_meta_map: HashMap<DependencyId, DependencyExtraMeta>,
}

/// https://github.com/webpack/webpack/blob/ac7e531436b0d47cd88451f497cdfd0dad41535d/lib/ModuleGraph.js#L742-L748
#[derive(Debug)]
pub struct DependencyExtraMeta {
  pub ids: Vec<Atom>,
}

impl ModuleGraph {
  // TODO: removed when new treeshaking is stable
  pub fn with_treeshaking(mut self, new_treeshaking: bool) -> Self {
    self.is_new_treeshaking = new_treeshaking;
    self
  }
  // TODO: removed when new treeshaking is stable
  pub fn is_new_treeshaking(&self) -> bool {
    self.is_new_treeshaking
  }

  /// Return an unordered iterator of modules
  pub fn modules(&self) -> &IdentifierMap<BoxModule> {
    &self.module_identifier_to_module
  }

  pub fn module_graph_modules(&self) -> &IdentifierMap<ModuleGraphModule> {
    &self.module_identifier_to_module_graph_module
  }

  pub fn get_incoming_connections_by_origin_module(
    &self,
    module: &ModuleIdentifier,
  ) -> HashMap<Option<ModuleIdentifier>, Vec<ModuleGraphConnection>> {
    let connections = &self
      .module_graph_module_by_identifier(module)
      .expect("should have mgm")
      .incoming_connections();
    get_connections_by_origin_module(connections.iter(), self)
  }

  pub fn add_module_graph_module(&mut self, module_graph_module: ModuleGraphModule) {
    if let Entry::Vacant(val) = self
      .module_identifier_to_module_graph_module
      .entry(module_graph_module.module_identifier)
    {
      val.insert(module_graph_module);
    }
  }

  /// Make sure both source and target module are exists in module graph
  pub fn clone_module_attributes(
    &mut self,
    source_module: &ModuleIdentifier,
    target_module: &ModuleIdentifier,
  ) {
    let old_mgm = self
      .module_graph_module_by_identifier(source_module)
      .expect("should have mgm");

    // Using this tuple to avoid violating rustc borrow rules
    let assign_tuple = (
      old_mgm.post_order_index,
      old_mgm.pre_order_index,
      old_mgm.depth,
      old_mgm.exports,
      old_mgm.is_async,
    );
    let new_mgm = self
      .module_graph_module_by_identifier_mut(target_module)
      .expect("should have mgm");
    new_mgm.post_order_index = assign_tuple.0;
    new_mgm.pre_order_index = assign_tuple.1;
    new_mgm.depth = assign_tuple.2;
    new_mgm.exports = assign_tuple.3;
    new_mgm.is_async = assign_tuple.4;
  }

  pub fn move_module_connections<F>(
    &mut self,
    old_module: &ModuleIdentifier,
    new_module: &ModuleIdentifier,
    filter_connection: F,
  ) where
    F: Fn(&ModuleGraphConnection, &ModuleGraph) -> bool,
  {
    let flag = old_module.as_str() == "";
    if old_module == new_module {
      return;
    }

    let old_mgm = self
      .module_graph_module_by_identifier(old_module)
      .expect("should have mgm");

    // Outgoing connections
    // avoid violating rustc borrow rules
    let mut add_outgoing_connection = vec![];
    let mut delete_outgoing_connection = vec![];
    for connection_id in old_mgm.outgoing_connections().clone().into_iter() {
      let connection = self
        .connection_by_connection_id(&connection_id)
        .cloned()
        .expect("should have connection");
      if filter_connection(&connection, &*self) {
        let connection = self
          .connection_by_connection_id_mut(&connection_id)
          .expect("should have connection");
        connection.original_module_identifier = Some(*new_module);
        // dbg!(&self.dependency_id_to_parents.get(&connection.dependency_id));
        // let new_connection_id = self.clone_module_graph_connection(
        //   &connection,
        //   Some(*new_module),
        //   connection.module_identifier,
        // );
        add_outgoing_connection.push(connection_id);
        delete_outgoing_connection.push(connection_id);
      }
    }

    let new_mgm = self
      .module_graph_module_by_identifier_mut(new_module)
      .expect("should have mgm");
    for c in add_outgoing_connection {
      new_mgm.add_outgoing_connection(c);
    }

    let old_mgm = self
      .module_graph_module_by_identifier_mut(old_module)
      .expect("should have mgm");
    for c in delete_outgoing_connection {
      old_mgm.remove_outgoing_connection(&c);
    }

    let old_mgm = self
      .module_graph_module_by_identifier(old_module)
      .expect("should have mgm");

    // Outgoing connections
    // avoid violating rustc borrow rules
    let mut add_incoming_connection = vec![];
    let mut delete_incoming_connection = vec![];
    for connection_id in old_mgm.incoming_connections().clone().into_iter() {
      let connection = self
        .connection_by_connection_id(&connection_id)
        .expect("should have connection");
      // the inactive connection should not be updated
      if filter_connection(connection, &*self) && (connection.conditional || connection.active) {
        // let new_connection_id = self.clone_module_graph_connection(
        //   &connection,
        //   connection.original_module_identifier,
        //   *new_module,
        // );

        let connection = self
          .connection_by_connection_id_mut(&connection_id)
          .expect("should have connection");
        if flag {
          dbg!(&connection);
        }
        let dep_id = connection.dependency_id;
        // dbg!(&connection.module_identifier(), &new_module,);
        connection.set_module_identifier_only(*new_module);

        self
          .dependency_id_to_module_identifier
          .insert(dep_id, *new_module);
        // TODO: recover
        // let dep_id = connection.dependency_id;
        // // dbg!(&dep_id.get_dependency(self).get_ids(self));
        // let dep = dep_id.get_dependency(self);
        // dep.dependency_debug_name() != "HarmonyExportImportedSpecifierDependency"
        // if dep.dependency_debug_name() != "HarmonyImportSpecifierDependency" {
        // }
        //   .downcast_ref::<HarmonyExportImportedSpecifierDependency>()
        //   .is_some();
        // let is_valid_import_specifier_dep = dep
        //   .downcast_ref::<HarmonyImportSpecifierDependency>()
        add_incoming_connection.push(connection_id);
        delete_incoming_connection.push(connection_id);
      }
    }

    let new_mgm = self
      .module_graph_module_by_identifier_mut(new_module)
      .expect("should have mgm");
    for c in add_incoming_connection {
      new_mgm.add_incoming_connection(c);
    }

    let old_mgm = self
      .module_graph_module_by_identifier_mut(old_module)
      .expect("should have mgm");
    for c in delete_incoming_connection {
      old_mgm.remove_incoming_connection(&c);
    }
  }

  pub fn copy_outgoing_module_connections<F>(
    &mut self,
    old_module: &ModuleIdentifier,
    new_module: &ModuleIdentifier,
    filter_connection: F,
  ) where
    F: Fn(&ModuleGraphConnection, &ModuleGraph) -> bool,
  {
    if old_module == new_module {
      return;
    }

    let old_mgm_connections = self
      .module_graph_module_by_identifier(old_module)
      .expect("should have mgm")
      .get_outgoing_connections_unordered()
      .clone();

    // Outgoing connections
<<<<<<< HEAD
    let mut pairs = vec![];
    if let Ok(old_connections) = old_connections {
      for connection in old_connections.into_iter() {
        if filter_connection(&connection, &*self) {
          let new_connection_id = self.clone_module_graph_connection(
            &connection,
            Some(*new_module),
            *connection.module_identifier(),
          );
          let new_mgm = self
            .module_graph_module_by_identifier_mut(new_module)
            .expect("should have mgm");
          new_mgm.add_outgoing_connection(new_connection_id);
          pairs.push((*connection.module_identifier(), new_connection_id));
        }
=======
    for connection_id in old_mgm_connections {
      let connection = self
        .connection_by_connection_id(&connection_id)
        .expect("should have connection")
        .clone();
      if filter_connection(&connection, &*self) {
        let new_connection_id = self.clone_module_graph_connection(
          &connection,
          Some(*new_module),
          connection.module_identifier,
        );
        let new_mgm = self
          .module_graph_module_by_identifier_mut(new_module)
          .expect("should have mgm");
        new_mgm.add_outgoing_connection(new_connection_id);
>>>>>>> 3fb3b34a
      }
      for (k, v) in pairs {
        let old_mgm = self
          .module_graph_module_by_identifier_mut(&k)
          .expect("should have mgm");
        old_mgm.add_incoming_connection(v);
      }
    }
  }

  fn clone_module_graph_connection(
    &mut self,
    old_con: &ModuleGraphConnection,
    original_module_identifier: Option<ModuleIdentifier>,
    module_identifier: ModuleIdentifier,
  ) -> ConnectionId {
    let mut new_connection = old_con.clone();
    new_connection.id = ConnectionId::new();
    new_connection.original_module_identifier = original_module_identifier;
<<<<<<< HEAD
    new_connection.set_module_identifier(module_identifier, self);
    let new_connection_id = {
      let new_connection_id = ConnectionId::from(self.connections.len());
      self.connections.push(Some(new_connection));
      self
        .connections_map
        .insert(new_connection, new_connection_id);
      new_connection_id
    };
=======
    new_connection.module_identifier = module_identifier;
    self
      .connections
      .insert(new_connection.id, Some(new_connection.clone()));
>>>>>>> 3fb3b34a

    // clone condition
    if let Some(condition) = self.connection_to_condition.get(&old_con.id) {
      self
        .connection_to_condition
        .insert(new_connection.id, condition.clone());
    }

    self
      .dependency_id_to_module_identifier
      .insert(new_connection.dependency_id, module_identifier);

    self
      .connection_id_to_dependency_id
      .insert(new_connection.id, new_connection.dependency_id);

    {
      let mgm = self
        .module_graph_module_by_identifier_mut(&module_identifier)
        .unwrap_or_else(|| {
          panic!(
            "Failed to set resolved module: Module linked to module identifier {module_identifier} cannot be found"
          )
        });

      mgm.add_incoming_connection(new_connection.id);
    }

    if let Some(identifier) = original_module_identifier
      && let Some(original_mgm) = self.module_graph_module_by_identifier_mut(&identifier)
    {
      original_mgm.add_outgoing_connection(new_connection.id);
    };
    new_connection.id
  }

  pub fn get_depth(&self, module_id: &ModuleIdentifier) -> Option<usize> {
    let mgm = self
      .module_graph_module_by_identifier(module_id)
      .expect("should have module graph module");
    mgm.depth
  }

  pub fn set_depth(&mut self, module_id: ModuleIdentifier, depth: usize) {
    let mgm = self
      .module_graph_module_by_identifier_mut(&module_id)
      .expect("should have module graph module");
    mgm.depth = Some(depth);
  }

  pub fn set_depth_if_lower(&mut self, module_id: ModuleIdentifier, depth: usize) -> bool {
    let mgm = self
      .module_graph_module_by_identifier_mut(&module_id)
      .expect("should have module graph module");
    if let Some(ref mut cur_depth) = mgm.depth {
      if *cur_depth > depth {
        *cur_depth = depth;
        return true;
      }
    } else {
      mgm.depth = Some(depth);
      return true;
    }
    false
  }

  pub fn add_module(&mut self, module: BoxModule) {
    if let Entry::Vacant(val) = self.module_identifier_to_module.entry(module.identifier()) {
      val.insert(module);
    }
  }

  pub fn add_block(&mut self, block: AsyncDependenciesBlock) {
    self.blocks.insert(block.identifier(), block);
  }

  pub fn set_parents(&mut self, dependency: DependencyId, parents: DependencyParents) {
    self.dependency_id_to_parents.insert(dependency, parents);
  }

  pub fn get_parent_module(&self, dependency: &DependencyId) -> Option<&ModuleIdentifier> {
    self
      .dependency_id_to_parents
      .get(dependency)
      .map(|p| &p.module)
  }

  pub fn get_parent_block(
    &self,
    dependency: &DependencyId,
  ) -> Option<&AsyncDependenciesBlockIdentifier> {
    self
      .dependency_id_to_parents
      .get(dependency)
      .and_then(|p| p.block.as_ref())
  }

  pub fn block_by_id(
    &self,
    block_id: &AsyncDependenciesBlockIdentifier,
  ) -> Option<&AsyncDependenciesBlock> {
    self.blocks.get(block_id)
  }

  pub fn dependencies(&self) -> &HashMap<DependencyId, BoxDependency> {
    &self.dependencies
  }

  pub fn add_dependency(&mut self, dependency: BoxDependency) {
    self.dependencies.insert(*dependency.id(), dependency);
  }

  pub fn dependency_by_id(&self, dependency_id: &DependencyId) -> Option<&BoxDependency> {
    self.dependencies.get(dependency_id)
  }

  fn remove_dependency(&mut self, dependency_id: &DependencyId) {
    self.dependencies.remove(dependency_id);
  }

  /// Uniquely identify a module by its dependency
  pub fn module_graph_module_by_dependency_id(
    &self,
    id: &DependencyId,
  ) -> Option<&ModuleGraphModule> {
    self
      .module_identifier_by_dependency_id(id)
      .and_then(|module_identifier| {
        self
          .module_identifier_to_module_graph_module
          .get(module_identifier)
      })
  }

  pub fn module_identifier_by_dependency_id(&self, id: &DependencyId) -> Option<&ModuleIdentifier> {
    self.dependency_id_to_module_identifier.get(id)
  }

  pub fn get_module(&self, dependency_id: &DependencyId) -> Option<&BoxModule> {
    let connection = self.connection_by_dependency(dependency_id)?;
    self.module_by_identifier(connection.module_identifier())
  }

  /// Add a connection between two module graph modules, if a connection exists, then it will be reused.
  pub fn set_resolved_module(
    &mut self,
    original_module_identifier: Option<ModuleIdentifier>,
    dependency_id: DependencyId,
    module_identifier: ModuleIdentifier,
  ) -> Result<()> {
    let dependency = dependency_id.get_dependency(self);
    let is_module_dependency =
      dependency.as_module_dependency().is_some() || dependency.as_context_dependency().is_some();
    let condition = if self.is_new_treeshaking {
      dependency
        .as_module_dependency()
        .and_then(|dep| dep.get_condition())
    } else {
      None
    };
    self
      .dependency_id_to_module_identifier
      .insert(dependency_id, module_identifier);
    if !is_module_dependency {
      return Ok(());
    }

    let active = !matches!(condition, Some(DependencyCondition::False));
    let conditional = condition.is_some();
    // TODO: just a placeholder here, finish this when we have basic `getCondition` logic
    let connection_id = if let Some(connection) = self.connection_by_dependency(&dependency_id) {
      connection.id
    } else {
      let new_connection = ModuleGraphConnection::new(
        original_module_identifier,
        dependency_id,
        module_identifier,
        active,
        conditional,
      );
      let connection_id = new_connection.id;
      self
        .connections
        .insert(new_connection.id, Some(new_connection));
      connection_id
    };
    if let Some(condition) = condition {
      self
        .connection_to_condition
        .insert(connection_id, condition);
    }

    self
      .dependency_id_to_connection_id
      .insert(dependency_id, connection_id);

    self
      .connection_id_to_dependency_id
      .insert(connection_id, dependency_id);

    {
      let mgm = self
        .module_graph_module_by_identifier_mut(&module_identifier)
        .unwrap_or_else(|| {
          panic!(
            "Failed to set resolved module: Module linked to module identifier {module_identifier} cannot be found"
          )
        });

      mgm.add_incoming_connection(connection_id);
    }

    if let Some(identifier) = original_module_identifier
      && let Some(original_mgm) = self.module_graph_module_by_identifier_mut(&identifier)
    {
      original_mgm.add_outgoing_connection(connection_id);
    };

    Ok(())
  }

  /// Uniquely identify a module by its identifier and return the aliased reference
  #[inline]
  pub fn module_by_identifier(&self, identifier: &ModuleIdentifier) -> Option<&BoxModule> {
    self.module_identifier_to_module.get(identifier)
  }

  /// Aggregate function which combine `get_normal_module_by_identifier`, `as_normal_module`, `get_resource_resolved_data`
  #[inline]
  pub fn normal_module_source_path_by_identifier(
    &self,
    identifier: &ModuleIdentifier,
  ) -> Option<Cow<str>> {
    self
      .module_identifier_to_module
      .get(identifier)
      .and_then(|module| module.as_normal_module())
      .map(|module| {
        module
          .resource_resolved_data()
          .resource_path
          .to_string_lossy()
      })
  }

  /// Uniquely identify a module by its identifier and return the exclusive reference
  #[inline]
  pub fn module_by_identifier_mut(
    &mut self,
    identifier: &ModuleIdentifier,
  ) -> Option<&mut BoxModule> {
    self.module_identifier_to_module.get_mut(identifier)
  }

  #[inline]
  pub fn connection_id_by_dependency_id(&self, dep_id: &DependencyId) -> Option<&ConnectionId> {
    self.dependency_id_to_connection_id.get(dep_id)
  }
  /// Uniquely identify a module graph module by its module's identifier and return the aliased reference
  #[inline]
  pub fn module_graph_module_by_identifier(
    &self,
    identifier: &ModuleIdentifier,
  ) -> Option<&ModuleGraphModule> {
    self
      .module_identifier_to_module_graph_module
      .get(identifier)
  }

  /// Uniquely identify a module graph module by its module's identifier and return the exclusive reference
  #[inline]
  pub fn module_graph_module_by_identifier_mut(
    &mut self,
    identifier: &ModuleIdentifier,
  ) -> Option<&mut ModuleGraphModule> {
    self
      .module_identifier_to_module_graph_module
      .get_mut(identifier)
  }

  /// refer https://github.com/webpack/webpack/blob/ac7e531436b0d47cd88451f497cdfd0dad41535d/lib/ModuleGraph.js#L582-L585
  pub fn get_export_info(
    &mut self,
    module_id: ModuleIdentifier,
    export_name: &Atom,
  ) -> ExportInfoId {
    let exports_info_id = self.get_exports_info(&module_id).id;
    exports_info_id.get_export_info(export_name, self)
  }
  /// Uniquely identify a connection by a given dependency
  pub fn connection_by_dependency(
    &self,
    dependency_id: &DependencyId,
  ) -> Option<&ModuleGraphConnection> {
    self
      .dependency_id_to_connection_id
      .get(dependency_id)
      .and_then(|connection_id| self.connection_by_connection_id(connection_id))
  }

  pub fn connection_by_dependency_mut(
    &mut self,
    dependency_id: &DependencyId,
  ) -> Option<&mut ModuleGraphConnection> {
    self
      .dependency_id_to_connection_id
      .get(dependency_id)
      .cloned()
      .and_then(|connection_id| self.connection_by_connection_id_mut(&connection_id))
  }

  pub(crate) fn get_ordered_connections(
    &self,
    module_identifier: &ModuleIdentifier,
  ) -> Option<Vec<&ConnectionId>> {
    self
      .module_graph_module_by_identifier(module_identifier)
      .map(|m| {
        m.__deprecated_all_dependencies
          .iter()
          .filter_map(|dep_id| self.connection_id_by_dependency_id(dep_id))
          .collect()
      })
  }

  /// # Deprecated!!!
  /// # Don't use this anymore!!!
  /// A module is a DependenciesBlock, which means it has some Dependencies and some AsyncDependenciesBlocks
  /// a static import is a Dependency, but a dynamic import is a AsyncDependenciesBlock
  /// AsyncDependenciesBlock means it is a code-splitting point, and will create a ChunkGroup in code-splitting
  /// and AsyncDependenciesBlock also is DependenciesBlock, so it can has some Dependencies and some AsyncDependenciesBlocks
  /// so if you want get a module's dependencies and its blocks' dependencies (all dependencies)
  /// just use module.get_dependencies() and module.get_blocks().map(|b| b.get_dependencyes())
  /// you don't need this one
  pub(crate) fn get_module_all_dependencies(
    &self,
    module_identifier: &ModuleIdentifier,
  ) -> Option<&[DependencyId]> {
    self
      .module_graph_module_by_identifier(module_identifier)
      .map(|m| &*m.__deprecated_all_dependencies)
  }

  /// # Deprecated!!!
  /// # Don't use this anymore!!!
  /// A module is a DependenciesBlock, which means it has some Dependencies and some AsyncDependenciesBlocks
  /// a static import is a Dependency, but a dynamic import is a AsyncDependenciesBlock
  /// AsyncDependenciesBlock means it is a code-splitting point, and will create a ChunkGroup in code-splitting
  /// and AsyncDependenciesBlock also is DependenciesBlock, so it can has some Dependencies and some AsyncDependenciesBlocks
  /// so if you want get a module's dependencies and its blocks' dependencies (all dependencies)
  /// just use module.get_dependencies() and module.get_blocks().map(|b| b.get_dependencyes())
  /// you don't need this one
  pub(crate) fn get_module_all_depended_modules(
    &self,
    module_identifier: &ModuleIdentifier,
  ) -> Option<Vec<&ModuleIdentifier>> {
    self
      .module_graph_module_by_identifier(module_identifier)
      .map(|m| {
        m.__deprecated_all_dependencies
          .iter()
          .filter_map(|id| self.module_identifier_by_dependency_id(id))
          .collect()
      })
  }

  pub(crate) fn get_module_dependencies_modules_and_blocks(
    &self,
    module_identifier: &ModuleIdentifier,
  ) -> (Vec<ModuleIdentifier>, &[AsyncDependenciesBlockIdentifier]) {
    let Some(m) = self.module_by_identifier(module_identifier) else {
      unreachable!("cannot find the module correspanding to {module_identifier}");
    };
    let mut deps = m
      .get_dependencies()
      .iter()
      .filter_map(|id| self.dependency_by_id(id))
      .filter(|dep| dep.as_module_dependency().is_some())
      .collect::<Vec<_>>();

    // sort by span, so user change import order can recalculate chunk graph
    deps.sort_by(|a, b| {
      if let (Some(span_a), Some(span_b)) = (a.span(), b.span()) {
        span_a.cmp(&span_b)
      } else if let (Some(a), Some(b)) = (a.source_order(), b.source_order()) {
        a.cmp(&b)
      } else {
        a.id().cmp(b.id())
      }
    });

    let modules = deps
      .into_iter()
      .filter_map(|dep| self.module_identifier_by_dependency_id(dep.id()))
      .dedup_by(|a, b| a.as_str() == b.as_str())
      .copied()
      .collect();
    let blocks = m.get_blocks();
    (modules, blocks)
  }

  pub fn dependency_by_connection_id(
    &self,
    connection_id: &ConnectionId,
  ) -> Option<&BoxDependency> {
    self
      .connection_id_to_dependency_id
      .get(connection_id)
      .and_then(|dependency_id| self.dependency_by_id(dependency_id))
  }

  pub fn parent_module_by_dependency_id(
    &self,
    dependency_id: &DependencyId,
  ) -> Option<ModuleIdentifier> {
    self
      .connection_by_dependency(dependency_id)
      .and_then(|c| c.original_module_identifier)
  }

  pub fn connection_by_connection_id(
    &self,
    connection_id: &ConnectionId,
  ) -> Option<&ModuleGraphConnection> {
    self.connections.get(connection_id).and_then(|r| r.as_ref())
  }

  pub fn connection_by_connection_id_mut(
    &mut self,
    connection_id: &ConnectionId,
  ) -> Option<&mut ModuleGraphConnection> {
    self
      .connections
      .get_mut(connection_id)
      .and_then(|r| r.as_mut())
  }

  pub fn remove_connection_by_dependency(
    &mut self,
    dependency_id: &DependencyId,
  ) -> Option<ModuleGraphConnection> {
    let mut removed = None;

    if let Some(connection_id) = self.dependency_id_to_connection_id.remove(dependency_id) {
      self.connection_id_to_dependency_id.remove(&connection_id);

      if let Some(Some(connection)) = self.connections.remove(&connection_id) {
        if let Some(mgm) = connection
          .original_module_identifier
          .as_ref()
          .and_then(|ident| self.module_graph_module_by_identifier_mut(ident))
        {
          mgm.remove_outgoing_connection(&connection_id);
        };

        if let Some(mgm) =
          self.module_graph_module_by_identifier_mut(connection.module_identifier())
        {
          mgm.remove_incoming_connection(&connection_id);
        }

        removed = Some(connection);
      }
    }
    self
      .dependency_id_to_module_identifier
      .remove(dependency_id);
    self.remove_dependency(dependency_id);

    removed
  }

  pub fn get_pre_order_index(&self, module_identifier: &ModuleIdentifier) -> Option<u32> {
    self
      .module_graph_module_by_identifier(module_identifier)
      .and_then(|mgm| mgm.pre_order_index)
  }

  pub fn get_issuer(&self, module: &BoxModule) -> Option<&BoxModule> {
    self
      .module_graph_module_by_identifier(&module.identifier())
      .and_then(|mgm| mgm.get_issuer().get_module(self))
  }

  pub fn is_async(&self, module: &ModuleIdentifier) -> Option<bool> {
    self
      .module_graph_module_by_identifier(module)
      .map(|mgm| mgm.is_async)
  }

  pub fn set_async(&mut self, module: &ModuleIdentifier) {
    if let Some(mgm) = self.module_graph_module_by_identifier_mut(module) {
      mgm.is_async = true
    }
  }

  pub fn get_outgoing_connections(&self, module: &BoxModule) -> HashSet<&ModuleGraphConnection> {
    self
      .module_graph_module_by_identifier(&module.identifier())
      .map(|mgm| {
        mgm
          .outgoing_connections()
          .iter()
          .filter_map(|id| self.connection_by_connection_id(id))
          .collect()
      })
      .unwrap_or_default()
  }

  pub fn get_outgoing_connections_by_identifier(
    &self,
    module: &ModuleIdentifier,
  ) -> HashSet<&ModuleGraphConnection> {
    self
      .module_graph_module_by_identifier(module)
      .map(|mgm| {
        mgm
          .outgoing_connections()
          .iter()
          .filter_map(|id| self.connection_by_connection_id(id))
          .collect()
      })
      .unwrap_or_default()
  }

  pub fn get_incoming_connections(
    &self,
    module: &ModuleIdentifier,
  ) -> HashSet<&ModuleGraphConnection> {
    self
      .module_graph_module_by_identifier(module)
      .map(|mgm| {
        mgm
          .incoming_connections()
          .iter()
          .filter_map(|id| self.connection_by_connection_id(id))
          .collect()
      })
      .unwrap_or_default()
  }

  pub fn get_incoming_connections_cloned(
    &self,
    module: &BoxModule,
  ) -> HashSet<ModuleGraphConnection> {
    self
      .module_graph_module_by_identifier(&module.identifier())
      .map(|mgm| {
        mgm
          .incoming_connections()
          .iter()
          .filter_map(|id| self.connection_by_connection_id(id).cloned())
          .collect()
      })
      .unwrap_or_default()
  }

  pub fn get_profile(&self, module: &BoxModule) -> Option<&ModuleProfile> {
    self
      .module_graph_module_by_identifier(&module.identifier())
      .and_then(|mgm| mgm.get_profile())
  }

  /// Remove a connection and return connection origin module identifier and dependency
  fn revoke_connection(&mut self, connection_id: &ConnectionId) -> Option<BuildDependency> {
    let connection = match self.connections.remove(connection_id) {
      Some(Some(c)) => c,
      _ => return None,
    };
<<<<<<< HEAD
    self.connections_map.remove(&connection);
    let module_identifier = *connection.module_identifier();
=======

>>>>>>> 3fb3b34a
    let ModuleGraphConnection {
      original_module_identifier,
      // module_identifier,
      dependency_id,
      ..
    } = connection;

    // remove dependency
    self.dependency_id_to_connection_id.remove(&dependency_id);
    self
      .dependency_id_to_module_identifier
      .remove(&dependency_id);
    self.connection_id_to_dependency_id.remove(connection_id);

    // remove outgoing from original module graph module
    if let Some(original_module_identifier) = &original_module_identifier {
      if let Some(mgm) = self
        .module_identifier_to_module_graph_module
        .get_mut(original_module_identifier)
      {
        mgm.remove_outgoing_connection(connection_id);
        // Because of mgm.dependencies is set when original module build success
        // it does not need to remove dependency in mgm.dependencies.
      }
    }
    // remove incoming from module graph module
    if let Some(mgm) = self
      .module_identifier_to_module_graph_module
      .get_mut(&module_identifier)
    {
      mgm.remove_incoming_connection(connection_id);
    }

    Some((dependency_id, original_module_identifier))
  }

  /// Remove module from module graph and return parent module identifier and dependency pair
  pub fn revoke_module(&mut self, module_identifier: &ModuleIdentifier) -> Vec<BuildDependency> {
    self.module_identifier_to_module.remove(module_identifier);
    let mgm = self
      .module_identifier_to_module_graph_module
      .remove(module_identifier);

    if let Some(mgm) = mgm {
      for cid in mgm.outgoing_connections() {
        self.revoke_connection(cid);
      }

      mgm
        .incoming_connections()
        .iter()
        .filter_map(|cid| self.revoke_connection(cid))
        .collect()
    } else {
      vec![]
    }
  }

  pub fn set_module_build_info_and_meta(
    &mut self,
    module_identifier: &ModuleIdentifier,
    build_info: BuildInfo,
    build_meta: BuildMeta,
  ) {
    if let Some(module) = self.module_by_identifier_mut(module_identifier) {
      module.set_module_build_info_and_meta(build_info, build_meta);
    }
  }

  #[inline]
  pub fn get_module_hash(&self, module_identifier: &ModuleIdentifier) -> Option<&RspackHashDigest> {
    self
      .module_by_identifier(module_identifier)
      .and_then(|mgm| mgm.build_info().as_ref().and_then(|i| i.hash.as_ref()))
  }

  pub fn is_module_invalidated(
    &self,
    module_identifier: &ModuleIdentifier,
    files: &HashSet<PathBuf>,
  ) -> bool {
    if let Some(build_info) = self
      .module_by_identifier(module_identifier)
      .and_then(|module| module.build_info())
    {
      if !build_info.cacheable {
        return true;
      }

      for item in files {
        if build_info.file_dependencies.contains(item)
          || build_info.build_dependencies.contains(item)
          || build_info.context_dependencies.contains(item)
          || build_info.missing_dependencies.contains(item)
        {
          return true;
        }
      }
    }

    false
  }

  /// We can't insert all sort of things into one hashmap like javascript, so we create different
  /// hashmap to store different kinds of meta.
  pub fn get_dep_meta_if_existing(&self, id: DependencyId) -> Option<&DependencyExtraMeta> {
    self.dep_meta_map.get(&id)
  }

  pub fn update_module(&mut self, dep_id: &DependencyId, module_id: &ModuleIdentifier) {
    let connection_id = *self
      .connection_id_by_dependency_id(dep_id)
      .expect("should have connection id");
    let connection = self
      .connection_by_connection_id_mut(&connection_id)
      .expect("should have connection");
    if connection.module_identifier() == module_id {
      return;
    }

    // clone connection
<<<<<<< HEAD
    let mut new_connection = *connection;
    // modify connection
    connection.set_active(false);
    // shadowing the previous mut borrow
    let connection = *connection;
    new_connection.set_module_identifier(*module_id, self);
=======
    let mut new_connection = connection.clone();
    new_connection.id = ConnectionId::new();
    new_connection.module_identifier = *module_id;
    let new_connection_id = new_connection.id;

    let old_connection_id = connection.id;
    let old_connection_dependency_id = connection.dependency_id;
>>>>>>> 3fb3b34a

    // modify old connection
    connection.set_active(false);
    // add new connection
    self
      .connections
      .insert(new_connection_id, Some(new_connection.clone()));

    // link dependency to new connection
<<<<<<< HEAD
    let old_connection_dependency_id = connection.dependency_id;
=======
    self.dependency_id_to_module_identifier.insert(
      old_connection_dependency_id,
      new_connection.module_identifier,
    );
>>>>>>> 3fb3b34a
    self
      .dependency_id_to_connection_id
      .insert(old_connection_dependency_id, new_connection_id);
    self
      .connection_id_to_dependency_id
      .insert(new_connection_id, old_connection_dependency_id);

    // add new connection to original_module outgoing connections
    if let Some(original_module_identifier) = &new_connection.original_module_identifier {
      if let Some(mgm) = self.module_graph_module_by_identifier_mut(original_module_identifier) {
        mgm.add_outgoing_connection(new_connection_id);
        mgm.remove_outgoing_connection(connection_id);
      }
    }
    // add new connection to module incoming connections
    if let Some(mgm) =
      self.module_graph_module_by_identifier_mut(new_connection.module_identifier())
    {
      mgm.add_incoming_connection(new_connection_id);
      mgm.remove_incoming_connection(connection_id);
    }

    // copy condition
    let condition = self.connection_to_condition.get(&old_connection_id);
    if let Some(condition) = condition {
      self
        .connection_to_condition
        .insert(new_connection_id, condition.clone());
    }
  }

  pub fn get_exports_info(&self, module_identifier: &ModuleIdentifier) -> &ExportsInfo {
    let mgm = self
      .module_graph_module_by_identifier(module_identifier)
      .expect("should have mgm");
    let exports_info = self.exports_info_map.get(*mgm.exports as usize);
    exports_info
  }

  pub fn get_exports_info_by_id(&self, id: &ExportsInfoId) -> &ExportsInfo {
    let exports_info = self.exports_info_map.get((**id) as usize);
    exports_info
  }

  pub fn get_exports_info_mut_by_id(&mut self, id: &ExportsInfoId) -> &mut ExportsInfo {
    let exports_info = self.exports_info_map.get_mut((**id) as usize);
    exports_info
  }

  pub fn get_export_info_by_id(&self, id: &ExportInfoId) -> &ExportInfo {
    let export_info = self.export_info_map.get(**id as usize);
    export_info
  }

  pub fn get_export_info_mut_by_id(&mut self, id: &ExportInfoId) -> &mut ExportInfo {
    let exports_info = self.export_info_map.get_mut(**id as usize);

    exports_info
  }

  pub fn get_provided_exports(&self, module_id: ModuleIdentifier) -> ProvidedExports {
    let mgm = self
      .module_graph_module_by_identifier(&module_id)
      .expect("should have module graph module");
    mgm
      .exports
      .get_exports_info(self)
      .get_provided_exports(self)
  }

  pub fn get_used_exports(
    &self,
    module_id: ModuleIdentifier,
    runtime: Option<&RuntimeSpec>,
  ) -> UsedExports {
    let mgm = self
      .module_graph_module_by_identifier(&module_id)
      .expect("should have module graph module");
    mgm
      .exports
      .get_exports_info(self)
      .get_used_exports(self, runtime)
  }

  pub fn get_optimization_bailout_mut(&mut self, module: ModuleIdentifier) -> &mut Vec<String> {
    let mgm = self
      .module_graph_module_by_identifier_mut(&module)
      .expect("should have module graph module");
    mgm.optimization_bailout_mut()
  }

  pub fn get_read_only_export_info(
    &self,
    module_identifier: &ModuleIdentifier,
    name: Atom,
  ) -> Option<&ExportInfo> {
    self
      .module_graph_module_by_identifier(module_identifier)
      .map(|mgm| mgm.exports.get_read_only_export_info(&name, self))
  }
}

fn get_connections_by_origin_module(
  connections: impl Iterator<Item = &ConnectionId>,
  mg: &ModuleGraph,
) -> HashMap<Option<ModuleIdentifier>, Vec<ModuleGraphConnection>> {
  let mut map: HashMap<Option<ModuleIdentifier>, Vec<ModuleGraphConnection>> = HashMap::default();

  for connection_id in connections {
    let con = mg
      .connection_by_connection_id(connection_id)
      .expect("should have connection");
    match map.entry(con.original_module_identifier) {
      Entry::Occupied(mut occ) => {
        occ.get_mut().push(con.clone());
      }
      Entry::Vacant(vac) => {
        vac.insert(vec![con.clone()]);
      }
    }
  }

  map
}

#[cfg(test)]
mod test {
  use std::borrow::Cow;

  use rspack_error::{Diagnosable, Diagnostic, Result};
  use rspack_identifier::Identifiable;
  use rspack_sources::Source;
  use rspack_util::source_map::{ModuleSourceMapConfig, SourceMapKind};

  use crate::{
    AsyncDependenciesBlockIdentifier, BoxDependency, BuildContext, BuildInfo, BuildMeta,
    BuildResult, CodeGenerationResult, Compilation, ConcatenationScope, Context, DependenciesBlock,
    Dependency, DependencyId, ExportInfo, ExportsInfo, Module, ModuleDependency, ModuleGraph,
    ModuleGraphModule, ModuleIdentifier, ModuleType, RuntimeSpec, SourceType, UsageState,
  };

  // Define a detailed node type for `ModuleGraphModule`s
  #[derive(Debug, PartialEq, Eq, Hash)]
  struct Node(&'static str);

  macro_rules! impl_noop_trait_module_type {
    ($ident:ident) => {
      impl Identifiable for $ident {
        fn identifier(&self) -> ModuleIdentifier {
          (stringify!($ident).to_owned() + "__" + self.0).into()
        }
      }

      impl Diagnosable for $ident {}

      impl DependenciesBlock for $ident {
        fn add_block_id(&mut self, _: AsyncDependenciesBlockIdentifier) {
          unreachable!()
        }

        fn get_blocks(&self) -> &[AsyncDependenciesBlockIdentifier] {
          unreachable!()
        }

        fn add_dependency_id(&mut self, _: DependencyId) {
          unreachable!()
        }

        fn get_dependencies(&self) -> &[DependencyId] {
          unreachable!()
        }
      }

      #[::async_trait::async_trait]
      impl Module for $ident {
        fn module_type(&self) -> &ModuleType {
          unreachable!()
        }

        fn source_types(&self) -> &[SourceType] {
          unreachable!()
        }

        fn original_source(&self) -> Option<&dyn Source> {
          unreachable!()
        }

        fn size(&self, _source_type: &SourceType) -> f64 {
          unreachable!()
        }

        fn readable_identifier(&self, _context: &Context) -> Cow<str> {
          unreachable!()
        }

        fn get_diagnostics(&self) -> Vec<Diagnostic> {
          vec![]
        }

        async fn build(
          &mut self,
          _build_context: BuildContext<'_>,
          _compilation: Option<&Compilation>,
        ) -> Result<BuildResult> {
          unreachable!()
        }

        fn code_generation(
          &self,
          _compilation: &Compilation,
          _runtime: Option<&RuntimeSpec>,
          _concatenation_scope: Option<ConcatenationScope>,
        ) -> Result<CodeGenerationResult> {
          unreachable!()
        }

        fn build_meta(&self) -> Option<&BuildMeta> {
          unreachable!()
        }

        fn build_info(&self) -> Option<&BuildInfo> {
          unreachable!()
        }

        fn set_module_build_info_and_meta(
          &mut self,
          _build_info: BuildInfo,
          _build_meta: BuildMeta,
        ) {
          unreachable!()
        }
      }

      impl ModuleSourceMapConfig for $ident {
        fn get_source_map_kind(&self) -> &SourceMapKind {
          unreachable!()
        }
        fn set_source_map_kind(&mut self, _source_map: SourceMapKind) {
          unreachable!()
        }
      }
    };
  }

  impl_noop_trait_module_type!(Node);

  // Define a detailed edge type for `ModuleGraphConnection`s, tuple contains the parent module identifier and the child module specifier
  #[derive(Debug, PartialEq, Eq, Hash, Clone)]
  struct Edge(Option<ModuleIdentifier>, String, DependencyId);

  macro_rules! impl_noop_trait_dep_type {
    ($ident:ident) => {
      impl Dependency for $ident {
        fn id(&self) -> &DependencyId {
          &self.2
        }
        fn dependency_debug_name(&self) -> &'static str {
          stringify!($ident)
        }
      }

      impl ModuleDependency for $ident {
        fn request(&self) -> &str {
          &*self.1
        }

        fn user_request(&self) -> &str {
          &*self.1
        }

        fn set_request(&mut self, request: String) {
          self.1 = request;
        }
      }

      impl crate::AsDependencyTemplate for $ident {}
      impl crate::AsContextDependency for $ident {}
    };
  }

  impl_noop_trait_dep_type!(Edge);

  fn add_module_to_graph(mg: &mut ModuleGraph, m: Box<dyn Module>) {
    let other_exports_info = ExportInfo::new(None, UsageState::Unknown, None);
    let side_effects_only_info = ExportInfo::new(
      Some("*side effects only*".into()),
      UsageState::Unknown,
      None,
    );
    let exports_info = ExportsInfo::new(other_exports_info.id, side_effects_only_info.id);
    let mgm = ModuleGraphModule::new(m.identifier(), ModuleType::Js, exports_info.id);
    mg.add_module_graph_module(mgm);
    mg.add_module(m);
    mg.export_info_map
      .insert(*other_exports_info.id as usize, other_exports_info);
    mg.export_info_map
      .insert(*side_effects_only_info.id as usize, side_effects_only_info);
    mg.exports_info_map
      .insert(*exports_info.id as usize, exports_info);
  }

  fn link_modules_with_dependency(
    mg: &mut ModuleGraph,
    from: Option<&ModuleIdentifier>,
    to: &ModuleIdentifier,
    dep: BoxDependency,
  ) -> DependencyId {
    let dependency_id = *dep.id();
    mg.add_dependency(dep);
    mg.dependency_id_to_module_identifier
      .insert(dependency_id, *to);
    if let Some(p_id) = from
      && let Some(mgm) = mg.module_graph_module_by_identifier_mut(p_id)
    {
      mgm.__deprecated_all_dependencies.push(dependency_id);
    }
    mg.set_resolved_module(from.copied(), dependency_id, *to)
      .expect("failed to set resolved module");

    assert_eq!(
      mg.dependency_id_to_module_identifier
        .get(&dependency_id)
        .copied(),
      Some(*to)
    );
    dependency_id
  }

  fn mgm<'m>(mg: &'m ModuleGraph, m_id: &ModuleIdentifier) -> &'m ModuleGraphModule {
    mg.module_graph_module_by_identifier(m_id)
      .expect("not found")
  }

  macro_rules! node {
    ($s:literal) => {
      Node($s)
    };
  }

  macro_rules! edge {
    ($from:literal, $to:expr) => {
      Edge(Some($from.into()), $to.into(), DependencyId::new())
    };
    ($from:expr, $to:expr) => {
      Edge($from, $to.into(), DependencyId::new())
    };
  }

  #[test]
  fn test_module_graph() {
    let mut mg = ModuleGraph::default();
    let a = node!("a");
    let b = node!("b");
    let a_id = a.identifier();
    let b_id = b.identifier();
    let a_to_b = edge!(Some(a_id), b_id.as_str());
    add_module_to_graph(&mut mg, Box::new(a));
    add_module_to_graph(&mut mg, Box::new(b));
    let a_to_b_id = link_modules_with_dependency(&mut mg, Some(&a_id), &b_id, Box::new(a_to_b));

    let mgm_a = mgm(&mg, &a_id);
    let mgm_b = mgm(&mg, &b_id);
    let conn_a = mgm_a.outgoing_connections().iter().collect::<Vec<_>>();
    let conn_b = mgm_b.incoming_connections().iter().collect::<Vec<_>>();
    assert_eq!(conn_a[0], conn_b[0]);

    let c = node!("c");
    let c_id = c.identifier();
    let b_to_c = edge!(Some(b_id), c_id.as_str());
    add_module_to_graph(&mut mg, Box::new(c));
    let b_to_c_id = link_modules_with_dependency(&mut mg, Some(&b_id), &c_id, Box::new(b_to_c));

    let mgm_b = mgm(&mg, &b_id);
    let mgm_c = mgm(&mg, &c_id);
    let conn_b = mgm_b.outgoing_connections().iter().collect::<Vec<_>>();
    let conn_c = mgm_c.incoming_connections().iter().collect::<Vec<_>>();
    assert_eq!(conn_c[0], conn_b[0]);

    mg.remove_connection_by_dependency(&a_to_b_id);

    let mgm_a = mgm(&mg, &a_id);
    let mgm_b = mgm(&mg, &b_id);
    assert!(mgm_a.outgoing_connections().is_empty());
    assert!(mgm_b.incoming_connections().is_empty());

    mg.remove_connection_by_dependency(&b_to_c_id);

    let mgm_b = mgm(&mg, &b_id);
    let mgm_c = mgm(&mg, &c_id);
    assert!(mgm_b.outgoing_connections().is_empty());
    assert!(mgm_c.incoming_connections().is_empty());
  }
}<|MERGE_RESOLUTION|>--- conflicted
+++ resolved
@@ -285,23 +285,6 @@
       .clone();
 
     // Outgoing connections
-<<<<<<< HEAD
-    let mut pairs = vec![];
-    if let Ok(old_connections) = old_connections {
-      for connection in old_connections.into_iter() {
-        if filter_connection(&connection, &*self) {
-          let new_connection_id = self.clone_module_graph_connection(
-            &connection,
-            Some(*new_module),
-            *connection.module_identifier(),
-          );
-          let new_mgm = self
-            .module_graph_module_by_identifier_mut(new_module)
-            .expect("should have mgm");
-          new_mgm.add_outgoing_connection(new_connection_id);
-          pairs.push((*connection.module_identifier(), new_connection_id));
-        }
-=======
     for connection_id in old_mgm_connections {
       let connection = self
         .connection_by_connection_id(&connection_id)
@@ -311,19 +294,12 @@
         let new_connection_id = self.clone_module_graph_connection(
           &connection,
           Some(*new_module),
-          connection.module_identifier,
+          *connection.module_identifier(),
         );
         let new_mgm = self
           .module_graph_module_by_identifier_mut(new_module)
           .expect("should have mgm");
         new_mgm.add_outgoing_connection(new_connection_id);
->>>>>>> 3fb3b34a
-      }
-      for (k, v) in pairs {
-        let old_mgm = self
-          .module_graph_module_by_identifier_mut(&k)
-          .expect("should have mgm");
-        old_mgm.add_incoming_connection(v);
       }
     }
   }
@@ -337,22 +313,7 @@
     let mut new_connection = old_con.clone();
     new_connection.id = ConnectionId::new();
     new_connection.original_module_identifier = original_module_identifier;
-<<<<<<< HEAD
     new_connection.set_module_identifier(module_identifier, self);
-    let new_connection_id = {
-      let new_connection_id = ConnectionId::from(self.connections.len());
-      self.connections.push(Some(new_connection));
-      self
-        .connections_map
-        .insert(new_connection, new_connection_id);
-      new_connection_id
-    };
-=======
-    new_connection.module_identifier = module_identifier;
-    self
-      .connections
-      .insert(new_connection.id, Some(new_connection.clone()));
->>>>>>> 3fb3b34a
 
     // clone condition
     if let Some(condition) = self.connection_to_condition.get(&old_con.id) {
@@ -379,12 +340,14 @@
         });
 
       mgm.add_incoming_connection(new_connection.id);
+      mgm.remove_incoming_connection(&old_con.id);
     }
 
     if let Some(identifier) = original_module_identifier
       && let Some(original_mgm) = self.module_graph_module_by_identifier_mut(&identifier)
     {
       original_mgm.add_outgoing_connection(new_connection.id);
+      original_mgm.remove_incoming_connection(&old_con.id);
     };
     new_connection.id
   }
@@ -922,12 +885,7 @@
       Some(Some(c)) => c,
       _ => return None,
     };
-<<<<<<< HEAD
-    self.connections_map.remove(&connection);
     let module_identifier = *connection.module_identifier();
-=======
-
->>>>>>> 3fb3b34a
     let ModuleGraphConnection {
       original_module_identifier,
       // module_identifier,
@@ -1049,39 +1007,22 @@
     }
 
     // clone connection
-<<<<<<< HEAD
-    let mut new_connection = *connection;
-    // modify connection
-    connection.set_active(false);
-    // shadowing the previous mut borrow
-    let connection = *connection;
-    new_connection.set_module_identifier(*module_id, self);
-=======
     let mut new_connection = connection.clone();
     new_connection.id = ConnectionId::new();
-    new_connection.module_identifier = *module_id;
     let new_connection_id = new_connection.id;
 
     let old_connection_id = connection.id;
     let old_connection_dependency_id = connection.dependency_id;
->>>>>>> 3fb3b34a
 
     // modify old connection
     connection.set_active(false);
+
+    new_connection.set_module_identifier(*module_id, self);
     // add new connection
     self
       .connections
       .insert(new_connection_id, Some(new_connection.clone()));
 
-    // link dependency to new connection
-<<<<<<< HEAD
-    let old_connection_dependency_id = connection.dependency_id;
-=======
-    self.dependency_id_to_module_identifier.insert(
-      old_connection_dependency_id,
-      new_connection.module_identifier,
-    );
->>>>>>> 3fb3b34a
     self
       .dependency_id_to_connection_id
       .insert(old_connection_dependency_id, new_connection_id);
@@ -1093,7 +1034,7 @@
     if let Some(original_module_identifier) = &new_connection.original_module_identifier {
       if let Some(mgm) = self.module_graph_module_by_identifier_mut(original_module_identifier) {
         mgm.add_outgoing_connection(new_connection_id);
-        mgm.remove_outgoing_connection(connection_id);
+        mgm.remove_outgoing_connection(&connection_id);
       }
     }
     // add new connection to module incoming connections
@@ -1101,7 +1042,7 @@
       self.module_graph_module_by_identifier_mut(new_connection.module_identifier())
     {
       mgm.add_incoming_connection(new_connection_id);
-      mgm.remove_incoming_connection(connection_id);
+      mgm.remove_incoming_connection(&connection_id);
     }
 
     // copy condition
