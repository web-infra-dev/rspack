--- conflicted
+++ resolved
@@ -263,18 +263,12 @@
     const TO_BINARY = 1 << 69;
 
     // defer import support
-<<<<<<< HEAD
-    const ASYNC_MODULE_EXPORT_SYMBOL = 1 << 69;
-    const MAKE_DEFERRED_NAMESPACE_OBJECT = 1 << 70;
-    const MAKE_DEFERRED_NAMESPACE_OBJECT_SYMBOL = 1 << 71;
-
-    // rspack only
-    const ASYNC_FEDERATION_STARTUP = 1 << 72;
-=======
     const ASYNC_MODULE_EXPORT_SYMBOL = 1 << 70;
     const MAKE_DEFERRED_NAMESPACE_OBJECT = 1 << 71;
     const MAKE_DEFERRED_NAMESPACE_OBJECT_SYMBOL = 1 << 72;
->>>>>>> 4ecc0318
+
+    // rspack only
+    const ASYNC_FEDERATION_STARTUP = 1 << 73;
   }
 }
 
