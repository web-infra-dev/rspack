use std::path::PathBuf;
use std::sync::LazyLock;
use std::{borrow::Cow, fs, hash::Hash, sync::Arc};

use cow_utils::CowUtils;
use indoc::formatdoc;
use itertools::Itertools;
use regex::{Captures, Regex};
use rspack_collections::{Identifiable, Identifier};
use rspack_error::{impl_empty_diagnosable_trait, miette::IntoDiagnostic, Diagnostic, Result};
use rspack_macros::impl_source_map_config;
use rspack_paths::{AssertUtf8, Utf8Path, Utf8PathBuf};
use rspack_regex::RspackRegex;
use rspack_sources::{BoxSource, ConcatSource, RawSource, SourceExt};
use rspack_util::itoa;
use rspack_util::{fx_hash::FxIndexMap, json_stringify, source_map::SourceMapKind};
use rustc_hash::FxHashMap as HashMap;
use rustc_hash::FxHashSet as HashSet;
use swc_core::atoms::Atom;

use crate::{
  block_promise, contextify, get_exports_type_with_strict, impl_module_meta_info,
  module_update_hash, returning_function, to_path, AsyncDependenciesBlock,
  AsyncDependenciesBlockIdentifier, BoxDependency, BuildContext, BuildInfo, BuildMeta,
  BuildMetaDefaultObject, BuildMetaExportsType, BuildResult, ChunkGraph, ChunkGroupOptions,
  CodeGenerationResult, Compilation, ConcatenationScope, ContextElementDependency,
  DependenciesBlock, Dependency, DependencyCategory, DependencyId, DependencyLocation,
  DependencyType, DynamicImportMode, ExportsType, FactoryMeta, FakeNamespaceObjectMode,
  GroupOptions, ImportAttributes, LibIdentOptions, Module, ModuleLayer, ModuleType,
  RealDependencyLocation, Resolve, ResolveInnerOptions, ResolveOptionsWithDependencyType,
  ResolverFactory, RuntimeGlobals, RuntimeSpec, SourceType,
};

#[derive(Debug, Clone)]
pub struct AlternativeRequest {
  pub context: String,
  pub request: String,
}

impl AlternativeRequest {
  pub fn new(context: String, request: String) -> Self {
    Self { context, request }
  }
}

#[derive(Debug, PartialEq, Eq, Clone, Hash)]
pub enum ContextMode {
  Sync,
  Eager,
  Weak,
  AsyncWeak,
  Lazy,
  LazyOnce,
}

impl ContextMode {
  pub fn as_str(&self) -> &str {
    match self {
      ContextMode::Sync => "sync",
      ContextMode::Eager => "eager",
      ContextMode::Weak => "weak",
      ContextMode::Lazy => "lazy",
      ContextMode::LazyOnce => "lazy-once",
      ContextMode::AsyncWeak => "async-weak",
    }
  }
}

impl From<&str> for ContextMode {
  fn from(value: &str) -> Self {
    match try_convert_str_to_context_mode(value) {
      Some(m) => m,
      // TODO should give warning
      _ => panic!("unknown context mode"),
    }
  }
}

impl From<DynamicImportMode> for ContextMode {
  fn from(value: DynamicImportMode) -> Self {
    match value {
      DynamicImportMode::Lazy => Self::Lazy,
      DynamicImportMode::Weak => Self::AsyncWeak,
      DynamicImportMode::Eager => Self::Eager,
      DynamicImportMode::LazyOnce => Self::LazyOnce,
    }
  }
}

pub fn try_convert_str_to_context_mode(s: &str) -> Option<ContextMode> {
  match s {
    "sync" => Some(ContextMode::Sync),
    "eager" => Some(ContextMode::Eager),
    "weak" => Some(ContextMode::Weak),
    "lazy" => Some(ContextMode::Lazy),
    "lazy-once" => Some(ContextMode::LazyOnce),
    "async-weak" => Some(ContextMode::AsyncWeak),
    // TODO should give warning
    _ => None,
  }
}

#[derive(Debug, Clone, PartialEq, Eq, Hash)]
pub enum ContextNameSpaceObject {
  Bool(bool),
  Strict,
  Unset,
}

impl ContextNameSpaceObject {
  pub fn is_false(&self) -> bool {
    matches!(self, ContextNameSpaceObject::Unset)
      || matches!(self, ContextNameSpaceObject::Bool(v) if !v)
  }
}

#[derive(Debug, Clone, Copy, Hash, PartialEq, PartialOrd, Ord, Eq)]
pub enum ContextTypePrefix {
  Import,
  Normal,
}

#[derive(Debug, Clone)]
pub struct ContextOptions {
  pub mode: ContextMode,
  pub recursive: bool,
  pub reg_exp: Option<RspackRegex>,
  pub include: Option<RspackRegex>,
  pub exclude: Option<RspackRegex>,
  pub category: DependencyCategory,
  pub request: String,
  pub context: String,
  pub namespace_object: ContextNameSpaceObject,
  pub group_options: Option<GroupOptions>,
  pub replaces: Vec<(String, u32, u32)>,
  pub start: u32,
  pub end: u32,
  pub referenced_exports: Option<Vec<Atom>>,
  pub attributes: Option<ImportAttributes>,
}

#[derive(Debug, Clone)]
pub struct ContextModuleOptions {
  pub addon: String,
  pub resource: Utf8PathBuf,
  pub resource_query: String,
  pub resource_fragment: String,
  pub context_options: ContextOptions,
  pub layer: Option<ModuleLayer>,
  pub resolve_options: Option<Box<Resolve>>,
  pub type_prefix: ContextTypePrefix,
}

#[derive(Debug)]
pub enum FakeMapValue {
  Bit(FakeNamespaceObjectMode),
  Map(HashMap<String, FakeNamespaceObjectMode>),
}

#[impl_source_map_config]
#[derive(Debug)]
pub struct ContextModule {
  dependencies: Vec<DependencyId>,
  blocks: Vec<AsyncDependenciesBlockIdentifier>,
  identifier: Identifier,
  options: ContextModuleOptions,
  resolve_factory: Arc<ResolverFactory>,
  factory_meta: Option<FactoryMeta>,
  build_info: Option<BuildInfo>,
  build_meta: Option<BuildMeta>,
}

impl ContextModule {
  pub fn new(options: ContextModuleOptions, resolve_factory: Arc<ResolverFactory>) -> Self {
    Self {
      dependencies: Vec::new(),
      blocks: Vec::new(),
      identifier: create_identifier(&options),
      options,
      resolve_factory,
      factory_meta: None,
      build_info: None,
      build_meta: None,
      source_map_kind: SourceMapKind::empty(),
    }
  }

  pub fn id<'chunk_graph>(&self, chunk_graph: &'chunk_graph ChunkGraph) -> &'chunk_graph str {
    chunk_graph
      .get_module_id(self.identifier)
      .as_ref()
      .expect("module id not found")
  }

  fn get_fake_map(
    &self,
    dependencies: impl IntoIterator<Item = &DependencyId>,
    compilation: &Compilation,
  ) -> FakeMapValue {
    let dependencies = dependencies.into_iter();
    if self.options.context_options.namespace_object.is_false() {
      return FakeMapValue::Bit(FakeNamespaceObjectMode::NAMESPACE);
    }
    let mut has_type = 0;
    let mut fake_map = HashMap::default();
    let module_graph = compilation.get_module_graph();
    let sorted_modules = dependencies
      .filter_map(|dep_id| {
        module_graph
          .module_identifier_by_dependency_id(dep_id)
          .map(|m| (m, dep_id))
      })
      .filter_map(|(m, dep)| {
        compilation
          .chunk_graph
          .get_module_id(*m)
          .map(|id| (id.to_string(), dep))
      })
      .sorted_unstable_by_key(|(module_id, _)| module_id.to_string());
    for (module_id, dep) in sorted_modules {
      let exports_type = get_exports_type_with_strict(
        &compilation.get_module_graph(),
        dep,
        matches!(
          self.options.context_options.namespace_object,
          ContextNameSpaceObject::Strict
        ),
      );
      match exports_type {
        ExportsType::Namespace => {
          fake_map.insert(module_id, FakeNamespaceObjectMode::NAMESPACE);
          has_type |= 1;
        }
        ExportsType::Dynamic => {
          fake_map.insert(module_id, FakeNamespaceObjectMode::DYNAMIC);
          has_type |= 2;
        }
        ExportsType::DefaultOnly => {
          fake_map.insert(module_id, FakeNamespaceObjectMode::MODULE_ID);
          has_type |= 4;
        }
        ExportsType::DefaultWithNamed => {
          fake_map.insert(module_id, FakeNamespaceObjectMode::DEFAULT_WITH_NAMED);
          has_type |= 8;
        }
      }
    }

    match has_type {
      0 | 1 => FakeMapValue::Bit(FakeNamespaceObjectMode::NAMESPACE),
      2 => FakeMapValue::Bit(FakeNamespaceObjectMode::DYNAMIC),
      4 => FakeMapValue::Bit(FakeNamespaceObjectMode::MODULE_ID),
      8 => FakeMapValue::Bit(FakeNamespaceObjectMode::DEFAULT_WITH_NAMED),
      _ => FakeMapValue::Map(fake_map),
    }
  }

  fn get_fake_map_init_statement(&self, fake_map: &FakeMapValue) -> String {
    match fake_map {
      FakeMapValue::Bit(_) => String::new(),
      FakeMapValue::Map(map) => format!("var fakeMap = {}", json_stringify(map)),
    }
  }

  fn get_return_module_object_source(
    &self,
    fake_map: &FakeMapValue,
    async_module: bool,
    fake_map_data_expr: &str,
  ) -> String {
    if let FakeMapValue::Bit(bit) = fake_map {
      return self.get_return(bit, async_module);
    }
    format!(
      "return {}(id, {}{});",
      RuntimeGlobals::CREATE_FAKE_NAMESPACE_OBJECT,
      fake_map_data_expr,
      if async_module { " | 16" } else { "" },
    )
  }

  fn get_return(&self, fake_map_bit: &FakeNamespaceObjectMode, async_module: bool) -> String {
    if *fake_map_bit == FakeNamespaceObjectMode::NAMESPACE {
      return format!("return {}(id);", RuntimeGlobals::REQUIRE);
    }
    format!(
      "return {}(id, {}{});",
      RuntimeGlobals::CREATE_FAKE_NAMESPACE_OBJECT,
      fake_map_bit,
      if async_module { " | 16" } else { "" },
    )
  }

  fn get_user_request_map(
    &self,
    dependencies: impl IntoIterator<Item = &DependencyId>,
    compilation: &Compilation,
  ) -> FxIndexMap<String, Option<String>> {
    let module_graph = compilation.get_module_graph();
    let dependencies = dependencies.into_iter();
    dependencies
      .filter_map(|dep_id| {
        let dep = module_graph.dependency_by_id(dep_id).and_then(|dep| {
          if let Some(d) = dep.as_module_dependency() {
            Some(d.user_request().to_string())
          } else {
            dep.as_context_dependency().map(|d| d.request().to_string())
          }
        });
        let module_id = module_graph
          .module_identifier_by_dependency_id(dep_id)
          .and_then(|module| compilation.chunk_graph.get_module_id(*module))
          .map(|s| s.to_string());
        // module_id could be None in weak mode
        dep.map(|dep| (dep, module_id))
      })
      .sorted_by(|(a, _), (b, _)| a.cmp(b))
      .collect()
  }

  fn get_source_for_empty_async_context(&self, compilation: &Compilation) -> BoxSource {
    RawSource::from(formatdoc! {r#"
      function webpackEmptyAsyncContext(req) {{
        // Here Promise.resolve().then() is used instead of new Promise() to prevent
        // uncaught exception popping up in devtools
        return Promise.resolve().then(function() {{
          var e = new Error("Cannot find module '" + req + "'");
          e.code = 'MODULE_NOT_FOUND';
          throw e;
        }});
      }}
      webpackEmptyAsyncContext.keys = {keys};
      webpackEmptyAsyncContext.resolve = webpackEmptyAsyncContext;
      webpackEmptyAsyncContext.id = {id};
      module.exports = webpackEmptyAsyncContext;
      "#,
      keys = returning_function(&compilation.options.output.environment, "[]", ""),
      id = json_stringify(self.id(&compilation.chunk_graph))
    })
    .boxed()
  }

  fn get_source_for_empty_context(&self, compilation: &Compilation) -> BoxSource {
    RawSource::from(formatdoc! {r#"
      function webpackEmptyContext(req) {{
        var e = new Error("Cannot find module '" + req + "'");
        e.code = 'MODULE_NOT_FOUND';
        throw e;
      }}
      webpackEmptyContext.keys = {keys};
      webpackEmptyContext.resolve = webpackEmptyContext;
      webpackEmptyContext.id = {id};
      module.exports = webpackEmptyContext;
      "#,
      keys = returning_function(&compilation.options.output.environment, "[]", ""),
      id = json_stringify(self.id(&compilation.chunk_graph))
    })
    .boxed()
  }

  #[inline]
  fn get_source_string(
    &self,
    compilation: &Compilation,
    code_gen_result: &mut CodeGenerationResult,
  ) -> BoxSource {
    match self.options.context_options.mode {
      ContextMode::Lazy => {
        if !self.get_blocks().is_empty() {
          self.get_lazy_source(compilation)
        } else {
          self.get_source_for_empty_async_context(compilation)
        }
      }
      ContextMode::Eager => {
        if !self.get_dependencies().is_empty() {
          self.get_eager_source(compilation)
        } else {
          self.get_source_for_empty_async_context(compilation)
        }
      }
      ContextMode::LazyOnce => {
        if let Some(block) = self.get_blocks().first() {
          self.get_lazy_once_source(compilation, block, code_gen_result)
        } else {
          self.get_source_for_empty_async_context(compilation)
        }
      }
      ContextMode::AsyncWeak => {
        if !self.get_dependencies().is_empty() {
          self.get_async_weak_source(compilation)
        } else {
          self.get_source_for_empty_async_context(compilation)
        }
      }
      ContextMode::Weak => {
        if !self.get_dependencies().is_empty() {
          self.get_sync_weak_source(compilation)
        } else {
          self.get_source_for_empty_context(compilation)
        }
      }
      ContextMode::Sync => {
        if !self.get_dependencies().is_empty() {
          self.get_sync_source(compilation)
        } else {
          self.get_source_for_empty_context(compilation)
        }
      }
    }
  }

  fn get_lazy_source(&self, compilation: &Compilation) -> BoxSource {
    let module_graph = compilation.get_module_graph();
    let blocks = self
      .get_blocks()
      .iter()
      .filter_map(|b| module_graph.block_by_id(b));
    let block_and_first_dependency_list = blocks
      .clone()
      .filter_map(|b| b.get_dependencies().first().map(|d| (b, d)));
    let first_dependencies = block_and_first_dependency_list.clone().map(|(_, d)| d);
    let mut has_multiple_or_no_chunks = false;
    let mut has_no_chunk = true;
    let fake_map = self.get_fake_map(first_dependencies, compilation);
    let has_fake_map = matches!(fake_map, FakeMapValue::Map(_));
    let mut items = block_and_first_dependency_list
      .filter_map(|(b, d)| {
        let chunks = compilation
          .chunk_graph
          .get_block_chunk_group(&b.identifier(), &compilation.chunk_group_by_ukey)
          .map(|chunk_group| {
            let chunks = &chunk_group.chunks;
            if !chunks.is_empty() {
              has_no_chunk = false;
            }
            if chunks.len() != 1 {
              has_multiple_or_no_chunks = true;
            }
            chunks
          });
        let user_request = compilation
          .get_module_graph()
          .dependency_by_id(d)
          .and_then(|dep| {
            dep
              .as_module_dependency()
              .map(|d| d.user_request().to_string())
              .or_else(|| dep.as_context_dependency().map(|d| d.request().to_string()))
          })?;
        let module_id = module_graph
          .module_identifier_by_dependency_id(d)
          .and_then(|m| compilation.chunk_graph.get_module_id(*m))?;
        Some((chunks, user_request, module_id.to_string()))
      })
      .collect::<Vec<_>>();
    let short_mode = has_no_chunk && !has_fake_map;
    items.sort_unstable_by(|a, b| a.1.cmp(&b.1));
    let map = items
      .into_iter()
      .map(|(chunks, user_request, module_id)| {
        let value = if short_mode {
          serde_json::Value::String(module_id)
        } else {
          let second = if let FakeMapValue::Map(fake_map) = &fake_map {
            Some(fake_map[&module_id])
          } else {
            None
          };
          let mut array_start = vec![serde_json::json!(module_id)];
          if let Some(second) = second {
            array_start.push(serde_json::json!(second.bits()));
          }
          if let Some(chunks) = chunks {
            array_start.extend(chunks.iter().map(|c| {
              let chunk_id = compilation
                .chunk_by_ukey
                .expect_get(c)
                .id
                .as_ref()
                .expect("should have chunk id in code generation");
              serde_json::json!(chunk_id)
            }))
          }
          serde_json::json!(array_start)
        };
        (user_request, value)
      })
      .collect::<HashMap<_, _>>();
    let chunks_start_position = if has_fake_map { 2 } else { 1 };
    let request_prefix = if has_no_chunk {
      "Promise.resolve()".to_string()
    } else if has_multiple_or_no_chunks {
      format!(
        "Promise.all(ids.slice({chunks_start_position}).map({}))",
        RuntimeGlobals::ENSURE_CHUNK
      )
    } else {
      format!(
        "{}(ids[{}])",
        RuntimeGlobals::ENSURE_CHUNK,
        itoa!(chunks_start_position)
      )
    };
    let return_module_object = self.get_return_module_object_source(
      &fake_map,
      true,
      if short_mode { "invalid" } else { "ids[1]" },
    );
    let mut source = ConcatSource::default();
    let webpack_async_context = if has_no_chunk {
      formatdoc! {r#"
        function webpackAsyncContext(req) {{
          return Promise.resolve().then(function() {{
            if(!{}(map, req)) {{
              var e = new Error("Cannot find module '" + req + "'");
              e.code = 'MODULE_NOT_FOUND';
              throw e;
            }}

            {}
            {return_module_object}
          }});
        }}
        "#,
        RuntimeGlobals::HAS_OWN_PROPERTY,
        if short_mode {
          "var id = map[req];"
        } else {
          "var ids = map[req], id = ids[0];"
        }
      }
    } else {
      formatdoc! {r#"
        function webpackAsyncContext(req) {{
          if(!{}(map, req)) {{
            return Promise.resolve().then(function() {{
              var e = new Error("Cannot find module '" + req + "'");
              e.code = 'MODULE_NOT_FOUND';
              throw e;
            }});
          }}

          var ids = map[req], id = ids[0];
          return {request_prefix}.then(function() {{
            {return_module_object}
          }});
        }}
        "#,
        RuntimeGlobals::HAS_OWN_PROPERTY,
      }
    };
    source.add(RawSource::from(formatdoc! {r#"
      var map = {map};
      {webpack_async_context}
      webpackAsyncContext.keys = {keys};
      webpackAsyncContext.id = {id};
      module.exports = webpackAsyncContext;
      "#,
      map = json_stringify(&map),
      keys = returning_function(&compilation.options.output.environment, "Object.keys(map)", ""),
      id = json_stringify(self.id(&compilation.chunk_graph))
    }));
    source.boxed()
  }

  fn get_lazy_once_source(
    &self,
    compilation: &Compilation,
    block_id: &AsyncDependenciesBlockIdentifier,
    code_gen_result: &mut CodeGenerationResult,
  ) -> BoxSource {
    let mg = compilation.get_module_graph();
    let block = mg.block_by_id_expect(block_id);
    let dependencies = block.get_dependencies();
    let promise = block_promise(
      Some(block_id),
      &mut code_gen_result.runtime_requirements,
      compilation,
      "lazy-once context",
    );
    let map = self.get_user_request_map(dependencies, compilation);
    let fake_map = self.get_fake_map(dependencies, compilation);
    let then_function = if !matches!(
      fake_map,
      FakeMapValue::Bit(FakeNamespaceObjectMode::NAMESPACE)
    ) {
      formatdoc! {r#"
        function(id) {{
          {}
        }}
        "#,
        self.get_return_module_object_source(&fake_map, true, "fakeMap[id]"),
      }
    } else {
      RuntimeGlobals::REQUIRE.name().to_string()
    };
    let source = formatdoc! {r#"
      var map = {map};
      {fake_map_init_statement}

      function webpackAsyncContext(req) {{
        return webpackAsyncContextResolve(req).then({then_function});
      }}
      function webpackAsyncContextResolve(req) {{
        return {promise}.then(function() {{
          if(!{has_own_property}(map, req)) {{
            var e = new Error("Cannot find module '" + req + "'");
            e.code = 'MODULE_NOT_FOUND';
            throw e;
          }}
          return map[req];
        }})
      }}
      webpackAsyncContext.keys = {keys};
      webpackAsyncContext.resolve = webpackAsyncContextResolve;
      webpackAsyncContext.id = {id};
      module.exports = webpackAsyncContext;
      "#,
      map = json_stringify(&map),
      fake_map_init_statement = self.get_fake_map_init_statement(&fake_map),
      has_own_property = RuntimeGlobals::HAS_OWN_PROPERTY,
      keys = returning_function(&compilation.options.output.environment, "Object.keys(map)", ""),
      id = json_stringify(self.id(&compilation.chunk_graph))
    };
    RawSource::from(source).boxed()
  }

  fn get_async_weak_source(&self, compilation: &Compilation) -> BoxSource {
    let dependencies = self.get_dependencies();
    let map = self.get_user_request_map(dependencies, compilation);
    let fake_map = self.get_fake_map(dependencies, compilation);
    let return_module_object = self.get_return_module_object_source(&fake_map, true, "fakeMap[id]");
    let source = formatdoc! {r#"
      var map = {map};
      {fake_map_init_statement}

      function webpackAsyncContext(req) {{
        return webpackAsyncContextResolve(req).then(function(id) {{
          if(!{module_factories}[id]) {{
            var e = new Error("Module '" + req + "' ('" + id + "') is not available (weak dependency)");
            e.code = 'MODULE_NOT_FOUND';
            throw e;
          }}
          {return_module_object}
        }});
      }}
      function webpackAsyncContextResolve(req) {{
        // Here Promise.resolve().then() is used instead of new Promise() to prevent
        // uncaught exception popping up in devtools
        return Promise.resolve().then(function() {{
          if(!{has_own_property}(map, req)) {{
            var e = new Error("Cannot find module '" + req + "'");
            e.code = 'MODULE_NOT_FOUND';
            throw e;
          }}
          return map[req];
        }})
      }}
      webpackAsyncContext.keys = {keys};
      webpackAsyncContext.resolve = webpackAsyncContextResolve;
      webpackAsyncContext.id = {id};
      module.exports = webpackAsyncContext;
      "#,
      map = json_stringify(&map),
      fake_map_init_statement = self.get_fake_map_init_statement(&fake_map),
      module_factories = RuntimeGlobals::MODULE_FACTORIES,
      has_own_property = RuntimeGlobals::HAS_OWN_PROPERTY,
      keys = returning_function(&compilation.options.output.environment, "Object.keys(map)", ""),
      id = json_stringify(self.id(&compilation.chunk_graph))
    };
    RawSource::from(source).boxed()
  }

  fn get_sync_weak_source(&self, compilation: &Compilation) -> BoxSource {
    let dependencies = self.get_dependencies();
    let map = self.get_user_request_map(dependencies, compilation);
    let fake_map = self.get_fake_map(dependencies, compilation);
    let return_module_object = self.get_return_module_object_source(&fake_map, true, "fakeMap[id]");
    let source = formatdoc! {r#"
      var map = {map};
      {fake_map_init_statement}

      function webpackContext(req) {{
        var id = webpackContextResolve(req);
        if(!{module_factories}[id]) {{
          var e = new Error("Module '" + req + "' ('" + id + "') is not available (weak dependency)");
          e.code = 'MODULE_NOT_FOUND';
          throw e;
        }}
        {return_module_object}
      }}
      function webpackContextResolve(req) {{
        if(!{has_own_property}(map, req)) {{
          var e = new Error("Cannot find module '" + req + "'");
          e.code = 'MODULE_NOT_FOUND';
          throw e;
        }}
        return map[req];
      }}
      webpackContext.keys = {keys};
      webpackContext.resolve = webpackContextResolve;
      webpackContext.id = {id};
      module.exports = webpackContext;
      "#,
      map = json_stringify(&map),
      fake_map_init_statement = self.get_fake_map_init_statement(&fake_map),
      module_factories = RuntimeGlobals::MODULE_FACTORIES,
      has_own_property = RuntimeGlobals::HAS_OWN_PROPERTY,
      keys = returning_function(&compilation.options.output.environment, "Object.keys(map)", ""),
      id = json_stringify(self.id(&compilation.chunk_graph))
    };
    RawSource::from(source).boxed()
  }

  fn get_eager_source(&self, compilation: &Compilation) -> BoxSource {
    let dependencies = self.get_dependencies();
    let map = self.get_user_request_map(dependencies, compilation);
    let fake_map = self.get_fake_map(dependencies, compilation);
    let then_function = if !matches!(
      fake_map,
      FakeMapValue::Bit(FakeNamespaceObjectMode::NAMESPACE)
    ) {
      formatdoc! {r#"
        function(id) {{
          {}
        }}
        "#,
        self.get_return_module_object_source(&fake_map, true, "fakeMap[id]"),
      }
    } else {
      RuntimeGlobals::REQUIRE.name().to_string()
    };
    let source = formatdoc! {r#"
      var map = {map};
      {fake_map_init_statement}

      function webpackAsyncContext(req) {{
        return webpackAsyncContextResolve(req).then({then_function});
      }}
      function webpackAsyncContextResolve(req) {{
        // Here Promise.resolve().then() is used instead of new Promise() to prevent
        // uncaught exception popping up in devtools
        return Promise.resolve().then(function() {{
          if(!{has_own_property}(map, req)) {{
            var e = new Error("Cannot find module '" + req + "'");
            e.code = 'MODULE_NOT_FOUND';
            throw e;
          }}
          return map[req];
        }})
      }}
      webpackAsyncContext.keys = {keys};
      webpackAsyncContext.resolve = webpackAsyncContextResolve;
      webpackAsyncContext.id = {id};
      module.exports = webpackAsyncContext;
      "#,
      map = json_stringify(&map),
      fake_map_init_statement = self.get_fake_map_init_statement(&fake_map),
      has_own_property = RuntimeGlobals::HAS_OWN_PROPERTY,
      keys = returning_function(&compilation.options.output.environment, "Object.keys(map)", ""),
      id = json_stringify(self.id(&compilation.chunk_graph))
    };
    RawSource::from(source).boxed()
  }

  fn get_sync_source(&self, compilation: &Compilation) -> BoxSource {
    let dependencies = self.get_dependencies();
    let map = self.get_user_request_map(dependencies, compilation);
    let fake_map = self.get_fake_map(dependencies, compilation);
    let return_module_object =
      self.get_return_module_object_source(&fake_map, false, "fakeMap[id]");
    let source = formatdoc! {r#"
      var map = {map};
      {fake_map_init_statement}

      function webpackContext(req) {{
        var id = webpackContextResolve(req);
        {return_module_object}
      }}
      function webpackContextResolve(req) {{
        if(!{has_own_property}(map, req)) {{
          var e = new Error("Cannot find module '" + req + "'");
          e.code = 'MODULE_NOT_FOUND';
          throw e;
        }}
        return map[req];
      }}
      webpackContext.keys = function webpackContextKeys() {{
        return Object.keys(map);
      }};
      webpackContext.resolve = webpackContextResolve;
      module.exports = webpackContext;
      webpackContext.id = {id};
      "#,
      map = json_stringify(&map),
      fake_map_init_statement = self.get_fake_map_init_statement(&fake_map),
      has_own_property = RuntimeGlobals::HAS_OWN_PROPERTY,
      id = json_stringify(self.id(&compilation.chunk_graph))
    };
    RawSource::from(source).boxed()
  }
}

impl DependenciesBlock for ContextModule {
  fn add_block_id(&mut self, block: AsyncDependenciesBlockIdentifier) {
    self.blocks.push(block)
  }

  fn get_blocks(&self) -> &[AsyncDependenciesBlockIdentifier] {
    &self.blocks
  }

  fn add_dependency_id(&mut self, dependency: DependencyId) {
    self.dependencies.push(dependency)
  }

  fn get_dependencies(&self) -> &[DependencyId] {
    &self.dependencies
  }
}

#[async_trait::async_trait]
impl Module for ContextModule {
  impl_module_meta_info!();

  fn module_type(&self) -> &ModuleType {
    &ModuleType::JsAuto
  }

  fn source_types(&self) -> &[SourceType] {
    &[SourceType::JavaScript]
  }

  fn get_diagnostics(&self) -> Vec<Diagnostic> {
    vec![]
  }

  fn original_source(&self) -> Option<&dyn rspack_sources::Source> {
    None
  }

  fn readable_identifier(&self, _context: &crate::Context) -> std::borrow::Cow<str> {
    self.identifier.as_str().into()
  }

  fn size(&self, _source_type: Option<&crate::SourceType>, _compilation: &Compilation) -> f64 {
    160.0
  }

  fn lib_ident(&self, options: LibIdentOptions) -> Option<Cow<str>> {
    let mut id = String::new();
    if let Some(layer) = &self.options.layer {
      id += "(";
      id += layer;
      id += ")/";
    }
    id += &contextify(options.context, self.options.resource.as_str());
    id.push(' ');
    id.push_str(self.options.context_options.mode.as_str());
    if self.options.context_options.recursive {
      id.push_str(" recursive");
    }
    if let Some(regexp) = &self.options.context_options.reg_exp {
      id.push(' ');
      id.push_str(&regexp.to_pretty_string(true));
    }
    Some(Cow::Owned(id))
  }

  async fn build(
    &mut self,
    _build_context: BuildContext<'_>,
    _: Option<&Compilation>,
  ) -> Result<BuildResult> {
    let (dependencies, blocks) = self.resolve_dependencies()?;

    let mut context_dependencies: HashSet<PathBuf> = Default::default();
    context_dependencies.insert(self.options.resource.clone().into_std_path_buf());

    let build_info = BuildInfo {
      context_dependencies,
      ..Default::default()
    };

    Ok(BuildResult {
      build_info,
      build_meta: BuildMeta {
        exports_type: BuildMetaExportsType::Default,
        default_object: BuildMetaDefaultObject::RedirectWarn { ignore: false },
        ..Default::default()
      },
      dependencies,
      blocks,
      optimization_bailouts: vec![],
    })
  }

  #[tracing::instrument(name = "ContextModule::code_generation", skip_all, fields(identifier = ?self.identifier()))]
  fn code_generation(
    &self,
    compilation: &Compilation,
    _runtime: Option<&RuntimeSpec>,
    _: Option<ConcatenationScope>,
  ) -> Result<CodeGenerationResult> {
    let mut code_generation_result = CodeGenerationResult::default();
    let source = self.get_source_string(compilation, &mut code_generation_result);
    code_generation_result.add(SourceType::JavaScript, source);
    let mut all_deps = self.get_dependencies().to_vec();
    let module_graph = compilation.get_module_graph();
    for block in self.get_blocks() {
      let block = module_graph
        .block_by_id(block)
        .expect("should have block in ContextModule code_generation");
      all_deps.extend(block.get_dependencies());
    }
    code_generation_result
      .runtime_requirements
      .insert(RuntimeGlobals::MODULE);
    code_generation_result
      .runtime_requirements
      .insert(RuntimeGlobals::HAS_OWN_PROPERTY);
    if !all_deps.is_empty() {
      code_generation_result
        .runtime_requirements
        .insert(RuntimeGlobals::REQUIRE);
      match self.options.context_options.mode {
        ContextMode::Weak => {
          code_generation_result
            .runtime_requirements
            .insert(RuntimeGlobals::MODULE_FACTORIES);
        }
        ContextMode::AsyncWeak => {
          code_generation_result
            .runtime_requirements
            .insert(RuntimeGlobals::MODULE_FACTORIES);
          code_generation_result
            .runtime_requirements
            .insert(RuntimeGlobals::ENSURE_CHUNK);
        }
        ContextMode::Lazy | ContextMode::LazyOnce => {
          code_generation_result
            .runtime_requirements
            .insert(RuntimeGlobals::ENSURE_CHUNK);
        }
        _ => {}
      }
      let fake_map = self.get_fake_map(all_deps.iter(), compilation);
      if !matches!(fake_map, FakeMapValue::Bit(bit) if bit == FakeNamespaceObjectMode::NAMESPACE) {
        code_generation_result
          .runtime_requirements
          .insert(RuntimeGlobals::CREATE_FAKE_NAMESPACE_OBJECT);
      }
    }
    code_generation_result.set_hash(
      &compilation.options.output.hash_function,
      &compilation.options.output.hash_digest,
      &compilation.options.output.hash_salt,
    );
    Ok(code_generation_result)
  }

  fn update_hash(
    &self,
    hasher: &mut dyn std::hash::Hasher,
    compilation: &Compilation,
    runtime: Option<&RuntimeSpec>,
  ) -> Result<()> {
    module_update_hash(self, hasher, compilation, runtime);
    Ok(())
  }
}

impl_empty_diagnosable_trait!(ContextModule);

impl Identifiable for ContextModule {
  fn identifier(&self) -> Identifier {
    self.identifier
  }
}

static WEBPACK_CHUNK_NAME_PLACEHOLDER: LazyLock<Regex> =
  LazyLock::new(|| Regex::new(r"\[index|request\]").expect("regexp init failed"));
static WEBPACK_CHUNK_NAME_INDEX_PLACEHOLDER: LazyLock<Regex> =
  LazyLock::new(|| Regex::new(r"\[index\]").expect("regexp init failed"));
static WEBPACK_CHUNK_NAME_REQUEST_PLACEHOLDER: LazyLock<Regex> =
  LazyLock::new(|| Regex::new(r"\[request\]").expect("regexp init failed"));

impl ContextModule {
  fn visit_dirs(
    ctx: &str,
    dir: &Utf8Path,
    dependencies: &mut Vec<ContextElementDependency>,
    options: &ContextModuleOptions,
    resolve_options: &ResolveInnerOptions,
  ) -> Result<()> {
    if !dir.is_dir() {
      return Ok(());
    }
    let include = &options.context_options.include;
    let exclude = &options.context_options.exclude;
    for entry in fs::read_dir(dir).into_diagnostic()? {
      let path = entry.into_diagnostic()?.path().assert_utf8();
      let path_str = path.as_str();

      if let Some(exclude) = exclude
        && exclude.test(path_str)
      {
        // ignore excluded files
        continue;
      }

      if path.is_dir() {
        if options.context_options.recursive {
          Self::visit_dirs(ctx, &path, dependencies, options, resolve_options)?;
        }
      } else if path.file_name().map_or(false, |name| name.starts_with('.')) {
        // ignore hidden files
        continue;
      } else {
        if let Some(include) = include
          && !include.test(path_str)
        {
          // ignore not included files
          continue;
        }

        // FIXME: nodejs resolver return path of context, sometimes is '/a/b', sometimes is '/a/b/'
        let relative_path = {
          let path_str = path_str.to_owned().drain(ctx.len()..).collect::<String>();
          let p = path_str.cow_replace('\\', "/");
          if p.as_ref().starts_with('/') {
            format!(".{p}")
          } else {
            format!("./{p}")
          }
        };

        let requests = alternative_requests(
          resolve_options,
          vec![AlternativeRequest::new(ctx.to_string(), relative_path)],
        );

        let Some(reg_exp) = &options.context_options.reg_exp else {
          return Ok(());
        };

        requests.iter().for_each(|r| {
          if !reg_exp.test(&r.request) {
            return;
          }
          dependencies.push(ContextElementDependency {
            id: DependencyId::new(),
            request: format!(
              "{}{}{}{}",
              options.addon,
              r.request,
              options.resource_query.clone(),
              options.resource_fragment.clone(),
            ),
            user_request: r.request.to_string(),
            category: options.context_options.category,
            context: options.resource.clone().into(),
            layer: options.layer.clone(),
            options: options.context_options.clone(),
            resource_identifier: ContextElementDependency::create_resource_identifier(
              options.resource.as_str(),
              &path,
              options.context_options.attributes.as_ref(),
            ),
            attributes: options.context_options.attributes.clone(),
            referenced_exports: options.context_options.referenced_exports.clone(),
            dependency_type: DependencyType::ContextElement(options.type_prefix),
          });
        })
      }
    }
    Ok(())
  }

  // Vec<Box<T: Sized>> makes sense if T is a large type (see #3530, 1st comment).
  // #3530: https://github.com/rust-lang/rust-clippy/issues/3530
  #[allow(clippy::vec_box)]
  fn resolve_dependencies(&self) -> Result<(Vec<BoxDependency>, Vec<Box<AsyncDependenciesBlock>>)> {
    tracing::trace!("resolving context module path {}", self.options.resource);

    let resolver = &self.resolve_factory.get(ResolveOptionsWithDependencyType {
      resolve_options: self.options.resolve_options.clone(),
      resolve_to_context: false,
      dependency_category: self.options.context_options.category,
    });

    let mut context_element_dependencies = vec![];
    Self::visit_dirs(
      self.options.resource.as_str(),
      &self.options.resource,
      &mut context_element_dependencies,
      &self.options,
      &resolver.options(),
    )?;
    context_element_dependencies.sort_by_cached_key(|d| d.user_request.to_string());

    tracing::trace!(
      "resolving dependencies for {:?}",
      context_element_dependencies
    );

    let mut dependencies: Vec<BoxDependency> = vec![];
    let mut blocks = vec![];
    if matches!(self.options.context_options.mode, ContextMode::LazyOnce)
      && !context_element_dependencies.is_empty()
    {
      let loc = RealDependencyLocation::new(
        self.options.context_options.start,
        self.options.context_options.end,
      );
      let mut block = AsyncDependenciesBlock::new(
        self.identifier,
        Some(DependencyLocation::Real(loc)),
        None,
        context_element_dependencies
          .into_iter()
          .map(|dep| Box::new(dep) as Box<dyn Dependency>)
          .collect(),
        None,
      );
      if let Some(group_options) = &self.options.context_options.group_options {
        block.set_group_options(group_options.clone());
      }
      blocks.push(Box::new(block));
    } else if matches!(self.options.context_options.mode, ContextMode::Lazy) {
      let mut index = 0;
      // TODO(shulaoda): add loc for ContextElementDependency and AsyncDependenciesBlock
      for context_element_dependency in context_element_dependencies {
        let group_options = self
          .options
          .context_options
          .group_options
          .as_ref()
          .and_then(|g| g.normal_options());
        let name = group_options
          .and_then(|group_options| group_options.name.as_ref())
          .map(|name| {
            let name = if !WEBPACK_CHUNK_NAME_PLACEHOLDER.is_match(name) {
              Cow::Owned(format!("{name}[index]"))
            } else {
              Cow::Borrowed(name)
            };
            let name = WEBPACK_CHUNK_NAME_INDEX_PLACEHOLDER
              .replace_all(&name, |_: &Captures| index.to_string());
            index += 1;
            let name = WEBPACK_CHUNK_NAME_REQUEST_PLACEHOLDER.replace_all(&name, |_: &Captures| {
              to_path(&context_element_dependency.user_request)
            });
            name.into_owned()
          });
        let preload_order = group_options.and_then(|o| o.preload_order);
        let prefetch_order = group_options.and_then(|o| o.prefetch_order);
        let fetch_priority = group_options.and_then(|o| o.fetch_priority);
        let mut block = AsyncDependenciesBlock::new(
          self.identifier,
          None,
          Some(&context_element_dependency.user_request.clone()),
          vec![Box::new(context_element_dependency)],
          Some(self.options.context_options.request.clone()),
        );
        block.set_group_options(GroupOptions::ChunkGroup(ChunkGroupOptions::new(
          name,
          preload_order,
          prefetch_order,
          fetch_priority,
        )));
        blocks.push(Box::new(block));
      }
    } else {
      dependencies = context_element_dependencies
        .into_iter()
        .map(|d| Box::new(d) as BoxDependency)
        .collect();
    }

    Ok((dependencies, blocks))
  }
}

fn create_identifier(options: &ContextModuleOptions) -> Identifier {
  let mut id = options.resource.as_str().to_owned();
  if !options.resource_query.is_empty() {
    id += "|";
    id += &options.resource_query;
  }
  if !options.resource_fragment.is_empty() {
    id += "|";
    id += &options.resource_fragment;
  }
  id += "|";
  id += options.context_options.mode.as_str();
  if !options.context_options.recursive {
    id += "|nonrecursive";
  }
  if !options.addon.is_empty() {
    id += "|";
    id += &options.addon;
  }
  if let Some(regexp) = &options.context_options.reg_exp {
    id += "|";
    id += &regexp.to_pretty_string(false);
  }
  if let Some(include) = &options.context_options.include {
    id += "|include: ";
    id += &include.to_source_string();
  }
  if let Some(exclude) = &options.context_options.exclude {
    id += "|exclude: ";
    id += &exclude.to_source_string();
  }
  if let Some(exports) = &options.context_options.referenced_exports {
    id += "|referencedExports: ";
    id += &format!(
      "[{}]",
      exports.iter().map(|x| format!(r#""{x}""#)).join(",")
    );
  }

  if let Some(GroupOptions::ChunkGroup(group)) = &options.context_options.group_options {
    if let Some(chunk_name) = &group.name {
      id += "|chunkName: ";
      id += chunk_name;
    }
    id += "|groupOptions: {";
    if let Some(o) = group.prefetch_order {
      id += "prefetchOrder: ";
      id += &o.to_string();
    }
    if let Some(o) = group.preload_order {
      id += "preloadOrder: ";
      id += &o.to_string();
    }
    id += "}";
  }
  id += match options.context_options.namespace_object {
    ContextNameSpaceObject::Strict => "|strict namespace object",
    ContextNameSpaceObject::Bool(true) => "|namespace object",
    _ => "",
  };
  if let Some(layer) = &options.layer {
    id += "|layer: ";
    id += layer;
  }
  id.into()
}

pub fn normalize_context(str: &str) -> String {
  if str == "./" || str == "." {
    return String::new();
  }
  if str.ends_with('/') {
    return str.to_string();
  }
  str.to_string() + "/"
}

fn alternative_requests(
  resolve_options: &ResolveInnerOptions,
  mut items: Vec<AlternativeRequest>,
) -> Vec<AlternativeRequest> {
  // TODO: should respect fullySpecified resolve options
  for item in std::mem::take(&mut items) {
    if !resolve_options.is_enforce_extension_enabled() {
      items.push(item.clone());
    }
    for ext in resolve_options.extensions() {
      if item.request.ends_with(ext) {
        items.push(AlternativeRequest::new(
          item.context.clone(),
          item.request[..(item.request.len() - ext.len())].to_string(),
        ));
      }
    }
  }

  for item in std::mem::take(&mut items) {
    items.push(item.clone());
    for main_file in resolve_options.main_files() {
      if item.request.ends_with(&format!("/{main_file}")) {
        items.push(AlternativeRequest::new(
          item.context.clone(),
          item.request[..(item.request.len() - main_file.len())].to_string(),
        ));
        items.push(AlternativeRequest::new(
          item.context.clone(),
          item.request[..(item.request.len() - main_file.len() - 1)].to_string(),
        ));
      }
    }
  }

  for item in std::mem::take(&mut items) {
    items.push(item.clone());
    for module in resolve_options.modules() {
<<<<<<< HEAD
      let dir = module.replace('\\', "/");
      if item.request.starts_with(&format!("./{}/", dir)) {
=======
      let dir = module.cow_replace('\\', "/");
      let full_path: String = format!(
        "{}{}",
        item.context.cow_replace('\\', "/"),
        &item.request[1..]
      );
      if full_path.starts_with(dir.as_ref()) {
>>>>>>> 2164f127
        items.push(AlternativeRequest::new(
          item.context.clone(),
          item.request[dir.len() + 3..].to_string(),
        ));
      }
    }
  }

  items
}<|MERGE_RESOLUTION|>--- conflicted
+++ resolved
@@ -1298,18 +1298,8 @@
   for item in std::mem::take(&mut items) {
     items.push(item.clone());
     for module in resolve_options.modules() {
-<<<<<<< HEAD
       let dir = module.replace('\\', "/");
       if item.request.starts_with(&format!("./{}/", dir)) {
-=======
-      let dir = module.cow_replace('\\', "/");
-      let full_path: String = format!(
-        "{}{}",
-        item.context.cow_replace('\\', "/"),
-        &item.request[1..]
-      );
-      if full_path.starts_with(dir.as_ref()) {
->>>>>>> 2164f127
         items.push(AlternativeRequest::new(
           item.context.clone(),
           item.request[dir.len() + 3..].to_string(),
