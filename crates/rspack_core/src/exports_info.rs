use std::collections::hash_map::Entry;
<<<<<<< HEAD
use std::hash::Hash;
use std::sync::atomic::AtomicUsize;
=======
use std::collections::VecDeque;
use std::sync::atomic::AtomicU32;
>>>>>>> 17a7b3d6
use std::sync::atomic::Ordering::Relaxed;
use std::sync::Arc;

use once_cell::sync::Lazy;
use rustc_hash::FxHashMap as HashMap;
use rustc_hash::FxHashSet as HashSet;
use serde::Serialize;
use swc_core::ecma::atoms::JsWord;

use crate::{
  ConnectionState, DependencyCondition, DependencyId, ModuleGraph, ModuleGraphConnection,
  ModuleIdentifier, RuntimeSpec,
};

#[derive(Debug, Clone, Copy, Hash, Eq, PartialEq, Ord, PartialOrd, Serialize)]
pub struct ExportsInfoId(u32);

pub static EXPORTS_INFO_ID: Lazy<AtomicU32> = Lazy::new(|| AtomicU32::new(0));

impl ExportsInfoId {
  pub fn new() -> Self {
    Self(EXPORTS_INFO_ID.fetch_add(1, Relaxed))
  }

  /// # Panic
  /// it will panic if you provide a export info that does not exists in the module graph  
  pub fn set_has_provide_info(&self, mg: &mut ModuleGraph) {
    let exports_info = mg.get_exports_info_by_id(self);
    let mut cur = exports_info;
    // get redirect chain, because you can't pass a mut ref into a recursive call
    let mut chain = VecDeque::new();
    chain.push_back(cur.id);
    while let Some(id) = cur.redirect_to {
      chain.push_back(id);
      cur = mg.get_exports_info_by_id(&id);
    }
    let len = chain.len();
    for (i, id) in chain.into_iter().enumerate() {
      let is_last = i == len - 1;

      let exports_info = mg.get_exports_info_mut_by_id(&id);

      for e in exports_info.exports.values_mut() {
        if e.provided.is_none() {
          e.provided = Some(ExportInfoProvided::False);
        }
        if e.can_mangle_provide.is_none() {
          e.can_mangle_provide = Some(true);
        }
      }
      if is_last {
        if exports_info.other_exports_info.provided.is_none() {
          exports_info.other_exports_info.provided = Some(ExportInfoProvided::False);
        }
        if exports_info.other_exports_info.can_mangle_provide.is_none() {
          exports_info.other_exports_info.can_mangle_provide = Some(true);
        }
      }
    }
  }

  pub fn set_redirect_name_to(&self, mg: &mut ModuleGraph, id: Option<ExportsInfoId>) -> bool {
    let exports_info = mg.get_exports_info_mut_by_id(self);
    if exports_info.redirect_to == id {
      return false;
    }
    exports_info.redirect_to = id;
    true
  }

  pub fn set_unknown_exports_provided(
    &self,
    mg: &mut ModuleGraph,
    can_mangle: bool,
    exclude_exports: Option<Vec<JsWord>>,
    target_key: Option<DependencyId>,
    target_module: Option<ModuleGraphConnection>,
    priority: Option<u8>,
  ) -> bool {
    let mut changed = false;

    if let Some(ref exclude_exports) = exclude_exports {
      for name in exclude_exports {
        self.export_info_mut(name, mg);
      }
    }

    let exports_info = mg.get_exports_info_mut_by_id(self);
    for export_info in exports_info.exports.values_mut() {
      if !can_mangle && export_info.can_mangle_provide != Some(false) {
        export_info.can_mangle_provide = Some(false);
        changed = true;
      }
      if let Some(ref exclude_exports) = exclude_exports {
        if exclude_exports.contains(&export_info.name) {
          continue;
        }
      }
      if !matches!(
        export_info.provided,
        Some(ExportInfoProvided::True | ExportInfoProvided::Null)
      ) {
        export_info.provided = Some(ExportInfoProvided::Null);
        changed = true;
      }
      if let Some(target_key) = target_key {
        export_info.set_target(
          &target_key,
          // TODO: remove this unwrap, you can't unwrap here
          target_module.clone(),
          Some(&vec![export_info.name.clone()]),
          priority,
        );
      }
    }

    if let Some(redirect_to) = exports_info.redirect_to {
      let flag = redirect_to.set_unknown_exports_provided(
        mg,
        can_mangle,
        exclude_exports,
        target_key,
        target_module,
        priority,
      );
      if flag {
        changed = true;
      }
    } else {
      if !matches!(
        exports_info.other_exports_info.provided,
        Some(ExportInfoProvided::True | ExportInfoProvided::Null)
      ) {
        exports_info.other_exports_info.provided = Some(ExportInfoProvided::Null);
        changed = true;
      }

      if let Some(target_key) = target_key {
        exports_info
          .other_exports_info
          .set_target(&target_key, target_module, None, priority);
      }

      if !can_mangle && exports_info.other_exports_info.can_mangle_provide != Some(false) {
        exports_info.other_exports_info.can_mangle_provide = Some(false);
        changed = true;
      }
    }
    changed
  }

  pub fn get_read_only_export_info<'a>(
    &self,
    name: &JsWord,
    mg: &'a ModuleGraph,
  ) -> &'a ExportInfo {
    let exports_info = mg.get_exports_info_by_id(self);
    let mut cur = exports_info;
    // get redirect chain, because you can't pass a mut ref into a recursive call
    let mut chain = VecDeque::new();
    chain.push_back(cur.id);
    while let Some(id) = cur.redirect_to {
      chain.push_back(id);
      cur = mg.get_exports_info_by_id(&id);
    }

    let len = chain.len();
    for (i, id) in chain.into_iter().enumerate() {
      let exports_info = mg.get_exports_info_by_id(&id);
      let is_last = i == len - 1;

      if let Some(info) = exports_info.exports.get(name) {
        return info;
      }
      if is_last {
        return &exports_info.other_exports_info;
      }
    }
    unreachable!()
  }

  pub fn export_info_mut(&self, name: &JsWord, mg: &mut ModuleGraph) -> ExportsInfoId {
    let exports_info = mg.get_exports_info_by_id(self);
    let mut cur = exports_info;
    // get redirect chain, because you can't pass a mut ref into a recursive call
    let mut chain = VecDeque::new();
    chain.push_back(cur.id);
    while let Some(id) = cur.redirect_to {
      chain.push_back(id);
      cur = mg.get_exports_info_by_id(&id);
    }

    let len = chain.len();

    for (i, id) in chain.into_iter().enumerate() {
      let is_last = i == len - 1;
      let exports_info = mg.get_exports_info_mut_by_id(&id);
      match exports_info.exports.entry(name.clone()) {
        Entry::Occupied(_) => return exports_info.id,
        Entry::Vacant(vac) => {
          if is_last {
            let new_info = ExportInfo::new(
              name.clone(),
              UsageState::Unknown,
              Some(&exports_info.other_exports_info),
            );
            exports_info._exports_are_ordered = false;
            vac.insert(new_info);
            return exports_info.id;
          }
        }
      }
    }
    unreachable!()
  }

  pub fn get_nested_exports_info(
    &self,
    name: Option<Vec<JsWord>>,
    mg: &ModuleGraph,
  ) -> Option<ExportsInfoId> {
    if let Some(name) = name  && !name.is_empty() {
      let info = self.get_read_only_export_info(&name[0], mg);
        if let Some(exports_info) = info.exports_info {
          return exports_info.get_nested_exports_info(Some(name[1..].to_vec()), mg);
        }
    }
    Some(*self)
  }
}

impl Default for ExportsInfoId {
  fn default() -> Self {
    Self::new()
  }
}

impl std::ops::Deref for ExportsInfoId {
  type Target = u32;

  fn deref(&self) -> &Self::Target {
    &self.0
  }
}

impl From<u32> for ExportsInfoId {
  fn from(id: u32) -> Self {
    Self(id)
  }
}

<<<<<<< HEAD
impl Hash for ExportsInfo {
  fn hash<H: std::hash::Hasher>(&self, state: &mut H) {
    for (name, info) in &self.exports {
      name.hash(state);
      info.hash(state);
    }
    self.other_exports_info.hash(state);
    self._side_effects_only_info.hash(state);
    self._exports_are_ordered.hash(state);
    self.redirect_to.hash(state);
  }
=======
#[derive(Debug)]
pub struct ExportsInfo {
  pub exports: HashMap<JsWord, ExportInfo>,
  pub other_exports_info: ExportInfo,
  pub _side_effects_only_info: ExportInfo,
  pub _exports_are_ordered: bool,
  pub redirect_to: Option<ExportsInfoId>,
  pub id: ExportsInfoId,
>>>>>>> 17a7b3d6
}

impl ExportsInfo {
  pub fn new() -> Self {
    Self {
      exports: HashMap::default(),
      other_exports_info: ExportInfo::new("null".into(), UsageState::Unknown, None),
      _side_effects_only_info: ExportInfo::new(
        "*side effects only*".into(),
        UsageState::Unknown,
        None,
      ),
      _exports_are_ordered: false,
      redirect_to: None,
      id: ExportsInfoId::new(),
    }
  }

  pub fn get_used_exports(&self) -> HashSet<&JsWord> {
    self.exports.keys().collect::<HashSet<_>>()
  }

  pub fn get_used(
    &self,
    name: UsedName,
    runtime: &RuntimeSpec,
    module_graph: &ModuleGraph,
  ) -> UsageState {
    match &name {
      UsedName::Str(value) => {
        let info = self.id.get_read_only_export_info(value, module_graph);
        info.get_used(runtime)
      }
      UsedName::Vec(value) => {
        if value.is_empty() {
          return self.other_exports_info.get_used(runtime);
        }
        let info = self.id.get_read_only_export_info(&value[0], module_graph);
        if let Some(exports_info) = info.get_exports_info(module_graph) {
          return exports_info.get_used(
            UsedName::Vec(value.iter().skip(1).cloned().collect::<Vec<_>>()),
            runtime,
            module_graph,
          );
        }
        info.get_used(runtime)
      }
    }
  }

  pub fn get_ordered_exports(&self) -> impl Iterator<Item = &ExportInfo> {
    // TODO need order
    self.exports.values()
  }
  pub fn set_redirect_name_to(&mut self) {}

  pub fn set_has_provide_info(&mut self, mg: &mut ModuleGraph) {
    for e in self.exports.values_mut() {
      if e.provided.is_none() {
        e.provided = Some(ExportInfoProvided::False);
      }
      if e.can_mangle_provide.is_none() {
        e.can_mangle_provide = Some(true);
      }
    }
    if let Some(ref mut redirect_to) = self.redirect_to {
      redirect_to.set_has_provide_info(mg);
    } else {
      if self.other_exports_info.provided.is_none() {
        self.other_exports_info.provided = Some(ExportInfoProvided::False);
      }
      if self.other_exports_info.can_mangle_provide.is_none() {
        self.other_exports_info.can_mangle_provide = Some(true);
      }
    }
  }
}

impl Default for ExportsInfo {
  fn default() -> Self {
    Self::new()
  }
}

pub enum UsedName {
  Str(JsWord),
  Vec(Vec<JsWord>),
}

<<<<<<< HEAD
#[derive(Debug, Hash)]
=======
#[derive(Debug, Clone)]
>>>>>>> 17a7b3d6
pub struct ExportInfoTargetValue {
  connection: Option<ModuleGraphConnection>,
  exports: Option<Vec<JsWord>>,
  priority: u8,
}

#[derive(Debug, Clone, Copy, Hash, Eq, PartialEq, Ord, PartialOrd, Serialize)]
pub struct ExportInfoId(u32);

pub static EXPORT_INFO_ID: Lazy<AtomicU32> = Lazy::new(|| AtomicU32::new(0));

impl ExportInfoId {
  pub fn new() -> Self {
    Self(EXPORT_INFO_ID.fetch_add(1, Relaxed))
  }
}
impl Default for ExportInfoId {
  fn default() -> Self {
    Self::new()
  }
}

impl std::ops::Deref for ExportInfoId {
  type Target = u32;

  fn deref(&self) -> &Self::Target {
    &self.0
  }
}

impl From<u32> for ExportInfoId {
  fn from(id: u32) -> Self {
    Self(id)
  }
}

#[derive(Debug, Clone, Default)]
#[allow(unused)]
pub struct ExportInfo {
  name: JsWord,
  module_identifier: Option<ModuleIdentifier>,
  pub usage_state: UsageState,
  used_name: Option<String>,
  target: HashMap<DependencyId, ExportInfoTargetValue>,
  max_target: HashMap<DependencyId, ExportInfoTargetValue>,
  pub provided: Option<ExportInfoProvided>,
  pub can_mangle_provide: Option<bool>,
  pub terminal_binding: bool,
  /// This is rspack only variable, it is used to flag if the target has been initialized
  target_is_set: bool,
  pub id: ExportInfoId,
  max_target_is_set: bool,
  pub exports_info: Option<ExportsInfoId>,
  pub exports_info_owned: bool,
}

<<<<<<< HEAD
impl Hash for ExportInfo {
  fn hash<H: std::hash::Hasher>(&self, state: &mut H) {
    self.name.hash(state);
    self.module_identifier.hash(state);
    self.usage_state.hash(state);
    self.used_name.hash(state);
    for (name, value) in &self.target {
      name.hash(state);
      value.hash(state);
    }
    self.provided.hash(state);
    self.can_mangle_provide.hash(state);
    self.terminal_binding.hash(state);
    self.target_is_set.hash(state);
    self.id.hash(state);
  }
}

#[derive(Debug, Hash)]
=======
#[derive(Debug, Clone, Copy)]
>>>>>>> 17a7b3d6
pub enum ExportInfoProvided {
  True,
  False,
  /// `Null` has real semantic in webpack https://github.com/webpack/webpack/blob/853bfda35a0080605c09e1bdeb0103bcb9367a10/lib/ExportsInfo.js#L830  
  Null,
}

pub struct ResolvedExportInfoTarget {
  pub module: ModuleIdentifier,
  pub exports: Option<Vec<JsWord>>,
  connection: ModuleGraphConnection,
}

struct UnResolvedExportInfoTarget {
  connection: Option<ModuleGraphConnection>,
  exports: Option<Vec<JsWord>>,
}

pub enum ResolvedExportInfoTargetWithCircular {
  Target(ResolvedExportInfoTarget),
  Circular,
}

pub type ResolveFilterFnTy = Box<dyn ResolveFilterFn>;

pub trait ResolveFilterFn: Fn(&ResolvedExportInfoTarget) -> bool + Send + Sync {
  fn clone_boxed(&self) -> Box<dyn ResolveFilterFn>;
}

/// Copy from https://github.com/rust-lang/rust/issues/24000#issuecomment-479425396
impl<T> ResolveFilterFn for T
where
  T: 'static + Fn(&ResolvedExportInfoTarget) -> bool + Send + Sync + Clone,
{
  fn clone_boxed(&self) -> Box<dyn ResolveFilterFn> {
    Box::new(self.clone())
  }
}

impl Clone for Box<dyn ResolveFilterFn> {
  fn clone(&self) -> Self {
    self.clone_boxed()
  }
}

impl ExportInfo {
  // TODO: remove usage_state in the future
  pub fn new(name: JsWord, usage_state: UsageState, _init_from: Option<&ExportInfo>) -> Self {
    Self {
      name,
      module_identifier: None,
      usage_state,
      used_name: None,
      // TODO: init this
      target: HashMap::default(),
      provided: None,
      can_mangle_provide: None,
      terminal_binding: false,
      target_is_set: false,
      max_target_is_set: false,
      id: ExportInfoId::new(),
      exports_info: None,
      max_target: HashMap::default(),
      exports_info_owned: false,
    }
  }

  // TODO
  pub fn get_used(&self, _runtime: &RuntimeSpec) -> UsageState {
    UsageState::Unused
  }

  pub fn get_exports_info<'a>(&self, module_graph: &'a ModuleGraph) -> Option<&'a ExportsInfo> {
    self
      .module_identifier
      .map(|id| module_graph.get_exports_info(&id))
  }

  pub fn unuset_target(&mut self, key: &DependencyId) -> bool {
    if self.target.is_empty() {
      false
    } else {
      match self.target.remove(key) {
        Some(_) => {
          self.max_target.clear();
          self.max_target_is_set = false;
          true
        }
        _ => false,
      }
    }
  }

  fn get_max_target(&mut self) -> &HashMap<DependencyId, ExportInfoTargetValue> {
    if self.max_target_is_set {
      return &self.max_target;
    }
    if self.target.len() <= 1 {
      self.max_target_is_set = true;
      self.max_target = self.target.clone();
      return &self.max_target;
    }
    let mut max_priority = u8::MIN;
    let mut min_priority = u8::MAX;
    for value in self.target.values() {
      max_priority = max_priority.max(value.priority);
      min_priority = min_priority.min(value.priority);
    }
    if max_priority == min_priority {
      self.max_target_is_set = true;
      self.max_target = self.target.clone();
      return &self.max_target;
    }
    let mut map = HashMap::default();
    for (k, v) in self.target.iter() {
      if max_priority == v.priority {
        map.insert(*k, v.clone());
      }
    }
    &self.max_target
  }

  pub fn get_target(
    &mut self,
    mg: &mut ModuleGraph,
    resolve_filter: Option<ResolveFilterFnTy>,
  ) -> Option<ResolvedExportInfoTarget> {
    let filter = resolve_filter.unwrap_or(Box::new(|_: &_| true));

    let mut already_visited = HashSet::default();
    match self._get_target(mg, filter, &mut already_visited) {
      Some(ResolvedExportInfoTargetWithCircular::Circular) => None,
      Some(ResolvedExportInfoTargetWithCircular::Target(target)) => Some(target),
      None => None,
    }
  }

  pub fn _get_target(
    &mut self,
    mg: &mut ModuleGraph,
    resolve_filter: ResolveFilterFnTy,
    already_visited: &mut HashSet<ExportInfoId>,
  ) -> Option<ResolvedExportInfoTargetWithCircular> {
    fn resolve_target(
      input_target: Option<UnResolvedExportInfoTarget>,
      already_visited: &mut HashSet<ExportInfoId>,
      resolve_filter: ResolveFilterFnTy,
      mg: &mut ModuleGraph,
    ) -> Option<ResolvedExportInfoTargetWithCircular> {
      if let Some(input_target) = input_target {
        let mut target = ResolvedExportInfoTarget {
          module: input_target
            .connection
            .as_ref()
            .expect("should have connection")
            .module_identifier,
          exports: input_target.exports,
          connection: input_target.connection.expect("should have connection"),
        };
        if target.exports.is_none() {
          return Some(ResolvedExportInfoTargetWithCircular::Target(target));
        }
        if !resolve_filter(&target) {
          return Some(ResolvedExportInfoTargetWithCircular::Target(target));
        }
        let mut already_visited_owned = false;
        loop {
          let name =
            if let Some(export) = target.exports.as_ref().and_then(|exports| exports.get(0)) {
              export
            } else {
              return Some(ResolvedExportInfoTargetWithCircular::Target(target));
            };

          // use export_info_mut
          let mut export_info = {
            let id = mg
              .module_graph_module_by_identifier(&target.module)
              .expect("should have mgm")
              .exports
              .id;
            let exports_info_id = id.export_info_mut(name, mg);
            let exports_info = mg.get_exports_info_mut_by_id(&exports_info_id);
            exports_info
              .exports
              .get_mut(name)
              .expect("should have export info")
              .clone()
          };
          if already_visited.contains(&export_info.id) {
            return Some(ResolvedExportInfoTargetWithCircular::Circular);
          }
          let new_target = export_info._get_target(mg, resolve_filter.clone(), already_visited);
          let export_info_id = export_info.id;

          _ = std::mem::replace(
            {
              let exports_info_id = mg.get_exports_info_mut(&target.module).id;

              mg.get_exports_info_mut_by_id(&exports_info_id)
                .exports
                .get_mut(name)
                .expect("should have export info")
            },
            export_info,
          );

          match new_target {
            Some(ResolvedExportInfoTargetWithCircular::Circular) => {
              return Some(ResolvedExportInfoTargetWithCircular::Circular)
            }
            None => return None,
            Some(ResolvedExportInfoTargetWithCircular::Target(t)) => {
              // SAFETY: if the target.exports is None, program will not reach here
              let target_exports = target.exports.as_ref().expect("should have exports");
              if target_exports.len() == 1 {
                target = t;
                if target.exports.is_none() {
                  return Some(ResolvedExportInfoTargetWithCircular::Target(target));
                }
              } else {
                target.module = t.module;
                target.connection = t.connection;
                target.exports = if let Some(mut exports) = t.exports {
                  exports.extend_from_slice(&target_exports[1..]);
                  Some(exports)
                } else {
                  Some(target_exports[1..].to_vec())
                }
              }
            }
          }
          if !resolve_filter(&target) {
            return Some(ResolvedExportInfoTargetWithCircular::Target(target));
          }
          if !already_visited_owned {
            already_visited_owned = true;
          }
          already_visited.insert(export_info_id);
        }
      } else {
        None
      }
    }
    if self.target.is_empty() {
      return None;
    }
    if already_visited.contains(&self.id) {
      return Some(ResolvedExportInfoTargetWithCircular::Circular);
    }
    already_visited.insert(self.id);
    let mut values = self
      .get_max_target()
      .values()
      .map(|item| UnResolvedExportInfoTarget {
        connection: item.connection.clone(),
        exports: item.exports.clone(),
      })
      .clone();
    let target = resolve_target(values.next(), already_visited, resolve_filter.clone(), mg);
    match target {
      Some(ResolvedExportInfoTargetWithCircular::Circular) => {
        Some(ResolvedExportInfoTargetWithCircular::Circular)
      }
      None => None,
      Some(ResolvedExportInfoTargetWithCircular::Target(target)) => {
        for val in values {
          let t = resolve_target(Some(val), already_visited, resolve_filter.clone(), mg);
          match t {
            Some(ResolvedExportInfoTargetWithCircular::Circular) => {
              return Some(ResolvedExportInfoTargetWithCircular::Circular);
            }
            Some(ResolvedExportInfoTargetWithCircular::Target(tt)) => {
              if target.module != tt.module {
                return None;
              }
              if target.exports != tt.exports {
                return None;
              }
            }
            None => return None,
          }
        }
        Some(ResolvedExportInfoTargetWithCircular::Target(target))
      }
    }
  }

  // TODO: change connection to option
  pub fn set_target(
    &mut self,
    key: &DependencyId,
    connection: Option<ModuleGraphConnection>,
    export_name: Option<&Vec<JsWord>>,
    priority: Option<u8>,
  ) -> bool {
    let normalized_priority = priority.unwrap_or(0);
    if !self.target_is_set {
      self.target.insert(
        *key,
        ExportInfoTargetValue {
          connection,
          exports: Some(export_name.cloned().unwrap_or_default()),
          priority: normalized_priority,
        },
      );
      return true;
    }
    if let Some(old_target) = self.target.get_mut(key) {
      if old_target.connection != connection
        || old_target.priority != normalized_priority
        || old_target.exports.as_ref() != export_name
      {
        old_target.exports = Some(export_name.cloned().unwrap_or_default());
        old_target.priority = normalized_priority;
        old_target.connection = connection;
        self.max_target.clear();
        self.max_target_is_set = false;
        return true;
      }
    } else if connection.is_none() {
      return false;
    } else {
      self.target.insert(
        *key,
        ExportInfoTargetValue {
          connection,
          exports: Some(export_name.cloned().unwrap_or_default()),
          priority: normalized_priority,
        },
      );
      self.max_target.clear();
      self.max_target_is_set = false;
      return true;
    }

    false
  }

  pub fn create_nested_exports_info(&mut self, mg: &mut ModuleGraph) -> ExportsInfoId {
    if self.exports_info_owned {
      return self
        .exports_info
        .expect("should have exports_info when exports_info is true");
    }
    let new_exports_info = ExportsInfo::new();
    let new_exports_info_id = new_exports_info.id;

    let old_exports_info = self.exports_info;
    new_exports_info.id.set_has_provide_info(mg);
    self.exports_info_owned = true;
    self.exports_info = Some(new_exports_info.id);
    if let Some(exports_info) = old_exports_info {
      exports_info.set_redirect_name_to(mg, Some(new_exports_info_id));
    }
    mg.exports_info_map
      .insert(new_exports_info_id, new_exports_info);
    new_exports_info_id
  }
}

<<<<<<< HEAD
#[derive(Debug, PartialEq, Copy, Clone, Hash)]
=======
#[derive(Debug, PartialEq, Copy, Clone, Default)]
>>>>>>> 17a7b3d6
pub enum UsageState {
  Unused,
  OnlyPropertiesUsed,
  NoInfo,
  #[default]
  Unknown,
  Used,
}

#[derive(Debug, Clone, Default)]
pub enum UsedByExports {
  Set(HashSet<JsWord>),
  Bool(bool),
  #[default]
  Nil,
}

// https://github.com/webpack/webpack/blob/1f99ad6367f2b8a6ef17cce0e058f7a67fb7db18/lib/optimize/InnerGraph.js#L319-L338
pub fn get_dependency_used_by_exports_condition(
  dependency_id: &DependencyId,
  used_by_exports: &UsedByExports,
  module_graph: &ModuleGraph,
) -> Option<DependencyCondition> {
  match used_by_exports {
    UsedByExports::Set(used_by_exports) => {
      let module_identifier = module_graph
        .parent_module_by_dependency_id(dependency_id)
        .expect("should have parent module");
      let used_by_exports = Arc::new(used_by_exports.clone());
      Some(DependencyCondition::Fn(Box::new(
        move |_, runtime, module_graph| {
          let exports_info = module_graph.get_exports_info(&module_identifier);
          for export_name in used_by_exports.iter() {
            if exports_info.get_used(UsedName::Str(export_name.clone()), runtime, module_graph)
              != UsageState::Unused
            {
              return ConnectionState::Bool(true);
            }
          }
          ConnectionState::Bool(false)
        },
      )))
    }
    UsedByExports::Bool(bool) => {
      if *bool {
        None
      } else {
        Some(DependencyCondition::False)
      }
    }
    UsedByExports::Nil => None,
  }
}

pub struct ReferencedExport {
  _name: Vec<JsWord>,
  _can_mangle: bool,
}

impl ReferencedExport {
  pub fn new(_name: Vec<JsWord>, _can_mangle: bool) -> Self {
    Self { _name, _can_mangle }
  }
}

impl Default for ReferencedExport {
  fn default() -> Self {
    Self {
      _name: vec![],
      _can_mangle: true,
    }
  }
}

pub fn process_export_info(
  module_graph: &ModuleGraph,
  runtime: &RuntimeSpec,
  referenced_export: &mut Vec<Vec<JsWord>>,
  prefix: Vec<JsWord>,
  export_info: Option<&ExportInfo>,
  default_points_to_self: bool,
  already_visited: &mut HashSet<ExportInfoId>,
) {
  if let Some(export_info) = export_info {
    let used = export_info.get_used(runtime);
    if used == UsageState::Unused {
      return;
    }
    if already_visited.contains(&export_info.id) {
      referenced_export.push(prefix);
      return;
    }
    already_visited.insert(export_info.id);
    if used != UsageState::OnlyPropertiesUsed {
      already_visited.remove(&export_info.id);
      referenced_export.push(prefix);
      return;
    }
    if let Some(exports_info) = module_graph
      .exports_info_map
      .get(&export_info.exports_info.expect("should have exports info"))
    {
      for export_info in exports_info.get_ordered_exports() {
        process_export_info(
          module_graph,
          runtime,
          referenced_export,
          if default_points_to_self && &export_info.name == "default" {
            prefix.clone()
          } else {
            let mut value = prefix.clone();
            value.push(export_info.name.clone());
            value
          },
          Some(export_info),
          false,
          already_visited,
        );
      }
    }
    already_visited.remove(&export_info.id);
  } else {
    referenced_export.push(prefix);
  }
}<|MERGE_RESOLUTION|>--- conflicted
+++ resolved
@@ -1,11 +1,7 @@
 use std::collections::hash_map::Entry;
-<<<<<<< HEAD
 use std::hash::Hash;
-use std::sync::atomic::AtomicUsize;
-=======
 use std::collections::VecDeque;
 use std::sync::atomic::AtomicU32;
->>>>>>> 17a7b3d6
 use std::sync::atomic::Ordering::Relaxed;
 use std::sync::Arc;
 
@@ -257,7 +253,6 @@
   }
 }
 
-<<<<<<< HEAD
 impl Hash for ExportsInfo {
   fn hash<H: std::hash::Hasher>(&self, state: &mut H) {
     for (name, info) in &self.exports {
@@ -269,7 +264,8 @@
     self._exports_are_ordered.hash(state);
     self.redirect_to.hash(state);
   }
-=======
+}
+
 #[derive(Debug)]
 pub struct ExportsInfo {
   pub exports: HashMap<JsWord, ExportInfo>,
@@ -278,7 +274,6 @@
   pub _exports_are_ordered: bool,
   pub redirect_to: Option<ExportsInfoId>,
   pub id: ExportsInfoId,
->>>>>>> 17a7b3d6
 }
 
 impl ExportsInfo {
@@ -368,11 +363,7 @@
   Vec(Vec<JsWord>),
 }
 
-<<<<<<< HEAD
-#[derive(Debug, Hash)]
-=======
-#[derive(Debug, Clone)]
->>>>>>> 17a7b3d6
+#[derive(Debug, Clone, Hash)]
 pub struct ExportInfoTargetValue {
   connection: Option<ModuleGraphConnection>,
   exports: Option<Vec<JsWord>>,
@@ -429,7 +420,6 @@
   pub exports_info_owned: bool,
 }
 
-<<<<<<< HEAD
 impl Hash for ExportInfo {
   fn hash<H: std::hash::Hasher>(&self, state: &mut H) {
     self.name.hash(state);
@@ -448,10 +438,7 @@
   }
 }
 
-#[derive(Debug, Hash)]
-=======
-#[derive(Debug, Clone, Copy)]
->>>>>>> 17a7b3d6
+#[derive(Debug, Hash, Clone, Copy)]
 pub enum ExportInfoProvided {
   True,
   False,
@@ -813,11 +800,7 @@
   }
 }
 
-<<<<<<< HEAD
-#[derive(Debug, PartialEq, Copy, Clone, Hash)]
-=======
-#[derive(Debug, PartialEq, Copy, Clone, Default)]
->>>>>>> 17a7b3d6
+#[derive(Debug, PartialEq, Copy, Clone, Default, Hash)]
 pub enum UsageState {
   Unused,
   OnlyPropertiesUsed,
