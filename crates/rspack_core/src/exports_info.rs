<<<<<<< HEAD
use std::collections::hash_map::Entry;
use std::hash::Hash;
use std::sync::atomic::AtomicUsize;
use std::sync::atomic::Ordering::Relaxed;
=======
use std::hash::Hash;
>>>>>>> d7fbd989
use std::sync::Arc;

use once_cell::sync::Lazy;
use rustc_hash::FxHashMap as HashMap;
use rustc_hash::FxHashSet as HashSet;
use serde::Serialize;
use swc_core::ecma::atoms::JsWord;

use crate::{
  ConnectionState, DependencyCondition, DependencyId, ModuleGraph, ModuleGraphConnection,
  ModuleIdentifier, RuntimeSpec,
};

#[derive(Debug)]
pub struct ExportsInfo {
  pub exports: HashMap<JsWord, ExportInfo>,
  pub other_exports_info: ExportInfo,
  pub _side_effects_only_info: ExportInfo,
  pub _exports_are_ordered: bool,
  pub redirect_to: Option<Box<ExportsInfo>>,
}

#[derive(Debug, Clone, Copy, Hash, Eq, PartialEq, Ord, PartialOrd, Serialize)]
pub struct ExportInfoId(usize);

pub static EXPORT_INFO_ID: Lazy<AtomicUsize> = Lazy::new(|| AtomicUsize::new(0));

impl ExportInfoId {
  pub fn new() -> Self {
    Self(EXPORT_INFO_ID.fetch_add(1, Relaxed))
  }
}
impl Default for ExportInfoId {
  fn default() -> Self {
    Self::new()
  }
}

impl std::ops::Deref for ExportInfoId {
  type Target = usize;

  fn deref(&self) -> &Self::Target {
    &self.0
  }
}

impl From<usize> for ExportInfoId {
  fn from(id: usize) -> Self {
    Self(id)
  }
}

impl Hash for ExportsInfo {
  fn hash<H: std::hash::Hasher>(&self, state: &mut H) {
    for (name, info) in &self.exports {
      name.hash(state);
      info.hash(state);
    }
    self.other_exports_info.hash(state);
    self._side_effects_only_info.hash(state);
    self._exports_are_ordered.hash(state);
    self.redirect_to.hash(state);
  }
}

impl Hash for ExportsInfo {
  fn hash<H: std::hash::Hasher>(&self, state: &mut H) {
    for (name, info) in &self.exports {
      name.hash(state);
      info.hash(state);
    }
    self.other_exports_info.hash(state);
    self._side_effects_only_info.hash(state);
    self._exports_are_ordered.hash(state);
    self.redirect_to.hash(state);
  }
}

impl ExportsInfo {
  pub fn new() -> Self {
    Self {
      exports: HashMap::default(),
      other_exports_info: ExportInfo::new("null".into(), UsageState::Unknown, None),
      _side_effects_only_info: ExportInfo::new(
        "*side effects only*".into(),
        UsageState::Unknown,
        None,
      ),
      _exports_are_ordered: false,
      redirect_to: None,
    }
  }

  pub fn get_used_exports(&self) -> HashSet<&JsWord> {
    self.exports.keys().collect::<HashSet<_>>()
  }

  pub fn get_used(
    &self,
    name: UsedName,
    runtime: &RuntimeSpec,
    module_graph: &ModuleGraph,
  ) -> UsageState {
    match &name {
      UsedName::Str(value) => {
        let info = self.get_read_only_export_info(value);
        info.get_used(runtime)
      }
      UsedName::Vec(value) => {
        if value.is_empty() {
          return self.other_exports_info.get_used(runtime);
        }
        let info = self.get_read_only_export_info(&value[0]);
        if let Some(exports_info) = info.get_exports_info(module_graph) {
          return exports_info.get_used(
            UsedName::Vec(value.iter().skip(1).cloned().collect::<Vec<_>>()),
            runtime,
            module_graph,
          );
        }
        info.get_used(runtime)
      }
    }
  }

  pub fn get_read_only_export_info(&self, name: &JsWord) -> &ExportInfo {
    if let Some(info) = self.exports.get(name) {
      info
    } else if let Some(redirect_to) = &self.redirect_to {
      redirect_to.get_read_only_export_info(name)
    } else {
      &self.other_exports_info
    }
  }

  pub fn export_info_mut<'a>(&'a mut self, name: &JsWord) -> &'a mut ExportInfo {
    match self.exports.entry(name.clone()) {
      Entry::Occupied(o) => o.into_mut(),
      Entry::Vacant(vac) => {
        if let Some(ref mut redirect_to) = self.redirect_to {
          redirect_to.export_info_mut(name)
        } else {
          let new_info = ExportInfo::new(
            name.clone(),
            UsageState::Unknown,
            Some(&self.other_exports_info),
          );
          self._exports_are_ordered = false;
          vac.insert(new_info)
        }
      }
    }
  }
}

impl Default for ExportsInfo {
  fn default() -> Self {
    Self::new()
  }
}

pub enum UsedName {
  Str(JsWord),
  Vec(Vec<JsWord>),
}

#[derive(Debug, Hash)]
<<<<<<< HEAD
pub struct ExportInfoTargetValue {
  connection: Option<ModuleGraphConnection>,
  exports: Vec<JsWord>,
  priority: u8,
}

#[derive(Debug)]
#[allow(unused)]
=======
>>>>>>> d7fbd989
pub struct ExportInfo {
  name: JsWord,
  module_identifier: Option<ModuleIdentifier>,
  pub usage_state: UsageState,
  used_name: Option<String>,
  target: HashMap<DependencyId, ExportInfoTargetValue>,
  pub provided: Option<ExportInfoProvided>,
  pub can_mangle_provide: Option<bool>,
  pub terminal_binding: bool,
  /// This is rspack only variable, it is used to flag if the target has been initialized
  target_is_set: bool,
  pub id: ExportInfoId,
}

impl Hash for ExportInfo {
  fn hash<H: std::hash::Hasher>(&self, state: &mut H) {
    self.name.hash(state);
    self.module_identifier.hash(state);
    self.usage_state.hash(state);
    self.used_name.hash(state);
    for (name, value) in &self.target {
      name.hash(state);
      value.hash(state);
    }
    self.provided.hash(state);
    self.can_mangle_provide.hash(state);
    self.terminal_binding.hash(state);
    self.target_is_set.hash(state);
    self.id.hash(state);
  }
}

#[derive(Debug, Hash)]
pub enum ExportInfoProvided {
  True,
  False,
  /// `Null` has real semantic in webpack https://github.com/webpack/webpack/blob/853bfda35a0080605c09e1bdeb0103bcb9367a10/lib/ExportsInfo.js#L830  
  Null,
}

impl ExportInfo {
  // TODO: remove usage_state in the future
  pub fn new(name: JsWord, usage_state: UsageState, _init_from: Option<&ExportInfo>) -> Self {
    Self {
      name,
      module_identifier: None,
      usage_state,
      used_name: None,
      // TODO: init this
      target: HashMap::default(),
      provided: None,
      can_mangle_provide: None,
      terminal_binding: false,
      target_is_set: false,
      id: ExportInfoId::new(),
    }
  }

  // TODO
  pub fn get_used(&self, _runtime: &RuntimeSpec) -> UsageState {
    UsageState::Unused
  }

  pub fn get_exports_info<'a>(&self, module_graph: &'a ModuleGraph) -> Option<&'a ExportsInfo> {
    self
      .module_identifier
      .map(|id| module_graph.get_exports_info(&id))
  }

  pub fn unuset_target(&mut self, key: &DependencyId) -> bool {
    if self.target.is_empty() {
      false
    } else {
      match self.target.remove(key) {
        Some(_) => {
          // TODO: max target
          true
        }
        _ => false,
      }
    }
  }

  pub fn set_target(
    &mut self,
    key: &DependencyId,
    connection: Option<ModuleGraphConnection>,
    export_name: Option<&Vec<JsWord>>,
    priority: Option<u8>,
  ) -> bool {
    let normalized_priority = priority.unwrap_or(0);
    if !self.target_is_set {
      self.target.insert(
        *key,
        ExportInfoTargetValue {
          connection,
          exports: export_name.cloned().unwrap_or_default(),
          priority: normalized_priority,
        },
      );
      return true;
    }
    if let Some(old_target) = self.target.get_mut(key) {
      if old_target.connection != connection
        || old_target.priority != normalized_priority
        || if let Some(export_name) = export_name {
          export_name == &old_target.exports
        } else {
          !old_target.exports.is_empty()
        }
      {
        old_target.exports = export_name.cloned().unwrap_or_default();
        old_target.priority = normalized_priority;
        old_target.connection = connection;
        // TODO: reset max target
        return true;
      }
    } else if let Some(connection) = connection {
      self.target.insert(
        *key,
        ExportInfoTargetValue {
          connection: Some(connection),
          exports: export_name.cloned().unwrap_or_default(),
          priority: normalized_priority,
        },
      );
      // TODO: reset max target
      return true;
    }

    false
  }
}

#[derive(Debug, PartialEq, Copy, Clone, Hash)]
pub enum UsageState {
  Unused,
  OnlyPropertiesUsed,
  NoInfo,
  Unknown,
  Used,
}

#[derive(Debug, Clone, Default)]
pub enum UsedByExports {
  Set(HashSet<JsWord>),
  Bool(bool),
  #[default]
  Nil,
}

// https://github.com/webpack/webpack/blob/1f99ad6367f2b8a6ef17cce0e058f7a67fb7db18/lib/optimize/InnerGraph.js#L319-L338
pub fn get_dependency_used_by_exports_condition(
  dependency_id: &DependencyId,
  used_by_exports: &UsedByExports,
  module_graph: &ModuleGraph,
) -> Option<DependencyCondition> {
  match used_by_exports {
    UsedByExports::Set(used_by_exports) => {
      let module_identifier = module_graph
        .parent_module_by_dependency_id(dependency_id)
        .expect("should have parent module");
      let used_by_exports = Arc::new(used_by_exports.clone());
      Some(DependencyCondition::Fn(Box::new(
        move |_, runtime, module_graph| {
          let exports_info = module_graph.get_exports_info(&module_identifier);
          for export_name in used_by_exports.iter() {
            if exports_info.get_used(UsedName::Str(export_name.clone()), runtime, module_graph)
              != UsageState::Unused
            {
              return ConnectionState::Bool(true);
            }
          }
          ConnectionState::Bool(false)
        },
      )))
    }
    UsedByExports::Bool(bool) => {
      if *bool {
        None
      } else {
        Some(DependencyCondition::False)
      }
    }
    UsedByExports::Nil => None,
  }
}

pub struct ReferencedExport {
  _name: Vec<JsWord>,
  _can_mangle: bool,
}

impl ReferencedExport {
  pub fn new(_name: Vec<JsWord>, _can_mangle: bool) -> Self {
    Self { _name, _can_mangle }
  }
}

impl Default for ReferencedExport {
  fn default() -> Self {
    Self {
      _name: vec![],
      _can_mangle: true,
    }
  }
}<|MERGE_RESOLUTION|>--- conflicted
+++ resolved
@@ -1,11 +1,7 @@
-<<<<<<< HEAD
 use std::collections::hash_map::Entry;
 use std::hash::Hash;
 use std::sync::atomic::AtomicUsize;
 use std::sync::atomic::Ordering::Relaxed;
-=======
-use std::hash::Hash;
->>>>>>> d7fbd989
 use std::sync::Arc;
 
 use once_cell::sync::Lazy;
@@ -173,7 +169,6 @@
 }
 
 #[derive(Debug, Hash)]
-<<<<<<< HEAD
 pub struct ExportInfoTargetValue {
   connection: Option<ModuleGraphConnection>,
   exports: Vec<JsWord>,
@@ -182,8 +177,6 @@
 
 #[derive(Debug)]
 #[allow(unused)]
-=======
->>>>>>> d7fbd989
 pub struct ExportInfo {
   name: JsWord,
   module_identifier: Option<ModuleIdentifier>,
