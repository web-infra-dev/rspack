use std::sync::Arc;

use rspack_error::Result;

pub use rspack_loader_runner::{
  Content, Loader, LoaderContext, LoaderResult, LoaderRunner, LoaderRunnerAdditionalContext,
  ResourceData,
};

<<<<<<< HEAD
use crate::{
  CompilerOptions, LoaderRunnerPluginProcessResource, ModuleRule, ModuleType, SharedPluginDriver,
};
=======
use crate::{CompilerOptions, LoaderRunnerPluginProcessResource, PluginDriver, ResolverFactory};
>>>>>>> 04f18c10

#[derive(Debug)]
pub struct CompilerContext {
  pub options: Arc<CompilerOptions>,
  pub resolver_factory: Arc<ResolverFactory>,
}

pub type CompilationContext = ();

pub type BoxedLoader = rspack_loader_runner::BoxedLoader<CompilerContext, CompilationContext>;

#[derive(Debug)]
pub struct LoaderRunnerRunner {
  pub options: Arc<CompilerOptions>,
  pub plugin_driver: SharedPluginDriver,
  pub compiler_context: CompilerContext,
}

impl LoaderRunnerRunner {
<<<<<<< HEAD
  pub fn new(options: Arc<CompilerOptions>, plugin_driver: SharedPluginDriver) -> Self {
=======
  pub fn new(
    options: Arc<CompilerOptions>,
    resolver_factory: Arc<ResolverFactory>,
    plugin_driver: Arc<PluginDriver>,
  ) -> Self {
>>>>>>> 04f18c10
    let compiler_context = CompilerContext {
      options: options.clone(),
      resolver_factory,
    };

    Self {
      options,
      plugin_driver,
      compiler_context,
    }
  }

  pub async fn run(
    &self,
    resource_data: ResourceData,
    loaders: impl IntoIterator<Item = &dyn Loader<CompilerContext, CompilationContext>>,
  ) -> Result<LoaderResult> {
    LoaderRunner::new(
      resource_data,
      vec![Box::new(LoaderRunnerPluginProcessResource::new(
        self.plugin_driver.clone(),
      ))],
    )
    .run(
      loaders.into_iter().collect::<Vec<_>>(),
      &LoaderRunnerAdditionalContext {
        compiler: &self.compiler_context,
        compilation: &(),
      },
    )
    .await
  }
}<|MERGE_RESOLUTION|>--- conflicted
+++ resolved
@@ -7,13 +7,9 @@
   ResourceData,
 };
 
-<<<<<<< HEAD
 use crate::{
-  CompilerOptions, LoaderRunnerPluginProcessResource, ModuleRule, ModuleType, SharedPluginDriver,
+  CompilerOptions, LoaderRunnerPluginProcessResource, ResolverFactory, SharedPluginDriver,
 };
-=======
-use crate::{CompilerOptions, LoaderRunnerPluginProcessResource, PluginDriver, ResolverFactory};
->>>>>>> 04f18c10
 
 #[derive(Debug)]
 pub struct CompilerContext {
@@ -33,15 +29,11 @@
 }
 
 impl LoaderRunnerRunner {
-<<<<<<< HEAD
-  pub fn new(options: Arc<CompilerOptions>, plugin_driver: SharedPluginDriver) -> Self {
-=======
   pub fn new(
     options: Arc<CompilerOptions>,
     resolver_factory: Arc<ResolverFactory>,
-    plugin_driver: Arc<PluginDriver>,
+    plugin_driver: SharedPluginDriver,
   ) -> Self {
->>>>>>> 04f18c10
     let compiler_context = CompilerContext {
       options: options.clone(),
       resolver_factory,
