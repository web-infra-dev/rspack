--- conflicted
+++ resolved
@@ -1,9 +1,5 @@
-<<<<<<< HEAD
-use std::{str::FromStr, string::ParseError};
-=======
 use std::{path::PathBuf, str::FromStr, string::ParseError};
 
->>>>>>> 44f7a421
 #[derive(Debug)]
 pub struct OutputOptions {
   pub path: PathBuf,
@@ -22,11 +18,7 @@
 pub const CHUNK_HASH_PLACEHOLDER: &str = "[chunkhash]";
 pub const CONTENT_HASH_PLACEHOLDER: &str = "[contenthash]";
 
-<<<<<<< HEAD
 #[derive(Debug, Clone, Default)]
-=======
-#[derive(Debug)]
->>>>>>> 44f7a421
 pub struct FilenameRenderOptions {
   pub filename: Option<String>,
   pub extension: Option<String>,
