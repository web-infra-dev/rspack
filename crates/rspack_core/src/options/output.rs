--- conflicted
+++ resolved
@@ -18,11 +18,7 @@
   pub wasm_loading: WasmLoading,
   pub webassembly_module_filename: Filename,
   pub unique_name: String,
-<<<<<<< HEAD
   pub chunk_loading_global: String,
-  //todo we are not going to support file_name & chunk_file_name as function in the near feature
-=======
->>>>>>> 4c12ed70
   pub filename: Filename,
   pub chunk_filename: Filename,
   pub cross_origin_loading: CrossOriginLoading,
