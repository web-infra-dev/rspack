--- conflicted
+++ resolved
@@ -44,48 +44,9 @@
   fn name(&self) -> &'static str;
 
   #[inline]
-<<<<<<< HEAD
-  fn need_build_start(&self) -> bool {
-    true
-  }
-
-  #[inline]
-  fn need_build_end(&self) -> bool {
-    true
-  }
-
-  #[inline]
-  fn need_resolve(&self) -> bool {
-    true
-  }
-
-  #[inline]
-  fn need_load(&self) -> bool {
-    true
-  }
-
-  #[inline]
-  fn need_transform(&self) -> bool {
-    true
-  }
-
-  #[inline]
-  fn need_transform_ast(&self) -> bool {
-    true
-  }
-
-  #[inline]
-  fn need_tap_generated_chunk(&self) -> bool {
-    true
-  }
-
-  #[inline]
-  async fn build_start(&self, _ctx: &BundleContext) {}
-=======
   async fn build_start(&self, _ctx: &BundleContext) -> PluginBuildStartHookOutput {
     Ok(())
   }
->>>>>>> 15890fe1
   #[inline]
   async fn build_end(&self, _ctx: &BundleContext) -> PluginBuildEndHookOutput {
     Ok(())
