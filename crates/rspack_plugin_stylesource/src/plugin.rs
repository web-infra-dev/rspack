use crate::handle_with_css::{is_style_source, StyleSourceType};
use async_trait::async_trait;
use nodejs_resolver::{ResolveResult, Resolver};
use rspack_core::{
  Asset, BundleContext, Chunk, Loader, NormalizedBundleOptions, PluginTransformHookOutput,
};
use rspack_core::{Plugin, PluginBuildStartHookOutput, PluginTapGeneratedChunkHookOutput};
use rspack_style::style_core::applicationn::Application;
use std::collections::HashMap;
use std::fmt::Debug;
use std::path::Path;
use std::sync::{Arc, Mutex};

///
/// 样式插件
/// 处理 rspack 中 scss | sass | less | css
/// 设计原因: (需要拿到 在 js中 引用 css | less |sass  中 import 所有分页信息)
/// 并且在 tap_generated_chunk 聚合中  进行 tree-shaking
/// 如果 单独 处理 上述样式 的插件上下文 则 样式聚会 tree-shaking 可能会有问题!
///
#[derive(Debug)]
pub struct StyleSourcePlugin {
  pub style_source_collect: Mutex<Vec<StyleSourceType>>,
  pub app: Application,
}

pub static PLUGIN_NAME: &str = "rspack_style_source_plugin";

#[derive(Debug)]
pub struct SytleReferenceInfo {
  pub source: String,
  pub ref_count: usize,
  pub filepath: String,
}

impl Default for StyleSourcePlugin {
  fn default() -> Self {
    let app = Application::default();

    let style_plugin = Self {
      style_source_collect: Mutex::new(vec![]),
      app,
    };
    style_plugin
      .app
      .context
      .lock()
      .unwrap()
      .option
      .hooks
      .content_interceptor = None;
    style_plugin
      .app
      .context
      .lock()
      .unwrap()
      .option
      .hooks
      .import_alias = Some(Arc::new(|filepath, importpath| {
      let resolver = Resolver::default()
        .with_extensions(vec!["less", "css", "scss", "sass"])
        .with_description_file(None);
      println!("{},{}", filepath, importpath);
      let res: ResolveResult = resolver.resolve(
        Path::new(filepath.as_str()).parent().unwrap(),
        importpath.as_str(),
      )?;
      if let ResolveResult::Path(abs_path) = res {
        Ok(abs_path.to_str().unwrap().to_string())
      } else {
        Ok(filepath)
      }
    }));
    style_plugin
  }
}

impl StyleSourcePlugin {
  ///
  /// 处理 css 文件
  /// 目前 在 ipc 保留的时候 同样的处理方式
  ///
  pub fn handle_with_css_file(
    &self,
    content: &str,
    filepath: &str,
  ) -> (HashMap<String, String>, String) {
    let res = match self
      .app
      .render_content_into_hashmap_with_css(content, filepath)
    {
      Ok(map) => map,
      Err(msg) => {
        println!("{}", msg);
        panic!("parse css has failed")
      }
    };
    res
  }

  ///
  /// 处理 less 文件
  /// 目前 在 ipc 保留的时候 同样的处理方式
  ///
  pub fn handle_with_less_file(&self, filepath: &str) -> (HashMap<String, String>, String) {
    let res = match self.app.render_into_hashmap(filepath) {
      Ok(map) => map,
      Err(msg) => {
        println!("{}", msg);
        panic!("parse css has failed")
      }
    };
    res
  }

  pub fn get_entry_name(entry_file_path: &str) -> String {
    let path = Path::new(entry_file_path);
    let entry_dir = path.parent().unwrap().to_str().unwrap().to_string();
    let ext = path
      .extension()
      .unwrap()
      .to_os_string()
      .into_string()
      .unwrap();
    entry_file_path
      .replace(&entry_dir, "")
      .replace(format!(".{}", ext).as_str(), "")
  }
}

#[async_trait]
impl Plugin for StyleSourcePlugin {
  fn name(&self) -> &'static str {
    PLUGIN_NAME
  }

<<<<<<< HEAD
  #[inline]
  fn need_build_start(&self) -> bool {
    false
  }

  #[inline]
  fn need_build_end(&self) -> bool {
    false
  }

  #[inline]
  fn need_resolve(&self) -> bool {
    false
  }

  #[inline]
  fn need_load(&self) -> bool {
    false
  }

  #[inline]
  fn need_transform_ast(&self) -> bool {
    false
=======
  ///
  /// 初始化参数
  ///
  async fn build_start(&self, ctx: &BundleContext) -> PluginBuildStartHookOutput {
    let minify = ctx.options.minify;
    self.app.set_minify(minify);
    Ok(())
>>>>>>> 15890fe1
  }

  fn transform(
    &self,
    _ctx: &BundleContext,
    uri: &str,
    loader: &mut Option<Loader>,
    raw: String,
  ) -> PluginTransformHookOutput {
    if let Some(Loader::Less) = loader {
      if let Some(mut style) = is_style_source(uri) {
        let js;
        {
          let (css_map, js_content) = self.handle_with_less_file(uri);
          style.source_content_map = Some(css_map);
          js = js_content;
        }
        let mut list = self.style_source_collect.lock().unwrap();
        list.push(style);
        Ok(js)
      } else {
        // todo fix 这里应该报错 is_style_source 会检查文件的 绝对路径资源是否 符合 style 如果没有进来
        // todo 默认是 *.ts *.wasm 这种给了 Loader::less 而不是返回该内容 但 PluginTransformHookOutput 非 Result
        Ok(raw)
      }
    } else if let Some(Loader::Css) = loader {
      if let Some(mut style) = is_style_source(uri) {
        let js;
        {
          let (css_map, js_content) = self.handle_with_css_file(raw.as_str(), uri);
          style.source_content_map = Some(css_map);
          js = js_content;
        }
        let mut list = self.style_source_collect.lock().unwrap();
        list.push(style);
        Ok(js)
      } else {
        Ok(raw)
      }
    } else if let Some(Loader::Sass) = loader {
      unimplemented!()
    } else {
      Ok(raw)
    }
  }

  ///
  /// 针对 css | sass | scss | less
  /// 统一 在上下文中 style_source_collect
  /// 注意 该内容 格式基本 为 css 文件名不同
  /// 所有的 tree-shaking 是基于文件名(绝对路径) 来进行处理
  /// example -> index.module.less index.module.css 必须视为两个文件!
  /// 上述 -> 也可以同时 指定 Loader:Css 处理 在 js-plguin 中完成降级
  ///
  fn tap_generated_chunk(
    &self,
    ctx: &BundleContext,
    chunk: &Chunk,
    bundle_options: &NormalizedBundleOptions,
  ) -> PluginTapGeneratedChunkHookOutput {
    let mut css_content = "".to_string();
    let mut css_source_list = self.style_source_collect.try_lock().unwrap();
    let entry_name = Self::get_entry_name(chunk.filename.as_ref().unwrap().as_str());

    let mut wait_sort_list: Vec<SytleReferenceInfo> = vec![];
    for css_source in css_source_list
      .iter_mut()
      .filter(|x| chunk.module_uris.contains(&x.file_path))
    {
      for (filepath, source) in css_source.source_content_map.as_ref().unwrap() {
        if let Some(item) = wait_sort_list.iter_mut().find(|x| x.filepath == *filepath) {
          item.ref_count += 1;
        } else {
          wait_sort_list.push(SytleReferenceInfo {
            source: source.to_string(),
            ref_count: 0,
            filepath: filepath.to_string(),
          })
        }
      }
    }
    wait_sort_list.sort_by(|x1, x2| x1.ref_count.cmp(&x2.ref_count));

    for item in wait_sort_list.iter().rev() {
      css_content += item.source.to_string().as_str();
    }

    if !css_content.is_empty() {
      ctx.emit_asset(Asset {
        source: css_content,
        filename: bundle_options.outdir.clone() + format!("/{}.css", entry_name).as_str(),
      })
    }

    Ok(())
  }
}<|MERGE_RESOLUTION|>--- conflicted
+++ resolved
@@ -134,31 +134,6 @@
     PLUGIN_NAME
   }
 
-<<<<<<< HEAD
-  #[inline]
-  fn need_build_start(&self) -> bool {
-    false
-  }
-
-  #[inline]
-  fn need_build_end(&self) -> bool {
-    false
-  }
-
-  #[inline]
-  fn need_resolve(&self) -> bool {
-    false
-  }
-
-  #[inline]
-  fn need_load(&self) -> bool {
-    false
-  }
-
-  #[inline]
-  fn need_transform_ast(&self) -> bool {
-    false
-=======
   ///
   /// 初始化参数
   ///
@@ -166,7 +141,6 @@
     let minify = ctx.options.minify;
     self.app.set_minify(minify);
     Ok(())
->>>>>>> 15890fe1
   }
 
   fn transform(
