#![allow(deprecated)]
use std::{any::TypeId, cell::RefCell, ptr::NonNull, sync::Arc};

use napi::{CallContext, JsObject, JsString, JsSymbol, NapiRaw};
use napi_derive::napi;
use rspack_collections::{IdentifierMap, UkeyMap};
use rspack_core::{
  BindingCell, BuildMeta, BuildMetaDefaultObject, BuildMetaExportsType, Compilation, CompilerId,
  FactoryMeta, LibIdentOptions, Module as _, ModuleIdentifier, RuntimeModuleStage, SourceType,
};
use rspack_napi::{
  napi::bindgen_prelude::*, string::JsStringExt, threadsafe_function::ThreadsafeFunction,
  OneShotInstanceRef, WeakRef,
};
use rspack_plugin_runtime::RuntimeModuleFromJs;
use rspack_util::source_map::SourceMapKind;

use super::JsCompatSourceOwned;
use crate::{
  define_symbols, AssetInfo, AsyncDependenciesBlockWrapper, BuildInfo, ConcatenatedModule,
  ContextModule, DependencyWrapper, ExternalModule, JsChunkWrapper, JsCodegenerationResults,
  JsCompatSource, JsCompiler, NormalModule, ToJsCompatSource, COMPILER_REFERENCES,
};

define_symbols! {
  MODULE_IDENTIFIER_SYMBOL => "MODULE_IDENTIFIER_SYMBOL",
  MODULE_BUILD_INFO_SYMBOL => "MODULE_BUILD_INFO_SYMBOL",
  COMPILATION_HOOKS_MAP_SYMBOL => "COMPILATION_HOOKS_MAP_SYMBOL",
}

#[napi(object)]
pub struct JsLibIdentOptions {
  pub context: String,
}

#[derive(Default)]
#[napi(object)]
pub struct JsFactoryMeta {
  pub side_effect_free: Option<bool>,
}

impl From<JsFactoryMeta> for FactoryMeta {
  fn from(value: JsFactoryMeta) -> Self {
    Self {
      side_effect_free: value.side_effect_free,
    }
  }
}

// ## Clarify Access Methods for napi Module to Rust Module
// Primary access: Query compilation.module_graph using module_identifier
// Fallback for unregistered modules: Access via raw pointer when modules aren't yet stored in compilation.module_graph (e.g., during loader execution phase)
//
// ## Clarify napi Module Lifecycle
// Created when accessed via JavaScript API
// Lifecycle ends upon triggering revoked_modules hook
//
// ## Behavior When napi Module Lifecycle Ends
// When JavaScript API accesses napi module properties after lifecycle termination:
// module_identifier query in compilation.module_graph returns undefined
// Raw pointer stored in napi module becomes None
// Throw an Error to the JavaScript side
#[napi]
pub struct Module {
  pub(crate) identifier: ModuleIdentifier,
  ptr: Option<NonNull<dyn rspack_core::Module>>,
  compiler_id: CompilerId,
  compiler_reference: WeakReference<JsCompiler>,
  pub(crate) build_info_ref: Option<WeakRef>,
}

impl Module {
  pub(crate) fn custom_into_instance(self, env: &Env) -> napi::Result<ClassInstance<Self>> {
    let mut instance = self.into_instance(env)?;
    let mut object = instance.as_object(env);
    let (_, module) = (*instance).as_ref()?;

    #[js_function]
    fn context_getter(ctx: CallContext) -> napi::Result<Either<String, ()>> {
      let this = ctx.this_unchecked::<JsObject>();
      let wrapped_value = unsafe { Module::from_napi_mut_ref(ctx.env.raw(), this.raw())? };
      let (_, module) = wrapped_value.as_ref()?;
      Ok(match module.get_context() {
        Some(ctx) => Either::A(ctx.to_string()),
        None => Either::B(()),
      })
    }

    #[js_function]
    fn layer_getter(ctx: CallContext) -> napi::Result<Either<&String, ()>> {
      let this = ctx.this_unchecked::<JsObject>();
      let wrapped_value = unsafe { Module::from_napi_mut_ref(ctx.env.raw(), this.raw())? };
      let (_, module) = wrapped_value.as_ref()?;
      Ok(match module.get_layer() {
        Some(layer) => Either::A(layer),
        None => Either::B(()),
      })
    }

    #[js_function]
    fn use_source_map_getter(ctx: CallContext) -> napi::Result<bool> {
      let this = ctx.this_unchecked::<JsObject>();
      let wrapped_value = unsafe { Module::from_napi_mut_ref(ctx.env.raw(), this.raw())? };
      let (_, module) = wrapped_value.as_ref()?;
      Ok(module.get_source_map_kind().source_map())
    }

    #[js_function]
    fn use_simple_source_map_getter(ctx: CallContext) -> napi::Result<bool> {
      let this = ctx.this_unchecked::<JsObject>();
      let wrapped_value = unsafe { Module::from_napi_mut_ref(ctx.env.raw(), this.raw())? };
      let (_, module) = wrapped_value.as_ref()?;
      Ok(module.get_source_map_kind().source_map())
    }

    #[js_function]
    fn factory_meta_getter(ctx: CallContext) -> napi::Result<JsFactoryMeta> {
      let this = ctx.this_unchecked::<JsObject>();
      let wrapped_value = unsafe { Module::from_napi_mut_ref(ctx.env.raw(), this.raw())? };
      let (_, module) = wrapped_value.as_ref()?;
      Ok(match module.as_normal_module() {
        Some(normal_module) => match normal_module.factory_meta() {
          Some(meta) => JsFactoryMeta {
            side_effect_free: meta.side_effect_free,
          },
          None => JsFactoryMeta {
            side_effect_free: None,
          },
        },
        None => JsFactoryMeta {
          side_effect_free: None,
        },
      })
    }

    #[js_function(1)]
    fn factory_meta_setter(ctx: CallContext) -> napi::Result<()> {
      let this = ctx.this_unchecked::<JsObject>();
      let wrapped_value = unsafe { Module::from_napi_mut_ref(ctx.env.raw(), this.raw())? };
      let module = wrapped_value.as_mut()?;
      let factory_meta = ctx.get::<JsFactoryMeta>(0)?;
      module.set_factory_meta(factory_meta.into());
      Ok(())
    }

    #[js_function]
    fn build_info_getter(ctx: CallContext) -> napi::Result<Object> {
      let mut this = ctx.this_unchecked::<JsObject>();
      let env = ctx.env;
      let raw_env = env.raw();
      let mut reference: Reference<Module> =
        unsafe { Reference::from_napi_value(raw_env, this.raw())? };
      if let Some(r) = &reference.build_info_ref {
        return r.as_object(env);
      }
      let mut build_info = BuildInfo::new(reference.downgrade()).get_jsobject(env)?;
      MODULE_BUILD_INFO_SYMBOL.with(|once_cell| {
        let sym = unsafe {
          #[allow(clippy::unwrap_used)]
          let napi_val = ToNapiValue::to_napi_value(env.raw(), once_cell.get().unwrap())?;
          JsSymbol::from_napi_value(env.raw(), napi_val)
        };
        this.set_property(sym, build_info)
      })?;
      let r = WeakRef::new(raw_env, &mut build_info)?;
      let result = r.as_object(env);
      reference.build_info_ref = Some(r);
      result
    }

    #[js_function(1)]
    fn build_info_setter(ctx: CallContext) -> napi::Result<()> {
      let mut this = ctx.this_unchecked::<JsObject>();
      let input_object = ctx.get::<Object>(0)?;
      let env = ctx.env;
      let raw_env = env.raw();
      let mut reference: Reference<Module> =
        unsafe { Reference::from_napi_value(raw_env, this.raw())? };
      let new_build_info = BuildInfo::new(reference.downgrade());
      let mut new_instrance = new_build_info.get_jsobject(env)?;

      let names = input_object.get_all_property_names(
        napi::KeyCollectionMode::OwnOnly,
        napi::KeyFilter::AllProperties,
        napi::KeyConversion::KeepNumbers,
      )?;
      let names = Array::from_unknown(names.to_unknown())?;
      for index in 0..names.len() {
        if let Some(name) = names.get::<Unknown>(index)? {
          let name_clone = Object::from_raw(env.raw(), name.raw());
          let name_str = name_clone.coerce_to_string()?.into_string();
          // known build info properties
          if name_str == "assets" {
            // TODO: Currently, setting assets is not supported.
            continue;
          } else {
            let value = input_object.get_property::<Unknown, Unknown>(name)?;
            new_instrance.set_property::<Unknown, Unknown>(name, value)?;
          }
        }
      }

      MODULE_BUILD_INFO_SYMBOL.with(|once_cell| {
        let sym = unsafe {
          #[allow(clippy::unwrap_used)]
          let napi_val = ToNapiValue::to_napi_value(env.raw(), once_cell.get().unwrap())?;
          JsSymbol::from_napi_value(env.raw(), napi_val)
        };
        this.set_property(sym, new_instrance)
      })?;
      reference.build_info_ref = Some(WeakRef::new(raw_env, &mut new_instrance)?);
      Ok(())
    }

    let mut properties = vec![
      Property::new()
        .with_utf8_name("type")?
        .with_value(&env.create_string(module.module_type().as_str())?),
      Property::new()
        .with_utf8_name("context")?
        .with_getter(context_getter),
      Property::new()
        .with_utf8_name("layer")?
        .with_getter(layer_getter),
      Property::new()
        .with_utf8_name("useSourceMap")?
        .with_getter(use_source_map_getter),
      Property::new()
        .with_utf8_name("useSimpleSourceMap")?
        .with_getter(use_simple_source_map_getter),
      Property::new()
        .with_utf8_name("factoryMeta")?
        .with_getter(factory_meta_getter)
        .with_setter(factory_meta_setter),
      Property::new()
        .with_utf8_name("buildInfo")?
        .with_getter(build_info_getter)
        .with_setter(build_info_setter),
      Property::new()
        .with_utf8_name("buildMeta")?
        .with_value(&Object::new(env)?),
    ];

    MODULE_IDENTIFIER_SYMBOL.with(|once_cell| {
      let identifier = env.create_string(module.identifier().as_str())?;
      #[allow(clippy::unwrap_used)]
      let symbol = once_cell.get().unwrap();
      properties.push(
        Property::new()
          .with_name(env, symbol)?
          .with_value(&identifier)
          .with_property_attributes(PropertyAttributes::Configurable),
      );
      Ok::<(), napi::Error>(())
    })?;

    object.define_properties(&properties)?;

    Ok(instance)
  }

  pub(crate) fn as_ref(&mut self) -> napi::Result<(&Compilation, &dyn rspack_core::Module)> {
    match self.compiler_reference.get() {
      Some(this) => {
        let compilation = &this.compiler.compilation;
        if let Some(module) = compilation.module_by_identifier(&self.identifier) {
          Ok((compilation, module.as_ref()))
        } else if let Some(ptr) = self.ptr {
          // SAFETY:
          // We need to make users aware in the documentation that values obtained within the JS hook callback should not be used outside the scope of the callback.
          // We do not guarantee that the memory pointed to by the pointer remains valid when used outside the scope.
          Ok((compilation, unsafe { ptr.as_ref() }))
        } else {
          Err(napi::Error::from_reason(format!(
            "Unable to access module with id = {} now. The module have been removed on the Rust side.",
            self.identifier
          )))
        }
      }
      None => Err(napi::Error::from_reason(format!(
        "Unable to access module with id = {} now. The Compiler has been garbage collected by JavaScript.",
        self.identifier
      ))),
    }
  }

  pub(crate) fn as_mut(&mut self) -> napi::Result<&'static mut dyn rspack_core::Module> {
    match self.ptr.as_mut() {
      Some(ptr) => {
        // SAFETY:
        // We need to make users aware in the documentation that values obtained within the JS hook callback should not be used outside the scope of the callback.
        // We do not guarantee that the memory pointed to by the pointer remains valid when used outside the scope.
        Ok(unsafe { ptr.as_mut() })
      }
      None => Err(napi::Error::from_reason(format!(
        "Unable to modify module with id = {}. Currently, you can only modify the module in the loader in Rspack.",
        self.identifier
      ))),
    }
  }
}

#[napi]
impl Module {
  #[napi]
  pub fn readable_identifier(&mut self) -> napi::Result<String> {
    let (_, module) = self.as_ref()?;
    Ok(
      module
        .get_context()
        .map(|ctx| module.readable_identifier(ctx.as_ref()).to_string())
        .unwrap_or_default(),
    )
  }

  #[napi(js_name = "_originalSource", enumerable = false)]
  pub fn original_source(&mut self, env: &Env) -> napi::Result<Either<JsCompatSource, ()>> {
    let (_, module) = self.as_ref()?;

    Ok(match module.source() {
      Some(source) => match source.to_js_compat_source(env).ok() {
        Some(s) => Either::A(s),
        None => Either::B(()),
      },
      None => Either::B(()),
    })
  }

  #[napi]
  pub fn name_for_condition(&mut self) -> napi::Result<Either<String, ()>> {
    let (_, module) = self.as_ref()?;

    Ok(match module.name_for_condition() {
      Some(s) => Either::A(s.to_string()),
      None => Either::B(()),
    })
  }

  #[napi(
    getter,
    ts_return_type = "AsyncDependenciesBlock[]",
    enumerable = false
  )]
  pub fn blocks(&mut self) -> napi::Result<Vec<AsyncDependenciesBlockWrapper>> {
    let (compilation, module) = self.as_ref()?;

    let module_graph = compilation.get_module_graph();
    let blocks = module.get_blocks();
    Ok(
      blocks
        .iter()
        .filter_map(|block_id| {
          module_graph
            .block_by_id(block_id)
            .map(|block| AsyncDependenciesBlockWrapper::new(block, compilation))
        })
        .collect::<Vec<_>>(),
    )
  }

  #[napi(getter, ts_return_type = "Dependency[]")]
  pub fn dependencies(&mut self) -> napi::Result<Vec<DependencyWrapper>> {
    let (compilation, module) = self.as_ref()?;

    let module_graph = compilation.get_module_graph();
    let dependencies = module.get_dependencies();
    Ok(
      dependencies
        .iter()
        .filter_map(|dependency_id| {
          module_graph
            .dependency_by_id(dependency_id)
            .map(|dep| DependencyWrapper::new(dep.as_ref(), compilation.id(), Some(compilation)))
        })
        .collect::<Vec<_>>(),
    )
  }

  #[napi]
  pub fn size(&mut self, ty: Option<String>) -> napi::Result<f64> {
    let (compilation, module) = self.as_ref()?;

    let ty = ty.map(|s| SourceType::from(s.as_str()));
    Ok(module.size(ty.as_ref(), Some(compilation)))
  }

  #[napi]
  pub fn lib_ident<'a>(
    &mut self,
    env: &'a Env,
    options: JsLibIdentOptions,
  ) -> napi::Result<Option<JsString<'a>>> {
    let (_, module) = self.as_ref()?;
    Ok(
      match module.lib_ident(LibIdentOptions {
        context: &options.context,
      }) {
        Some(lib_ident) => Some(env.create_string(lib_ident.as_ref())?),
        None => None,
      },
    )
  }

  #[napi(
    js_name = "_emitFile",
    enumerable = false,
    ts_args_type = "filename: string, source: JsCompatSource, assetInfo?: AssetInfo | undefined | null"
  )]
  pub fn emit_file(
    &mut self,
    env: &Env,
    filename: String,
    source: JsCompatSource,
    object: Option<Object>,
  ) -> napi::Result<()> {
    let module = self.as_mut()?;

    let asset_info = match object {
      Some(object) => {
        let js_info: AssetInfo =
          unsafe { FromNapiValue::from_napi_value(env.raw(), object.raw())? };
        let info: rspack_core::AssetInfo = js_info.into();
        let info = BindingCell::from(info);
        info.reflector().set_jsobject(env, object)?;
        info
      }
      None => Default::default(),
    };

    module.build_info_mut().assets.insert(
      filename,
      rspack_core::CompilationAsset {
        source: Some(source.into()),
        info: asset_info,
      },
    );
    Ok(())
  }
}

type ModuleInstanceNapiRef = Either5<
  OneShotInstanceRef<NormalModule>,
  OneShotInstanceRef<ConcatenatedModule>,
  OneShotInstanceRef<ContextModule>,
  OneShotInstanceRef<ExternalModule>,
  OneShotInstanceRef<Module>,
>;

type ModuleInstanceRef<'a> = Either5<
  &'a NormalModule,
  &'a ConcatenatedModule,
  &'a ContextModule,
  &'a ExternalModule,
  &'a Module,
>;

type ModuleInstanceMutRef<'a> = Either5<
  &'a mut NormalModule,
  &'a mut ConcatenatedModule,
  &'a mut ContextModule,
  &'a mut ExternalModule,
  &'a mut Module,
>;

type ModuleInstanceNapiRefs = IdentifierMap<ModuleInstanceNapiRef>;

type ModuleInstanceNapiRefsByCompilerId = RefCell<UkeyMap<CompilerId, ModuleInstanceNapiRefs>>;

thread_local! {
  static MODULE_INSTANCE_REFS: ModuleInstanceNapiRefsByCompilerId = Default::default();
}

// The difference between ModuleObject and Module is:
// ModuleObject maintains a cache to ensure that the corresponding instance of the same Module is unique on the JS side.
//
// This means that when transferring a Module from Rust to JS, you must use ModuleObject instead.
#[derive(Debug)]
pub struct ModuleObject {
  type_id: TypeId,
  identifier: ModuleIdentifier,
  ptr: Option<NonNull<dyn rspack_core::Module>>,
  compiler_id: CompilerId,
}

unsafe impl Send for ModuleObject {}
unsafe impl Sync for ModuleObject {}

impl ModuleObject {
  pub fn with_ref(module: &dyn rspack_core::Module, compiler_id: CompilerId) -> Self {
    Self {
      type_id: module.as_any().type_id(),
      identifier: module.identifier(),
      ptr: None,
      compiler_id,
    }
  }

  pub fn with_ptr(module_ptr: NonNull<dyn rspack_core::Module>, compiler_id: CompilerId) -> Self {
    let module = unsafe { module_ptr.as_ref() };

    Self {
      type_id: module.as_any().type_id(),
      identifier: module.identifier(),
      ptr: Some(module_ptr),
      compiler_id,
    }
  }

  pub fn cleanup_by_compiler_id(compiler_id: &CompilerId) {
    MODULE_INSTANCE_REFS.with(|refs| {
      let mut refs_by_compiler_id = refs.borrow_mut();
      refs_by_compiler_id.remove(compiler_id)
    });
  }

  pub fn cleanup_by_module_identifiers(
    compiler_id: &CompilerId,
    revoked_modules: &[ModuleIdentifier],
  ) {
    MODULE_INSTANCE_REFS.with(|refs| {
      let mut refs_by_compiler_id = refs.borrow_mut();
      for module_identifier in revoked_modules {
        if let Some(refs) = refs_by_compiler_id.get_mut(compiler_id) {
          if let Some(r) = refs.remove(module_identifier) {
            match r {
              Either5::A(mut normal_module) => normal_module.module.ptr = None,
              Either5::B(mut concatenated_module) => concatenated_module.module.ptr = None,
              Either5::C(mut context_module) => context_module.module.ptr = None,
              Either5::D(mut external_module) => external_module.module.ptr = None,
              Either5::E(mut module) => module.ptr = None,
            }
          }
        }
      }
    });
  }
<<<<<<< HEAD

  pub fn take(&mut self) -> Option<NonNull<dyn rspack_core::Module>> {
    self.module
  }

  pub fn identifier(&self) -> &ModuleIdentifier {
    &self.identifier
  }
=======
>>>>>>> 11618925
}

impl ToNapiValue for ModuleObject {
  unsafe fn to_napi_value(env: sys::napi_env, val: Self) -> Result<sys::napi_value> {
    MODULE_INSTANCE_REFS.with(|refs| {
      let mut refs_by_compiler_id = refs.borrow_mut();
      let entry = refs_by_compiler_id.entry(val.compiler_id);
      let refs = match entry {
        std::collections::hash_map::Entry::Occupied(entry) => entry.into_mut(),
        std::collections::hash_map::Entry::Vacant(entry) => {
          let refs = IdentifierMap::default();
          entry.insert(refs)
        }
      };

      match refs.entry(val.identifier) {
        std::collections::hash_map::Entry::Occupied(mut entry) => {
          let instance_ref = entry.get_mut();
          let instance = match instance_ref {
            Either5::A(normal_module) => &mut normal_module.module,
            Either5::B(concatenated_module) => &mut concatenated_module.module,
            Either5::C(context_module) => &mut context_module.module,
            Either5::D(external_module) => &mut external_module.module,
            Either5::E(module) => &mut **module,
          };
          instance.ptr = val.ptr;
          match instance_ref {
            Either5::A(r) => ToNapiValue::to_napi_value(env, r),
            Either5::B(r) => ToNapiValue::to_napi_value(env, r),
            Either5::C(r) => ToNapiValue::to_napi_value(env, r),
            Either5::D(r) =>ToNapiValue::to_napi_value(env, r),
            Either5::E(r) => ToNapiValue::to_napi_value(env, r),
          }
        }
        std::collections::hash_map::Entry::Vacant(entry) => {
          match COMPILER_REFERENCES.with(|ref_cell| {
            let references = ref_cell.borrow();
            references.get(&val.compiler_id).cloned()
          }) {
            Some(compiler_reference) => {
              let js_module = Module {
                identifier: val.identifier,
                compiler_id: val.compiler_id,
                ptr: val.ptr,
                compiler_reference,
                build_info_ref: Default::default(),
              };
              let env_wrapper = Env::from_raw(env);

              let instance_ref = if val.type_id == TypeId::of::<rspack_core::NormalModule>() {
                let instance = NormalModule::new(js_module).custom_into_instance(&env_wrapper)?;
                entry.insert(Either5::A(OneShotInstanceRef::from_instance(env, instance)?))
              } else if val.type_id == TypeId::of::<rspack_core::ConcatenatedModule>() {
                let instance = ConcatenatedModule { module: js_module }.custom_into_instance(&env_wrapper)?;
                entry.insert(Either5::B(OneShotInstanceRef::from_instance(env, instance)?))
              } else if val.type_id == TypeId::of::<rspack_core::ContextModule>() {
                let instance = ContextModule { module: js_module }.custom_into_instance(&env_wrapper)?;
                entry.insert(Either5::C(OneShotInstanceRef::from_instance(env, instance)?))
              } else if val.type_id == TypeId::of::<rspack_core::ExternalModule>() {
                let instance = ExternalModule { module: js_module }.custom_into_instance(&env_wrapper)?;
                entry.insert(Either5::D(OneShotInstanceRef::from_instance(env, instance)?))
              } else {
                let instance = js_module.custom_into_instance(&env_wrapper)?;
                entry.insert(Either5::E(OneShotInstanceRef::from_instance(env, instance)?))
              };
              match instance_ref {
                Either5::A(r) => ToNapiValue::to_napi_value(env, r),
                Either5::B(r) => ToNapiValue::to_napi_value(env, r),
                Either5::C(r) => ToNapiValue::to_napi_value(env, r),
                Either5::D(r) => ToNapiValue::to_napi_value(env, r),
                Either5::E(r) => ToNapiValue::to_napi_value(env, r),
              }
            },
            None => {
              Err(napi::Error::from_reason(format!(
                "Unable to construct module with id = {} now. The Compiler has been garbage collected by JavaScript.",
                val.identifier
              )))
            },
          }
        }
      }
    })
  }
}

impl FromNapiValue for ModuleObject {
  unsafe fn from_napi_value(env: sys::napi_env, napi_val: sys::napi_value) -> Result<Self> {
    let instance: ModuleInstanceMutRef = FromNapiValue::from_napi_value(env, napi_val)?;

    Ok(match instance {
      Either5::A(normal_module) => Self {
        type_id: TypeId::of::<rspack_core::NormalModule>(),
        identifier: normal_module.module.identifier,
<<<<<<< HEAD
        module: normal_module.module.module,
=======
        ptr: normal_module.module.ptr,
>>>>>>> 11618925
        compiler_id: normal_module.module.compiler_id,
      },
      Either5::B(concatenated_module) => Self {
        type_id: TypeId::of::<rspack_core::ConcatenatedModule>(),
        identifier: concatenated_module.module.identifier,
<<<<<<< HEAD
        module: concatenated_module.module.module,
=======
        ptr: concatenated_module.module.ptr,
>>>>>>> 11618925
        compiler_id: concatenated_module.module.compiler_id,
      },
      Either5::C(context_module) => Self {
        type_id: TypeId::of::<rspack_core::ContextModule>(),
        identifier: context_module.module.identifier,
<<<<<<< HEAD
        module: context_module.module.module,
=======
        ptr: context_module.module.ptr,
>>>>>>> 11618925
        compiler_id: context_module.module.compiler_id,
      },
      Either5::D(external_module) => Self {
        type_id: TypeId::of::<rspack_core::ExternalModule>(),
        identifier: external_module.module.identifier,
<<<<<<< HEAD
        module: external_module.module.module,
=======
        ptr: external_module.module.ptr,
>>>>>>> 11618925
        compiler_id: external_module.module.compiler_id,
      },
      Either5::E(module) => Self {
        type_id: TypeId::of::<dyn rspack_core::Module>(),
        identifier: module.identifier,
<<<<<<< HEAD
        module: module.module,
=======
        ptr: module.ptr,
>>>>>>> 11618925
        compiler_id: module.compiler_id,
      },
    })
  }
}

pub struct ModuleObjectRef {
  pub(crate) identifier: ModuleIdentifier,
}

impl FromNapiValue for ModuleObjectRef {
  unsafe fn from_napi_value(env: sys::napi_env, napi_val: sys::napi_value) -> Result<Self> {
    let instance: ModuleInstanceRef = FromNapiValue::from_napi_value(env, napi_val)?;

    Ok(match instance {
      Either5::A(normal_module) => Self {
        identifier: normal_module.module.identifier,
      },
      Either5::B(concatenated_module) => Self {
        identifier: concatenated_module.module.identifier,
      },
      Either5::C(context_module) => Self {
        identifier: context_module.module.identifier,
      },
      Either5::D(external_module) => Self {
        identifier: external_module.module.identifier,
      },
      Either5::E(module) => Self {
        identifier: module.identifier,
      },
    })
  }
}

#[napi(object, object_from_js = false)]
pub struct JsExecuteModuleArg {
  pub entry: String,
  pub runtime_modules: Vec<String>,
  pub codegen_results: JsCodegenerationResults,
  pub id: u32,
}

#[derive(Default)]
#[napi(object)]
pub struct JsRuntimeModule {
  pub source: Option<JsCompatSourceOwned>,
  pub module_identifier: String,
  pub constructor_name: String,
  pub name: String,
}

#[napi(object, object_from_js = false)]
pub struct JsRuntimeModuleArg {
  pub module: JsRuntimeModule,
  #[napi(ts_type = "JsChunk")]
  pub chunk: JsChunkWrapper,
}

type GenerateFn = ThreadsafeFunction<(), String>;

#[napi(object, object_to_js = false)]
pub struct JsAddingRuntimeModule {
  pub name: String,
  #[napi(ts_type = "() => String")]
  pub generator: GenerateFn,
  pub dependent_hash: bool,
  pub full_hash: bool,
  pub isolate: bool,
  pub stage: u32,
}

impl From<JsAddingRuntimeModule> for RuntimeModuleFromJs {
  fn from(value: JsAddingRuntimeModule) -> Self {
    Self {
      name: value.name,
      full_hash: value.full_hash,
      dependent_hash: value.dependent_hash,
      isolate: value.isolate,
      stage: RuntimeModuleStage::from(value.stage),
      generator: Arc::new(move || {
        let generator = value.generator.clone();
        Box::pin(async move { generator.call_with_sync(()).await })
      }),
      source_map_kind: SourceMapKind::empty(),
      custom_source: None,
      cached_generated_code: Default::default(),
    }
  }
}

#[napi(object, object_to_js = false)]
pub struct JsBuildMeta {
  pub strict_esm_module: bool,
  pub has_top_level_await: bool,
  pub esm: bool,
  #[napi(ts_type = "'unset' | 'default' | 'namespace' | 'flagged' | 'dynamic'")]
  pub exports_type: String,
  #[napi(ts_type = "'false' | 'redirect' | JsBuildMetaDefaultObjectRedirectWarn")]
  pub default_object: JsBuildMetaDefaultObject,
  pub side_effect_free: Option<bool>,
  #[napi(ts_type = "Array<[string, string]> | undefined")]
  pub exports_final_name: Option<Vec<Vec<String>>>,
}

impl From<JsBuildMeta> for BuildMeta {
  fn from(value: JsBuildMeta) -> Self {
    let JsBuildMeta {
      strict_esm_module,
      has_top_level_await,
      esm,
      default_object: raw_default_object,
      exports_final_name: raw_exports_final_name,
      side_effect_free,
      exports_type: raw_exports_type,
    } = value;

    let default_object = match raw_default_object {
      Either::A(s) => match s.as_str() {
        "false" => BuildMetaDefaultObject::False,
        "redirect" => BuildMetaDefaultObject::Redirect,
        _ => unreachable!(),
      },
      Either::B(default_object) => BuildMetaDefaultObject::RedirectWarn {
        ignore: default_object.redirect_warn.ignore,
      },
    };

    let exports_type = match raw_exports_type.as_str() {
      "unset" => BuildMetaExportsType::Unset,
      "default" => BuildMetaExportsType::Default,
      "namespace" => BuildMetaExportsType::Namespace,
      "flagged" => BuildMetaExportsType::Flagged,
      "dynamic" => BuildMetaExportsType::Dynamic,
      _ => unreachable!(),
    };

    let exports_final_name = raw_exports_final_name.map(|exports_name| {
      exports_name
        .into_iter()
        .map(|export_name| {
          let first = export_name
            .first()
            .expect("The buildMeta exportsFinalName item should have first value")
            .clone();
          let second = export_name
            .get(1)
            .expect("The buildMeta exportsFinalName item should have second value")
            .clone();
          (first, second)
        })
        .collect::<Vec<_>>()
    });

    Self {
      strict_esm_module,
      has_top_level_await,
      esm,
      exports_type,
      default_object,
      side_effect_free,
      exports_final_name,
    }
  }
}

#[napi(object)]
pub struct JsBuildMetaDefaultObjectRedirectWarn {
  pub redirect_warn: JsDefaultObjectRedirectWarnObject,
}

impl From<JsBuildMetaDefaultObjectRedirectWarn> for BuildMetaDefaultObject {
  fn from(value: JsBuildMetaDefaultObjectRedirectWarn) -> Self {
    Self::RedirectWarn {
      ignore: value.redirect_warn.ignore,
    }
  }
}

#[napi(object)]
pub struct JsDefaultObjectRedirectWarnObject {
  pub ignore: bool,
}

pub type JsBuildMetaDefaultObject = Either<String, JsBuildMetaDefaultObjectRedirectWarn>;<|MERGE_RESOLUTION|>--- conflicted
+++ resolved
@@ -534,17 +534,6 @@
       }
     });
   }
-<<<<<<< HEAD
-
-  pub fn take(&mut self) -> Option<NonNull<dyn rspack_core::Module>> {
-    self.module
-  }
-
-  pub fn identifier(&self) -> &ModuleIdentifier {
-    &self.identifier
-  }
-=======
->>>>>>> 11618925
 }
 
 impl ToNapiValue for ModuleObject {
@@ -639,51 +628,31 @@
       Either5::A(normal_module) => Self {
         type_id: TypeId::of::<rspack_core::NormalModule>(),
         identifier: normal_module.module.identifier,
-<<<<<<< HEAD
-        module: normal_module.module.module,
-=======
         ptr: normal_module.module.ptr,
->>>>>>> 11618925
         compiler_id: normal_module.module.compiler_id,
       },
       Either5::B(concatenated_module) => Self {
         type_id: TypeId::of::<rspack_core::ConcatenatedModule>(),
         identifier: concatenated_module.module.identifier,
-<<<<<<< HEAD
-        module: concatenated_module.module.module,
-=======
         ptr: concatenated_module.module.ptr,
->>>>>>> 11618925
         compiler_id: concatenated_module.module.compiler_id,
       },
       Either5::C(context_module) => Self {
         type_id: TypeId::of::<rspack_core::ContextModule>(),
         identifier: context_module.module.identifier,
-<<<<<<< HEAD
-        module: context_module.module.module,
-=======
         ptr: context_module.module.ptr,
->>>>>>> 11618925
         compiler_id: context_module.module.compiler_id,
       },
       Either5::D(external_module) => Self {
         type_id: TypeId::of::<rspack_core::ExternalModule>(),
         identifier: external_module.module.identifier,
-<<<<<<< HEAD
-        module: external_module.module.module,
-=======
         ptr: external_module.module.ptr,
->>>>>>> 11618925
         compiler_id: external_module.module.compiler_id,
       },
       Either5::E(module) => Self {
         type_id: TypeId::of::<dyn rspack_core::Module>(),
         identifier: module.identifier,
-<<<<<<< HEAD
-        module: module.module,
-=======
         ptr: module.ptr,
->>>>>>> 11618925
         compiler_id: module.compiler_id,
       },
     })
