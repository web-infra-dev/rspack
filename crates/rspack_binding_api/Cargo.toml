--- conflicted
+++ resolved
@@ -22,10 +22,7 @@
 debug_tool = ["rspack_core/debug_tool"]
 plugin = ["rspack_loader_swc/plugin", "rspack_util/plugin"]
 sftrace-setup = ["dep:sftrace-setup", "rspack_allocator/sftrace-setup"]
-<<<<<<< HEAD
-=======
 tracy-client = ["dep:tracy-client", "rspack_allocator/tracy-client"]
->>>>>>> dceb4c75
 
 [dependencies]
 anyhow                    = { workspace = true }
