--- conflicted
+++ resolved
@@ -8,11 +8,8 @@
 
 [dependencies]
 async-trait  = { workspace = true }
-<<<<<<< HEAD
+cfg-if       = { workspace = true }
 dashmap      = { workspace = true }
-=======
-cfg-if       = { workspace = true }
->>>>>>> 1d1a72b9
 dunce        = { workspace = true }
 notify       = { workspace = true, features = ["macos_fsevent"] }
 pnp          = { workspace = true }
