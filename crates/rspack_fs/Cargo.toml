--- conflicted
+++ resolved
@@ -8,17 +8,10 @@
 
 [dependencies]
 async-trait  = { workspace = true }
-<<<<<<< HEAD
 dunce        = { workspace = true }
 pnp          = { workspace = true }
-rspack_error = { workspace = true }
-rspack_paths = { workspace = true }
-=======
-dunce        = { version = "1.0.5" }
-pnp          = { version = "0.9.0" }
 rspack_error = { workspace = true, version = "=0.2.1-alpha.0" }
 rspack_paths = { workspace = true, version = "=0.2.1-alpha.0" }
->>>>>>> 6ec3c317
 tokio        = { workspace = true, features = ["rt", "macros", "sync"] }
 tracing      = { workspace = true }
 
