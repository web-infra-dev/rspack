[package]
description       = "rspack fs"
edition.workspace = true
license           = "MIT"
name              = "rspack_fs"
repository        = "https://github.com/web-infra-dev/rspack"
version.workspace = true

[dependencies]
async-trait  = { workspace = true }
<<<<<<< HEAD
dashmap      = { workspace = true }
dunce        = { version = "1.0.5" }
notify       = { version = "8.1.0" }
pnp          = { version = "0.9.0" }
=======
dunce        = { workspace = true }
pnp          = { workspace = true }
>>>>>>> 28af80d5
rspack_error = { workspace = true, version = "=0.2.1-alpha.0" }
rspack_paths = { workspace = true, version = "=0.2.1-alpha.0" }
rspack_util  = { workspace = true }
tokio        = { workspace = true, features = ["rt", "macros", "sync", "time"] }
tracing      = { workspace = true }

[target.'cfg(not(target_family = "wasm"))'.dependencies]
tokio = { workspace = true, features = ["rt", "macros", "sync", "fs"] }

[dev-dependencies]
tokio = { workspace = true, features = ["time"] }<|MERGE_RESOLUTION|>--- conflicted
+++ resolved
@@ -8,15 +8,10 @@
 
 [dependencies]
 async-trait  = { workspace = true }
-<<<<<<< HEAD
 dashmap      = { workspace = true }
-dunce        = { version = "1.0.5" }
-notify       = { version = "8.1.0" }
-pnp          = { version = "0.9.0" }
-=======
 dunce        = { workspace = true }
+notify       = { workspace = true }
 pnp          = { workspace = true }
->>>>>>> 28af80d5
 rspack_error = { workspace = true, version = "=0.2.1-alpha.0" }
 rspack_paths = { workspace = true, version = "=0.2.1-alpha.0" }
 rspack_util  = { workspace = true }
