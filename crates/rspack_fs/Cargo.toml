--- conflicted
+++ resolved
@@ -12,16 +12,10 @@
 dunce        = { version = "1.0.5" }
 notify       = { version = "8.1.0" }
 pnp          = { version = "0.9.0" }
-<<<<<<< HEAD
-rspack_error = { path = "../rspack_error", version = "0.2.0" }
-rspack_paths = { path = "../rspack_paths", version = "0.2.0" }
+rspack_error = { workspace = true, version = "=0.2.1-alpha.0" }
+rspack_paths = { workspace = true, version = "=0.2.1-alpha.0" }
 rspack_util  = { workspace = true }
 tokio        = { workspace = true, features = ["rt", "macros", "sync", "time"] }
-=======
-rspack_error = { workspace = true, version = "=0.2.1-alpha.0" }
-rspack_paths = { workspace = true, version = "=0.2.1-alpha.0" }
-tokio        = { workspace = true, features = ["rt", "macros", "sync"] }
->>>>>>> 6ec3c317
 tracing      = { workspace = true }
 
 [target.'cfg(not(target_family = "wasm"))'.dependencies]
