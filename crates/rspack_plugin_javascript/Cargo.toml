--- conflicted
+++ resolved
@@ -5,31 +5,12 @@
 
 # See more keys and their definitions at https://doc.rust-lang.org/cargo/reference/manifest.html
 [dev_dependencies]
-<<<<<<< HEAD
-rspack_test = {path = "../rspack_test"}
-
-[dependencies]
-anyhow = "1" 
-hashbrown = {version = "0.12.1", features = ["rayon"]} 
-linked_hash_set = "0.1.4" 
-once_cell = "1" 
-rspack_core = {path = "../rspack_core"} 
-swc = "0.186.0" # Speedy web compiler
-swc_atoms = "0.2.11" # Atoms for the swc project.
-swc_common = "0.18.8" # Common utilities for the swc project.
-swc_ecma_ast = "0.79.0" # Ecmascript ast.
-swc_ecma_parser = "0.105.0" # Feature-complete es2019 parser.
-swc_ecma_transforms = "0.158.0" # rust port of babel and closure compiler.
-swc_ecma_utils = "0.86.1" # Utilities for swc ecmascript ast nodes
-swc_ecma_visit = "0.65.0" # Visitors for swc ecmascript nodes which works on stable rustc
-tracing = "0.1.34" 
-=======
 temp_test_utils = { path = "../temp_test_utils" }
 testing_macros = "0.2.5"
 
 [dependencies]
 rspack_core = { path = "../rspack_core" }
-swc = "0.213.2"                      # Speedy web compiler
+swc = "0.213.2"                                          # Speedy web compiler
 swc_ecma_ast = "0.90.3"
 swc_ecma_visit = "0.76.1"
 swc_common = "0.27.2"
@@ -42,7 +23,6 @@
 once_cell = "1"
 linked_hash_set = "0.1.4"
 anyhow = "1"
->>>>>>> 2e7ceb39
 # typemap = "0.3.3"
 better_scoped_tls = "0.1.0"
 rayon = "1.5.3"
