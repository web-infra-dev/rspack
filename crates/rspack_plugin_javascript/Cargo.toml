[package]
edition    = "2021"
license    = "MIT"
name       = "rspack_plugin_javascript"
repository = "https://github.com/web-infra-dev/rspack"
version    = "0.1.0"

[dev-dependencies]
rspack_testing = { path = "../rspack_testing" }

[dependencies]
async-trait = { workspace = true }
bitflags = { workspace = true }
<<<<<<< HEAD
dashmap = { workspace = true }
either = "1"
hex = "0.4.3"
=======
>>>>>>> 1b013d17
indexmap = { workspace = true }
itertools = { workspace = true }
linked_hash_set = { workspace = true }
num-bigint = { version = "0.4.4" }
once_cell = { workspace = true }
rayon = { workspace = true }
regex = { workspace = true }
rspack_ast = { path = "../rspack_ast" }
rspack_core = { path = "../rspack_core" }
rspack_error = { path = "../rspack_error" }
rspack_hash = { path = "../rspack_hash" }
rspack_identifier = { path = "../rspack_identifier" }
rspack_ids = { path = "../rspack_ids/" }
rspack_regex = { path = "../rspack_regex" }
rspack_swc_visitors = { path = "../rspack_swc_visitors" }
rspack_util = { path = "../rspack_util" }
rustc-hash = { workspace = true }
serde = { workspace = true, features = ["derive"] }
serde_json = { workspace = true }
sugar_path = { workspace = true }
swc_core = { workspace = true, features = [
  "__parser",
  "__utils",
  "common_sourcemap",
  "ecma_preset_env",
  "ecma_transforms_optimization",
  "ecma_transforms_module",
  "ecma_transforms_compat",
  "ecma_transforms_proposal",
  "ecma_transforms_typescript",
  "ecma_quote",
] }
swc_node_comments = { workspace = true }
url = { workspace = true }<|MERGE_RESOLUTION|>--- conflicted
+++ resolved
@@ -11,12 +11,7 @@
 [dependencies]
 async-trait = { workspace = true }
 bitflags = { workspace = true }
-<<<<<<< HEAD
 dashmap = { workspace = true }
-either = "1"
-hex = "0.4.3"
-=======
->>>>>>> 1b013d17
 indexmap = { workspace = true }
 itertools = { workspace = true }
 linked_hash_set = { workspace = true }
