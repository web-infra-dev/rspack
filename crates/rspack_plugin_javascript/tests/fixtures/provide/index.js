--- conflicted
+++ resolved
@@ -1,15 +1,3 @@
-<<<<<<< HEAD
-// console.log(aaa)
-// var dddd = require("./aaa.js");
-// var dddd = 123;
-// console.log(aaa.bbb.ccc);
-
-console.log(bbb);
-
-
-console.log(fff);
-var fff = require("./ccc");
-=======
 it("should provide a module for a simple free var", function () {
     expect(aaa).toBe("aaa");
 });
@@ -87,5 +75,4 @@
 // 			expect(x).toBe("development");
 // 		}.call(this));
 // 	}.call(process));
-// });
->>>>>>> d0ee9438
+// });