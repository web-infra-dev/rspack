--- conflicted
+++ resolved
@@ -16,11 +16,6 @@
   ordered_modules: Vec<&BoxModule>,
   all_strict: bool,
 ) -> Result<Option<(BoxSource, ChunkInitFragments)>> {
-<<<<<<< HEAD
-  let include_module_ids = &compilation.include_module_ids;
-
-=======
->>>>>>> bf189242
   let mut module_code_array = ordered_modules
     .par_iter()
     .filter_map(|module| {
