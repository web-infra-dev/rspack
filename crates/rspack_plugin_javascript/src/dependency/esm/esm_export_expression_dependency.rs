--- conflicted
+++ resolved
@@ -167,64 +167,6 @@
     let mg = compilation.get_module_graph();
     let module_identifier = module.identifier();
 
-    // Check if this dependency is related to a ConsumeShared module
-    // For ConsumeShared modules, the fallback module (current) exports should be wrapped with macros
-    // ConsumeShared tree-shaking macro support
-    let consume_shared_info: Option<String> = module.get_consume_shared_key();
-
-    // Also check if this is a regular shared module with a shared_key
-    let shared_key = module
-      .build_meta()
-      .shared_key
-      .clone()
-      .or(consume_shared_info.clone());
-
-    /*
-    let consume_shared_info = {
-      // First check if parent module is ConsumeShared
-      if let Some(parent_module_id) = module_graph.get_parent_module(&dep.id) {
-        if let Some(parent_module) = module_graph.module_by_identifier(parent_module_id) {
-          if parent_module.module_type() == &rspack_core::ModuleType::ConsumeShared {
-            // Direct ConsumeShared parent - use its share key
-            let trait_result = parent_module.get_consume_shared_key();
-            trait_result
-          } else {
-            // Check if current module is a fallback for a ConsumeShared module
-            // Look for incoming connections from ConsumeShared modules
-            let mut found_consume_shared = None;
-            for connection in module_graph.get_incoming_connections(&module_identifier) {
-              if let Some(origin_module) = connection.original_module_identifier.as_ref() {
-                if let Some(origin_module_obj) = module_graph.module_by_identifier(origin_module) {
-                  if origin_module_obj.module_type() == &rspack_core::ModuleType::ConsumeShared {
-                    found_consume_shared = origin_module_obj.get_consume_shared_key();
-                    break;
-                  }
-                }
-              }
-            }
-            found_consume_shared
-          }
-        } else {
-          None
-        }
-      } else {
-        // No parent - check if this is a fallback module by examining incoming connections
-        let mut found_consume_shared = None;
-        for connection in module_graph.get_incoming_connections(&module_identifier) {
-          if let Some(origin_module) = connection.original_module_identifier.as_ref() {
-            if let Some(origin_module_obj) = module_graph.module_by_identifier(origin_module) {
-              if origin_module_obj.module_type() == &rspack_core::ModuleType::ConsumeShared {
-                found_consume_shared = origin_module_obj.get_consume_shared_key();
-                break;
-              }
-            }
-          }
-        }
-        found_consume_shared
-      }
-    };
-    */
-
     if let Some(declaration) = &dep.declaration {
       let name = match declaration {
         DeclarationId::Id(id) => id,
@@ -249,15 +191,6 @@
         std::slice::from_ref(&JS_DEFAULT_KEYWORD),
       ) && let UsedName::Normal(used) = used
       {
-        // For ESM export bindings, we need to reference the actual variable name
-        // When it's a function/expression, name will be __WEBPACK_DEFAULT_EXPORT__
-        // When it's an identifier, name will be that identifier
-        let export_content = if let Some(ref share_key) = shared_key {
-          format!("/* @common:if [condition=\"treeShake.{share_key}.default\"] */ {name} /* @common:endif */")
-        } else {
-          name.to_string()
-        };
-
         init_fragments.push(Box::new(ESMExportInitFragment::new(
           module.get_exports_argument(),
           vec![(
@@ -267,83 +200,28 @@
               .collect_vec()
               .join("")
               .into(),
-            Atom::from(export_content),
+            Atom::from(format!("/* export default binding */ {name}")),
           )],
         )));
       } else {
         // do nothing for unused or inlined
       }
 
-      let prefix_content = if let Some(ref share_key) = shared_key {
-        format!(
-          "/* @common:if [condition=\"treeShake.{}.default\"] */ /* ESM default export */ {}",
-          share_key, dep.prefix
-        )
-      } else {
-        format!("/* ESM default export */ {}", dep.prefix)
-      };
-
       source.replace(
         dep.range_stmt.start,
         dep.range.start,
-        prefix_content.as_str(),
+        format!("/* ESM default export */ {}", dep.prefix).as_str(),
         None,
       );
-
-      // Handle property-level wrapping for ConsumeShared object literals
-      if let Some(ref share_key) = consume_shared_info {
-        // Add an additional replacement to wrap individual properties within the object literal
-        // This is specifically for the api-lib ConsumeShared module
-        if share_key == "api-lib" {
-          // Replace the object literal properties with conditional macros
-          // Simpler approach: just replace with the wrapped content directly
-          let wrapped_object = "({
-  /* @common:if [condition=\"treeShake.api-lib.fetchWithTimeout\"] */ fetchWithTimeout /* @common:endif */,
-  /* @common:if [condition=\"treeShake.api-lib.ApiClient\"] */ ApiClient /* @common:endif */,
-  createApiClient
-})";
-
-          // Use ReplacementEnforce::Post to ensure this happens after other replacements
-          source.replace_with_enforce(
-            dep.range.start,
-            dep.range.end,
-            wrapped_object,
-            None,
-            ReplacementEnforce::Post,
-          );
-        }
-      }
-
-      // Add the closing @common:endif for shared module declarations
-      if shared_key.is_some() {
-        source.replace(
-          dep.range_stmt.end,
-          dep.range_stmt.end,
-          " /* @common:endif */",
-          None,
-        );
-      }
     } else {
       // 'var' is a little bit incorrect as TDZ is not correct, but we can't use 'const'
       let supports_const = compilation.options.output.environment.supports_const();
-<<<<<<< HEAD
-
-      let content = if let Some(ref mut scope) = concatenation_scope {
-=======
       let content = if let Some(scope) = concatenation_scope {
->>>>>>> 5057e62a
         scope.register_export(JS_DEFAULT_KEYWORD.clone(), DEFAULT_EXPORT.to_string());
-        if let Some(ref share_key) = shared_key {
-          format!(
-            "/* @common:if [condition=\"treeShake.{share_key}.default\"] */ /* ESM default export */ {} {DEFAULT_EXPORT} = ",
-            if supports_const { "const" } else { "var" }
-          )
-        } else {
-          format!(
-            "/* ESM default export */ {} {DEFAULT_EXPORT} = ",
-            if supports_const { "const" } else { "var" }
-          )
-        }
+        format!(
+          "/* ESM default export */ {} {DEFAULT_EXPORT} = ",
+          if supports_const { "const" } else { "var" }
+        )
       } else if let Some(used) = ExportsInfoGetter::get_used_name(
         GetUsedNameParam::WithNames(
           &mg.get_prefetched_exports_info(&module_identifier, PrefetchExportsInfoMode::Default),
@@ -353,14 +231,7 @@
       ) {
         if let UsedName::Normal(used) = used {
           runtime_requirements.insert(RuntimeGlobals::EXPORTS);
-
           if supports_const {
-            let fragment_content = if let Some(ref share_key) = shared_key {
-              format!("/* @common:if [condition=\"treeShake.{share_key}.default\"] */ {DEFAULT_EXPORT} /* @common:endif */")
-            } else {
-              DEFAULT_EXPORT.to_string()
-            };
-
             init_fragments.push(Box::new(ESMExportInitFragment::new(
               module.get_exports_argument(),
               vec![(
@@ -370,21 +241,10 @@
                   .collect_vec()
                   .join("")
                   .into(),
-                fragment_content.into(),
+                DEFAULT_EXPORT.into(),
               )],
             )));
-
-            if let Some(ref share_key) = shared_key {
-              format!("/* @common:if [condition=\"treeShake.{share_key}.default\"] */ /* ESM default export */ const {DEFAULT_EXPORT} = ")
-            } else {
-              format!("/* ESM default export */ const {DEFAULT_EXPORT} = ")
-            }
-          } else if let Some(ref share_key) = shared_key {
-            format!(
-              r#"/* @common:if [condition="treeShake.{share_key}.default"] */ /* ESM default export */ {}{} = "#,
-              module.get_exports_argument(),
-              property_access(used, 0)
-            )
+            format!("/* ESM default export */ const {DEFAULT_EXPORT} = ")
           } else {
             format!(
               r#"/* ESM default export */ {}{} = "#,
@@ -392,17 +252,9 @@
               property_access(used, 0)
             )
           }
-        } else if let Some(ref share_key) = shared_key {
-          format!(
-            "/* @common:if [condition=\"treeShake.{share_key}.default\"] */ /* inlined ESM default export */ var {DEFAULT_EXPORT} = "
-          )
         } else {
           format!("/* inlined ESM default export */ var {DEFAULT_EXPORT} = ")
         }
-      } else if let Some(ref share_key) = shared_key {
-        format!(
-          "/* @common:if [condition=\"treeShake.{share_key}.default\"] */ /* unused ESM default export */ var {DEFAULT_EXPORT} = "
-        )
       } else {
         format!("/* unused ESM default export */ var {DEFAULT_EXPORT} = ")
       };
@@ -413,81 +265,13 @@
         &format!("{}({}", content, dep.prefix),
         None,
       );
-
-      let end_content = if shared_key.is_some() {
-        ") /* @common:endif */;"
-      } else {
-        ");"
-      };
-
       source.replace_with_enforce(
         dep.range.end,
         dep.range_stmt.end,
-        end_content,
+        ");",
         None,
         ReplacementEnforce::Post,
       );
     }
   }
-}
-
-fn _process_object_literal_with_usage(content: &str, share_key: &str) -> String {
-  // Handle both patterns: {prop1, prop2} and ({prop1, prop2})
-  let obj_start = if let Some(pos) = content.find("({") {
-    pos + 1
-  } else if let Some(pos) = content.find("{") {
-    pos
-  } else {
-    return content.to_string();
-  };
-
-  let obj_end = if content.contains("})") {
-    if let Some(pos) = content.find("})") {
-      pos + 1
-    } else {
-      return content.to_string();
-    }
-  } else if let Some(pos) = content.find("}") {
-    pos + 1
-  } else {
-    return content.to_string();
-  };
-
-  let before_obj = &content[..obj_start];
-  let after_obj = &content[obj_end..];
-  let obj_content = &content[obj_start + 1..obj_end - 1];
-
-  let properties: Vec<&str> = obj_content
-    .split(',')
-    .map(|s| s.trim())
-    .filter(|s| !s.is_empty())
-    .collect();
-
-  let wrapped_properties: Vec<String> = properties
-    .into_iter()
-    .map(|prop| {
-      let prop_name = prop.trim();
-      let should_wrap = match prop_name {
-        "fetchWithTimeout" => true, // unused per JSON
-        "ApiClient" => true,        // unused per JSON
-        "createApiClient" => false, // used per JSON
-        _ => false,
-      };
-
-      if should_wrap {
-        format!(
-          "/* @common:if [condition=\"treeShake.{share_key}.{prop_name}\"] */ {prop_name} /* @common:endif */"
-        )
-      } else {
-        prop_name.to_string()
-      }
-    })
-    .collect();
-
-  format!(
-    "{}{{\n  {}\n}}{}",
-    before_obj,
-    wrapped_properties.join(",\n  "),
-    after_obj
-  )
 }