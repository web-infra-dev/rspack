--- conflicted
+++ resolved
@@ -4,25 +4,14 @@
 };
 use rspack_collections::{IdentifierMap, IdentifierSet};
 use rspack_core::{
-<<<<<<< HEAD
   create_exports_object_referenced, export_from_import, get_exports_type, property_access,
   to_normal_comment, AsContextDependency, ConnectionState, Dependency, DependencyCategory,
   DependencyCodeGeneration, DependencyCondition, DependencyId, DependencyLocation, DependencyRange,
   DependencyTemplate, DependencyTemplateType, DependencyType, ExportPresenceMode,
   ExportsInfoGetter, ExportsType, ExtendedReferencedExport, FactorizeInfo, ImportAttributes,
-  JavascriptParserOptions, ModuleDependency, ModuleGraph, ModuleReferenceOptions,
-  PrefetchExportsInfoMode, ReferencedExport, RuntimeSpec, SharedSourceMap, TemplateContext,
-  TemplateReplaceSource, UsedByExports, UsedName,
-=======
-  create_exports_object_referenced, export_from_import, get_dependency_used_by_exports_condition,
-  get_exports_type, property_access, AsContextDependency, ConnectionState, Dependency,
-  DependencyCategory, DependencyCodeGeneration, DependencyCondition, DependencyId,
-  DependencyLocation, DependencyRange, DependencyTemplate, DependencyTemplateType, DependencyType,
-  ExportPresenceMode, ExportsInfoGetter, ExportsType, ExtendedReferencedExport, FactorizeInfo,
-  ImportAttributes, JavascriptParserOptions, ModuleDependency, ModuleGraph,
-  ModuleGraphCacheArtifact, ModuleReferenceOptions, PrefetchExportsInfoMode, RuntimeSpec,
-  SharedSourceMap, Template, TemplateContext, TemplateReplaceSource, UsedByExports, UsedName,
->>>>>>> 265fafe8
+  JavascriptParserOptions, ModuleDependency, ModuleGraph, ModuleGraphCacheArtifact,
+  ModuleReferenceOptions, PrefetchExportsInfoMode, ReferencedExport, RuntimeSpec, SharedSourceMap,
+  TemplateContext, TemplateReplaceSource, UsedByExports, UsedName,
 };
 use rspack_error::Diagnostic;
 use rustc_hash::FxHashSet as HashSet;
@@ -351,43 +340,21 @@
       ..
     } = code_generatable_context;
     let module_graph = compilation.get_module_graph();
-<<<<<<< HEAD
     let ids = dep.get_ids(&module_graph);
     let connection = module_graph.connection_by_dependency_id(&dep.id);
     // Early return if target is not active and export is not inlined
     if let Some(con) = connection
-      && !con.is_target_active(&module_graph, *runtime)
+      && !con.is_target_active(
+        &module_graph,
+        *runtime,
+        &compilation.module_graph_cache_artifact,
+      )
       && !module_graph
         .get_exports_info(con.module_identifier())
         .get_used_name(&module_graph, *runtime, ids)
         .map(|used| used.is_inlined())
         .unwrap_or_default()
     {
-=======
-    let module_graph_cache = &compilation.module_graph_cache_artifact;
-    // Only available when module factorization is successful.
-    let reference_mgm = module_graph.module_graph_module_by_dependency_id(&dep.id);
-    let connection = module_graph.connection_by_dependency_id(&dep.id);
-    let is_target_active = if let Some(con) = connection {
-      con.is_target_active(&module_graph, *runtime, module_graph_cache)
-    } else {
-      true
-    };
-
-    if !is_target_active {
-      return;
-    }
-
-    let used = reference_mgm.is_some();
-    if reference_mgm.is_some() && !used {
-      // TODO do this by PureExpressionDependency.
-      let value = format!("/* \"{}\" unused */null", dep.request);
-      if dep.shorthand {
-        source.insert(dep.range.end, &format!(": {value}"), None);
-      } else {
-        source.replace(dep.range.start, dep.range.end, &value, None)
-      }
->>>>>>> 265fafe8
       return;
     }
 
