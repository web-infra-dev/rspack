--- conflicted
+++ resolved
@@ -6,14 +6,6 @@
 use rspack_core::{
   AsContextDependency, ConnectionState, Dependency, DependencyCategory, DependencyCodeGeneration,
   DependencyCondition, DependencyId, DependencyLocation, DependencyRange, DependencyTemplate,
-<<<<<<< HEAD
-  DependencyTemplateType, DependencyType, ExportPresenceMode, ExportsInfoGetter, ExportsType,
-  ExtendedReferencedExport, ForwardId, GetUsedNameParam, ImportAttributes, JavascriptParserOptions,
-  ModuleDependency, ModuleGraph, ModuleGraphCacheArtifact, ModuleReferenceOptions,
-  PrefetchExportsInfoMode, ReferencedExport, RuntimeSpec, SharedSourceMap, TemplateContext,
-  TemplateReplaceSource, UsedByExports, UsedName, create_exports_object_referenced,
-  export_from_import, get_exports_type, property_access, to_normal_comment,
-=======
   DependencyTemplateType, DependencyType, ExportPresenceMode, ExportProvided, ExportsInfoGetter,
   ExportsType, ExtendedReferencedExport, FactorizeInfo, ForwardId, GetUsedNameParam,
   ImportAttributes, JavascriptParserOptions, ModuleDependency, ModuleGraph,
@@ -21,7 +13,6 @@
   ReferencedExport, RuntimeSpec, SharedSourceMap, TemplateContext, TemplateReplaceSource,
   UsedByExports, UsedName, create_exports_object_referenced, export_from_import, get_exports_type,
   property_access, to_normal_comment,
->>>>>>> 4c7e856c
 };
 use rspack_error::Diagnostic;
 use rspack_util::json_stringify;
@@ -102,12 +93,7 @@
       referenced_properties_in_destructuring,
       attributes,
       resource_identifier,
-<<<<<<< HEAD
-      source_map,
-=======
       loc,
-      factorize_info: Default::default(),
->>>>>>> 4c7e856c
     }
   }
 
