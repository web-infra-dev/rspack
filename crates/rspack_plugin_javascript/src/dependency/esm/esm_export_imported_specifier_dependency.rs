--- conflicted
+++ resolved
@@ -1735,12 +1735,8 @@
   /// Enhanced connection state management with comprehensive side effect analysis
   fn get_module_evaluation_side_effects_state(
     &self,
-<<<<<<< HEAD
     module_graph: &ModuleGraph,
-=======
-    _module_graph: &ModuleGraph,
     _module_graph_cache: &ModuleGraphCacheArtifact,
->>>>>>> eb4cc6f5
     _module_chain: &mut IdentifierSet,
     connection_state_cache: &mut IdentifierMap<ConnectionState>,
   ) -> ConnectionState {
@@ -1804,24 +1800,16 @@
       .export_presence_mode
       .get_effective_export_presence(&**module)
     {
-<<<<<<< HEAD
       // Enhanced linking error with additional context
-=======
-      let mut diagnostics = Vec::new();
       // don't need to check the import specifier is existed or not when name is None (export *)
->>>>>>> eb4cc6f5
       if let Some(name) = &self.name
         && let Some(error) = esm_import_dependency_get_linking_error(
           self,
           ids,
           module_graph,
-<<<<<<< HEAD
-          name.to_string(),
-=======
           module_graph_cache,
           name,
           true,
->>>>>>> eb4cc6f5
           should_error,
         )
       {
