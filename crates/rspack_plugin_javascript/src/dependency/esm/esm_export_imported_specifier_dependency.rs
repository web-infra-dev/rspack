--- conflicted
+++ resolved
@@ -1346,12 +1346,8 @@
 
   fn get_module_evaluation_side_effects_state(
     &self,
-<<<<<<< HEAD
     module_graph: &ModuleGraph,
-=======
-    _module_graph: &ModuleGraph,
     _module_graph_cache: &ModuleGraphCacheArtifact,
->>>>>>> 7f32b8da
     _module_chain: &mut IdentifierSet,
     connection_state_cache: &mut IdentifierMap<ConnectionState>,
   ) -> ConnectionState {
@@ -1409,20 +1405,6 @@
       .export_presence_mode
       .get_effective_export_presence(&**module)
     {
-<<<<<<< HEAD
-      if let Some(error) = esm_import_dependency_get_linking_error(
-        self,
-        ids,
-        module_graph,
-        self
-          .name
-          .as_ref()
-          .map(|name| format!("(reexported as '{name}')"))
-          .unwrap_or_default(),
-        should_error,
-      ) {
-=======
-      let mut diagnostics = Vec::new();
       // don't need to check the import specifier is existed or not when name is None (export *)
       if let Some(name) = &self.name
         && let Some(error) = esm_import_dependency_get_linking_error(
@@ -1435,7 +1417,6 @@
           should_error,
         )
       {
->>>>>>> 7f32b8da
         diagnostics.push(error);
       }
 
