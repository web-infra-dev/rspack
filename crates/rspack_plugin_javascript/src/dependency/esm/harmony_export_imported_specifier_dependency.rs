use std::hash::BuildHasherDefault;
use std::{collections::HashMap, sync::Arc};

use indexmap::IndexSet;
use rspack_core::{
  create_exports_object_referenced, create_no_exports_referenced, export_from_import,
  get_exports_type, get_import_var, process_export_info, property_access, property_name,
  string_of_used_name, AsContextDependency, ConnectionState, Dependency, DependencyCategory,
  DependencyCondition, DependencyId, DependencyTemplate, DependencyType, ErrorSpan, ExportInfoId,
  ExportInfoProvided, ExportNameOrSpec, ExportSpec, ExportsInfoId, ExportsOfExportsSpec,
  ExportsSpec, ExportsType, ExtendedReferencedExport, HarmonyExportInitFragment, InitFragmentExt,
  InitFragmentKey, InitFragmentStage, ModuleDependency, ModuleGraph, ModuleIdentifier,
  NormalInitFragment, RuntimeGlobals, RuntimeSpec, Template, TemplateContext,
  TemplateReplaceSource, UsageState, UsedName,
};
<<<<<<< HEAD
use rustc_hash::FxHashSet as HashSet;
use swc_core::ecma::atoms::Atom;
=======
use rustc_hash::{FxHashSet as HashSet, FxHasher};
use swc_core::ecma::atoms::JsWord;
>>>>>>> 38ebbd37

use super::{create_resource_identifier_for_esm_dependency, harmony_import_dependency_apply};

// Create _webpack_require__.d(__webpack_exports__, {}).
// case1: `import { a } from 'a'; export { a }`
// case2: `export { a } from 'a';`
// case3: `export * from 'a'`
#[derive(Debug, Clone)]
pub struct HarmonyExportImportedSpecifierDependency {
  pub id: DependencyId,
  pub source_order: i32,
  pub request: Atom,
  pub ids: Vec<(Atom, Option<Atom>)>,
  /// used for get_mode, legacy issue
  pub mode_ids: Vec<(Atom, Option<Atom>)>,
  pub name: Option<Atom>,
  resource_identifier: String,
  // Because it is shared by multiply HarmonyExportImportedSpecifierDependency, so put it to `BuildInfo`
  // pub active_exports: HashSet<Atom>,
  // pub all_star_exports: Option<Vec<DependencyId>>,
  pub other_star_exports: Option<Vec<DependencyId>>,
  pub export_all: bool,
}

impl HarmonyExportImportedSpecifierDependency {
  pub fn new(
    request: Atom,
    source_order: i32,
    ids: Vec<(Atom, Option<Atom>)>,
    mode_ids: Vec<(Atom, Option<Atom>)>,
    name: Option<Atom>,
    export_all: bool,
    other_star_exports: Option<Vec<DependencyId>>,
  ) -> Self {
    let resource_identifier = create_resource_identifier_for_esm_dependency(&request);
    Self {
      id: DependencyId::new(),
      source_order,
      mode_ids,
      name,
      request,
      ids,
      resource_identifier,
      export_all,
      other_star_exports,
    }
  }

  pub fn active_exports<'a>(&self, module_graph: &'a ModuleGraph) -> &'a HashSet<Atom> {
    let build_info = module_graph
      .parent_module_by_dependency_id(&self.id)
      .and_then(|ident| module_graph.module_by_identifier(&ident))
      .expect("should have mgm")
      .build_info()
      .expect("should have build info");
    &build_info.harmony_named_exports
  }

  pub fn all_star_exports<'a>(&self, module_graph: &'a ModuleGraph) -> &'a Vec<DependencyId> {
    let build_info = module_graph
      .parent_module_by_dependency_id(&self.id)
      .and_then(|ident| module_graph.module_by_identifier(&ident))
      .expect("should have mgm")
      .build_info()
      .expect("should have build info");
    &build_info.all_star_exports
  }

  // TODO cache get_mode result
  #[allow(unused)]
  pub fn get_mode(
    &self,
    name: Option<Atom>,
    module_graph: &ModuleGraph,
    id: &DependencyId,
    runtime: Option<&RuntimeSpec>,
  ) -> ExportMode {
    let imported_module_identifier = if let Some(imported_module_identifier) =
      module_graph.module_identifier_by_dependency_id(id)
    {
      imported_module_identifier
    } else {
      return ExportMode::new(ExportModeType::Missing);
    };

    let parent_module = module_graph
      .parent_module_by_dependency_id(id)
      .expect("should have parent module");
    let exports_info = module_graph.get_exports_info(&parent_module);

    let is_name_unused = if let Some(ref name) = name {
      exports_info.get_used(UsedName::Str(name.clone()), runtime, module_graph)
        == UsageState::Unused
    } else {
      !exports_info.is_used(runtime, module_graph)
    };
    if is_name_unused {
      let mut mode = ExportMode::new(ExportModeType::Unused);
      mode.name = Some("*".into());
      return mode;
    }
    let imported_exports_type = get_exports_type(module_graph, id, &parent_module);
    let ids = self.get_ids(module_graph);

    // Special handling for reexporting the default export
    // from non-namespace modules
    if let Some(name) = name.as_ref()
      && ids.first().map(|item| item.as_ref()) == Some("default")
    {
      match imported_exports_type {
        ExportsType::Dynamic => {
          let mut export_mode = ExportMode::new(ExportModeType::ReexportDynamicDefault);
          export_mode.name = Some(name.clone());
          return export_mode;
        }
        ExportsType::DefaultOnly | ExportsType::DefaultWithNamed => {
          let export_info_id = exports_info
            .id
            .get_read_only_export_info(name, module_graph)
            .id;
          let mut export_mode = ExportMode::new(ExportModeType::ReexportNamedDefault);
          export_mode.name = Some(name.clone());
          export_mode.partial_namespace_export_info = Some(export_info_id);
          return export_mode;
        }
        _ => {}
      }
    }

    // reexporting with a fixed name
    if let Some(name) = name {
      let export_info = exports_info
        .id
        .get_read_only_export_info(&name, module_graph)
        .id;
      if !ids.is_empty() {
        // export { name as name }
        match imported_exports_type {
          ExportsType::DefaultOnly => {
            let mut export_mode = ExportMode::new(ExportModeType::ReexportUndefined);
            export_mode.name = Some(name);
            return export_mode;
          }
          _ => {
            let mut export_mode = ExportMode::new(ExportModeType::NormalReexport);
            export_mode.items = Some(vec![NormalReexportItem {
              name,
              ids: ids.to_vec(),
              hidden: false,
              checked: false,
              export_info,
            }]);
            return export_mode;
          }
        }
      } else {
        // export * as name
        match imported_exports_type {
          ExportsType::DefaultOnly => {
            let mut export_mode = ExportMode::new(ExportModeType::ReexportFakeNamespaceObject);
            export_mode.name = Some(name);
            export_mode.partial_namespace_export_info = Some(export_info);
            export_mode.fake_type = 0;
            return export_mode;
          }
          ExportsType::DefaultWithNamed => {
            let mut export_mode = ExportMode::new(ExportModeType::ReexportFakeNamespaceObject);
            export_mode.name = Some(name);
            export_mode.partial_namespace_export_info = Some(export_info);
            export_mode.fake_type = 2;
            return export_mode;
          }
          _ => {
            let mut export_mode = ExportMode::new(ExportModeType::ReexportNamespaceObject);
            export_mode.name = Some(name);
            export_mode.partial_namespace_export_info = Some(export_info);
            return export_mode;
          }
        }
      }
    }

    let StarReexportsInfo {
      exports,
      checked,
      ignored_exports,
      hidden,
    } = self.get_star_reexports(
      module_graph,
      runtime,
      Some(exports_info.id),
      imported_module_identifier,
    );
    // dbg!(
    //   self.request(),
    //   &exports,
    //   &imported_module_identifier,
    //   &checked,
    //   &hidden
    // );
    if let Some(exports) = exports {
      if exports.is_empty() {
        let mut export_mode = ExportMode::new(ExportModeType::EmptyStar);
        export_mode.hidden = hidden;
        return export_mode;
      }
      // dbg!(&exports, &checked);

      let mut items = exports
        .into_iter()
        .map(|export_name| NormalReexportItem {
          name: export_name.clone(),
          ids: vec![export_name.clone()],
          hidden: false,
          checked: checked
            .as_ref()
            .map(|c| c.contains(&export_name))
            .unwrap_or_default(),
          export_info: exports_info
            .id
            .get_read_only_export_info(&export_name, module_graph)
            .id,
        })
        .collect::<Vec<_>>();

      if let Some(hidden) = &hidden {
        for export_name in hidden.iter() {
          items.push(NormalReexportItem {
            name: export_name.clone(),
            ids: vec![export_name.clone()],
            hidden: true,
            checked: false,
            export_info: exports_info
              .id
              .get_read_only_export_info(export_name, module_graph)
              .id,
          });
        }
      }
      let mut export_mode = ExportMode::new(ExportModeType::NormalReexport);
      export_mode.items = Some(items);
      export_mode
    } else {
      let mut export_mode = ExportMode::new(ExportModeType::DynamicReexport);
      export_mode.ignored = Some(ignored_exports);
      export_mode.hidden = hidden;
      export_mode
    }
  }

  pub fn get_star_reexports(
    &self,
    module_graph: &ModuleGraph,
    runtime: Option<&RuntimeSpec>,
    exports_info_id: Option<ExportsInfoId>,
    imported_module_identifier: &ModuleIdentifier,
  ) -> StarReexportsInfo {
    let exports_info = exports_info_id
      .unwrap_or_else(|| {
        // https://github.com/webpack/webpack/blob/ac7e531436b0d47cd88451f497cdfd0dad41535d/lib/dependencies/HarmonyExportImportedSpecifierDependency.js#L425
        let parent_module = module_graph
          .parent_module_by_dependency_id(&self.id)
          .expect("should have parent module");
        module_graph.get_exports_info(&parent_module).id
      })
      .get_exports_info(module_graph);

    let imported_exports_info = module_graph.get_exports_info(imported_module_identifier);
    // dbg!(&imported_exports_info);
    let other_export_info_of_imported =
      module_graph.get_export_info_by_id(&imported_exports_info.other_exports_info);

    let other_exports_info_of_exports_info =
      module_graph.get_export_info_by_id(&exports_info.other_exports_info);

    let no_extra_exports = matches!(
      other_export_info_of_imported.provided,
      Some(ExportInfoProvided::False)
    );

    let no_extra_imports = matches!(
      other_exports_info_of_exports_info.get_used(runtime),
      UsageState::Unused
    );

    let ignored_exports: HashSet<Atom> = {
      let mut e = self.active_exports(module_graph).clone();
      e.insert("default".into());
      e
    };

    let hidden_exports = self
      .discover_active_exports_from_other_star_exports(module_graph)
      .map(|other_star_exports| {
        let mut hide_exports = HashSet::default();
        for i in 0..other_star_exports.names_slice {
          hide_exports.insert(other_star_exports.names[i].clone());
        }
        for e in ignored_exports.iter() {
          hide_exports.remove(e);
        }
        hide_exports
      });
    if !no_extra_exports && !no_extra_imports {
      return StarReexportsInfo {
        ignored_exports,
        hidden: hidden_exports,
        ..Default::default()
      };
    }

    let mut exports = HashSet::default();
    let mut checked = HashSet::default();
    let mut hidden = if hidden_exports.is_some() {
      Some(HashSet::default())
    } else {
      None
    };

    if no_extra_imports {
      for export_info_id in exports_info.get_ordered_exports() {
        let export_info = module_graph.get_export_info_by_id(export_info_id);
        let export_name = export_info.name.clone().unwrap_or_default();
        if ignored_exports.contains(&export_name)
          || matches!(export_info.get_used(runtime), UsageState::Unused)
        {
          continue;
        }

        let imported_export_info = imported_exports_info
          .id
          .get_read_only_export_info(&export_name, module_graph);
        if matches!(
          imported_export_info.provided,
          Some(ExportInfoProvided::False)
        ) {
          continue;
        }

        if hidden_exports
          .as_ref()
          .map(|hidden_exports| hidden_exports.contains(&export_name))
          == Some(true)
        {
          hidden.as_mut().expect("According previous condition if hidden_exports is `Some`, hidden must be `Some(HashSet)").insert(export_name.clone());
          continue;
        }

        exports.insert(export_name.clone());
        if matches!(
          imported_export_info.provided,
          Some(ExportInfoProvided::True)
        ) {
          continue;
        }
        checked.insert(export_name);
      }
    } else if no_extra_exports {
      for imported_export_info_id in imported_exports_info.get_ordered_exports() {
        let imported_export_info = module_graph.get_export_info_by_id(imported_export_info_id);
        let imported_export_info_name = imported_export_info.name.clone().unwrap_or_default();
        if ignored_exports.contains(&imported_export_info_name)
          || matches!(
            imported_export_info.provided,
            Some(ExportInfoProvided::False)
          )
        {
          continue;
        }
        let export_info = exports_info
          .id
          .get_read_only_export_info(&imported_export_info_name, module_graph);
        if matches!(export_info.get_used(runtime), UsageState::Unused) {
          continue;
        }
        if let Some(hidden) = hidden.as_mut()
          && hidden_exports
            .as_ref()
            .map(|hidden_exports| hidden_exports.contains(&imported_export_info_name))
            == Some(true)
        {
          hidden.insert(imported_export_info_name.clone());
          continue;
        }

        exports.insert(imported_export_info_name.clone());
        if matches!(
          imported_export_info.provided,
          Some(ExportInfoProvided::True)
        ) {
          continue;
        }
        checked.insert(imported_export_info_name);
      }
    }

    StarReexportsInfo {
      ignored_exports,
      exports: Some(exports),
      checked: Some(checked),
      hidden,
    }
  }

  pub fn discover_active_exports_from_other_star_exports(
    &self,
    module_graph: &ModuleGraph,
  ) -> Option<DiscoverActiveExportsFromOtherStarExportsRet> {
    if let Some(other_star_exports) = &self.other_star_exports {
      if other_star_exports.is_empty() {
        return None;
      }
    } else {
      return None;
    }
    let i = self.other_star_exports.as_ref()?.len();

    let all_star_exports = self.all_star_exports(module_graph);
    if !all_star_exports.is_empty() {
      let (names, dependency_indices) =
        determine_export_assignments(module_graph, all_star_exports.clone(), None);

      return Some(DiscoverActiveExportsFromOtherStarExportsRet {
        names,
        names_slice: dependency_indices[i - 1],
        dependency_indices,
        dependency_index: i,
      });
    }

    if let Some(other_star_exports) = &self.other_star_exports {
      let (names, dependency_indices) =
        determine_export_assignments(module_graph, other_star_exports.clone(), Some(self.id));
      return Some(DiscoverActiveExportsFromOtherStarExportsRet {
        names,
        names_slice: dependency_indices[i - 1],
        dependency_indices,
        dependency_index: i,
      });
    }
    None
  }

  fn add_export_fragments(&self, ctxt: &mut TemplateContext, mut mode: ExportMode) {
    let TemplateContext {
      compilation,
      module,
      runtime_requirements,
      ..
    } = ctxt;
    let mut fragments = vec![];
    let mg = &compilation.module_graph;
    let imported_module = mg
      .module_identifier_by_dependency_id(&self.id)
      .expect("should have imported module identifier");
    let module_identifier = module.identifier();
    let import_var = get_import_var(mg, self.id);
    match mode.ty {
      ExportModeType::Missing | ExportModeType::EmptyStar => {
        fragments.push(
          NormalInitFragment::new(
            "/* empty/unused harmony star reexport */\n".to_string(),
            InitFragmentStage::StageHarmonyExports,
            1,
            InitFragmentKey::unique(),
            None,
          )
          .boxed(),
        );
      }
      ExportModeType::Unused => fragments.push(
        NormalInitFragment::new(
          Template::to_comment(&format!(
            "unused harmony reexport {}",
            mode.name.unwrap_or_default()
          )),
          InitFragmentStage::StageHarmonyExports,
          1,
          InitFragmentKey::unique(),
          None,
        )
        .boxed(),
      ),
      ExportModeType::ReexportDynamicDefault => {
        let used_name = mg.get_exports_info(&module.identifier()).id.get_used_name(
          mg,
          None,
          UsedName::Str(mode.name.expect("should have name")),
        );
        let key = string_of_used_name(used_name.as_ref());

        let init_fragment = self
          .get_reexport_fragment(
            ctxt,
            "reexport default from dynamic".to_string(),
            key,
            &import_var,
            ValueKey::Null,
          )
          .boxed();
        fragments.push(init_fragment);
      }
      ExportModeType::ReexportNamedDefault => {
        let used_name = mg.get_exports_info(&module.identifier()).id.get_used_name(
          mg,
          None,
          UsedName::Str(mode.name.expect("should have name")),
        );
        let key = string_of_used_name(used_name.as_ref());
        let init_fragment = self
          .get_reexport_fragment(
            ctxt,
            "reexport default export from named module".to_string(),
            key,
            &import_var,
            ValueKey::Str("".into()),
          )
          .boxed();
        fragments.push(init_fragment);
      }
      ExportModeType::ReexportNamespaceObject => {
        let used_name = mg.get_exports_info(&module.identifier()).id.get_used_name(
          mg,
          None,
          UsedName::Str(mode.name.expect("should have name")),
        );
        let key = string_of_used_name(used_name.as_ref());

        let init_fragment = self
          .get_reexport_fragment(
            ctxt,
            "reexport module object".to_string(),
            key,
            &import_var,
            ValueKey::Str("".into()),
          )
          .boxed();
        fragments.push(init_fragment);
      }
      ExportModeType::ReexportFakeNamespaceObject => {
        // TODO: reexport fake namespace object
        let used_name = mg.get_exports_info(&module.identifier()).id.get_used_name(
          mg,
          None,
          UsedName::Str(mode.name.expect("should have name")),
        );
        let key = string_of_used_name(used_name.as_ref());
        self.get_reexport_fake_namespace_object_fragments(ctxt, key, &import_var, mode.fake_type);
      }
      ExportModeType::ReexportUndefined => {
        let used_name = mg.get_exports_info(&module.identifier()).id.get_used_name(
          mg,
          None,
          UsedName::Str(mode.name.expect("should have name")),
        );
        let key = string_of_used_name(used_name.as_ref());

        let init_fragment = self
          .get_reexport_fragment(
            ctxt,
            "reexport non-default export from non-harmony".to_string(),
            key,
            "undefined",
            ValueKey::Str("".into()),
          )
          .boxed();
        fragments.push(init_fragment);
      }
      ExportModeType::NormalReexport => {
        for item in mode.items.into_iter().flatten() {
          let NormalReexportItem {
            name,
            ids,
            hidden,
            checked,
            export_info: _,
          } = item;

          if hidden {
            continue;
          }

          let used_name = mg.get_exports_info(&module_identifier).id.get_used_name(
            mg,
            None,
            UsedName::Str(name.clone()),
          );
          let key = string_of_used_name(used_name.as_ref());

          if checked {
            let is_async = mg.is_async(&module_identifier).unwrap_or_default();
            let stmt = self.get_conditional_reexport_statement(
              ctxt,
              name,
              &import_var,
              ids[0].clone(),
              ValueKey::Vec(ids),
            );
            fragments.push(Box::new(NormalInitFragment::new(
              stmt,
              if is_async {
                InitFragmentStage::StageAsyncHarmonyImports
              } else {
                InitFragmentStage::StageHarmonyImports
              },
              self.source_order,
              InitFragmentKey::unique(),
              None,
            )));
          } else {
            let used_name =
              mg.get_exports_info(imported_module)
                .id
                .get_used_name(mg, None, UsedName::Vec(ids));
            let init_fragment = self
              .get_reexport_fragment(
                ctxt,
                "reexport safe".to_string(),
                key,
                &import_var,
                used_name.into(),
              )
              .boxed();
            fragments.push(init_fragment);
          }
        }
      }
      ExportModeType::DynamicReexport => {
        let ignored = match (mode.hidden.take(), mode.ignored.take()) {
          (None, None) => HashSet::default(),
          (None, Some(ignored)) => ignored,
          (Some(hidden), None) => hidden,
          (Some(hidden), Some(ignore)) => hidden.union(&ignore).cloned().collect(),
        };
        // TODO: modern, need runtimeTemplate support https://github.com/webpack/webpack/blob/1f99ad6367f2b8a6ef17cce0e058f7a67fb7db18/lib/dependencies/HarmonyExportImportedSpecifierDependency.js#L1104-L1106
        let mut content = format!(
          r"
/* harmony reexport (unknown) */ var __WEBPACK_REEXPORT_OBJECT__ = {{}};
/* harmony reexport (unknown) */ for( var __WEBPACK_IMPORT_KEY__ in {import_var}) "
        );

        if ignored.len() > 1 {
          content += &format!(
            "if({}.indexOf(__WEBPACK_IMPORT_KEY__) < 0) ",
            serde_json::to_string(&ignored).expect("should serialize to array")
          );
        } else if let Some(item) = ignored.iter().next() {
          content += &format!(
            "if(__WEBPACK_IMPORT_KEY__ !== {}) ",
            serde_json::to_string(item).expect("should serialize to string")
          );
        }
        content += "__WEBPACK_REEXPORT_OBJECT__[__WEBPACK_IMPORT_KEY__] =";
        // TODO should decide if `modern` is true
        content +=
          &format!("function(key) {{ return {import_var}[key]; }}.bind(0, __WEBPACK_IMPORT_KEY__)");
        runtime_requirements.insert(RuntimeGlobals::EXPORTS);
        runtime_requirements.insert(RuntimeGlobals::DEFINE_PROPERTY_GETTERS);

        let module = compilation
          .module_graph
          .module_by_identifier(&module.identifier())
          .expect("should have module graph module");
        let exports_name = module.get_exports_argument();
        let is_async = compilation
          .module_graph
          .is_async(&module.identifier())
          .unwrap_or_default();
        fragments.push(
          NormalInitFragment::new(
            format!(
              "{content}\n/* harmony reexport (unknown) */ {}({}, __WEBPACK_REEXPORT_OBJECT__);\n",
              RuntimeGlobals::DEFINE_PROPERTY_GETTERS,
              exports_name
            ),
            if is_async {
              InitFragmentStage::StageAsyncHarmonyImports
            } else {
              InitFragmentStage::StageHarmonyImports
            },
            self.source_order,
            InitFragmentKey::unique(),
            None,
          )
          .boxed(),
        );
      }
    }
    ctxt.init_fragments.extend(fragments);
  }

  fn get_reexport_fragment(
    &self,
    ctxt: &mut TemplateContext,
    comment: String,
    key: String,
    name: &str,
    value_key: ValueKey,
  ) -> HarmonyExportInitFragment {
    let TemplateContext {
      runtime_requirements,
      module,
      compilation,
      ..
    } = ctxt;
    let return_value = Self::get_return_value(name.to_owned(), value_key);
    runtime_requirements.insert(RuntimeGlobals::EXPORTS);
    runtime_requirements.insert(RuntimeGlobals::DEFINE_PROPERTY_GETTERS);
    let mut export_map = vec![];
    export_map.push((
      key.into(),
      format!("/* {} */ {}", comment, return_value).into(),
    ));
    let module = compilation
      .module_graph
      .module_by_identifier(&module.identifier())
      .expect("should have module graph module");
    HarmonyExportInitFragment::new(module.get_exports_argument(), export_map)
  }

  fn get_reexport_fake_namespace_object_fragments(
    &self,
    ctxt: &mut TemplateContext,
    key: String,
    name: &str,
    fake_type: u8,
  ) {
    let TemplateContext {
      runtime_requirements,
      module,
      compilation,
      ..
    } = ctxt;

    let module = compilation
      .module_graph
      .module_by_identifier(&module.identifier())
      .expect("should have module graph module");
    runtime_requirements.insert(RuntimeGlobals::EXPORTS);
    runtime_requirements.insert(RuntimeGlobals::DEFINE_PROPERTY_GETTERS);
    runtime_requirements.insert(RuntimeGlobals::CREATE_FAKE_NAMESPACE_OBJECT);
    let mut export_map = vec![];
    let value = format!(
      r"/* reexport fake namespace object from non-harmony */ {name}_namespace_cache || ({name}_namespace_cache = {}({name}{}))",
      RuntimeGlobals::CREATE_FAKE_NAMESPACE_OBJECT,
      if fake_type == 0 {
        "".to_string()
      } else {
        format!(", {fake_type}")
      }
    );
    export_map.push((key.into(), value.into()));
    let frags = vec![
      NormalInitFragment::new(
        format!("var {name}_namespace_cache;\n"),
        InitFragmentStage::StageConstants,
        -1,
        InitFragmentKey::unique(),
        None,
      )
      .boxed(),
      HarmonyExportInitFragment::new(module.get_exports_argument(), export_map).boxed(),
    ];
    ctxt.init_fragments.extend_from_slice(&frags);
  }

  fn get_return_value(name: String, value_key: ValueKey) -> String {
    match value_key {
      ValueKey::False => "/* unused export */ undefined".to_string(),
      ValueKey::Null => format!("{}_default.a", name),
      ValueKey::Str(str) if str.is_empty() => name,
      ValueKey::Str(str) => format!("{}{}", name, property_access(vec![str], 0)),
      ValueKey::Vec(value_key) => format!("{}{}", name, property_access(value_key, 0)),
    }
  }

  fn get_conditional_reexport_statement(
    &self,
    ctxt: &mut TemplateContext<'_, '_, '_>,
    key: Atom,
    name: &String,
    first_value_key: Atom,
    value_key: ValueKey,
  ) -> String {
    if matches!(value_key, ValueKey::False) {
      return "/* unused export */\n".to_string();
    }
    let TemplateContext {
      compilation,
      module,
      runtime_requirements,
      ..
    } = ctxt;
    let return_value = Self::get_return_value(name.to_string(), value_key);
    let module = compilation
      .module_graph
      .module_by_identifier(&module.identifier())
      .expect("should have mgm");
    let exports_name = module.get_exports_argument();
    runtime_requirements.insert(RuntimeGlobals::EXPORTS);
    runtime_requirements.insert(RuntimeGlobals::DEFINE_PROPERTY_GETTERS);
    runtime_requirements.insert(RuntimeGlobals::HAS_OWN_PROPERTY);
    format!(
      "if({}({}, {})) {}({}, {{ {}: function() {{ return {}; }} }});\n",
      RuntimeGlobals::HAS_OWN_PROPERTY,
      name,
      serde_json::to_string(&first_value_key.to_string()).expect("should serialize to string"),
      RuntimeGlobals::DEFINE_PROPERTY_GETTERS,
      exports_name,
      property_name(&key).expect("should have property_name"),
      return_value
    )
  }
}

#[derive(Debug)]
pub struct DiscoverActiveExportsFromOtherStarExportsRet {
  names: Vec<Atom>,
  names_slice: usize,
  pub dependency_indices: Vec<usize>,
  pub dependency_index: usize,
}

impl DependencyTemplate for HarmonyExportImportedSpecifierDependency {
  fn apply(
    &self,
    _source: &mut TemplateReplaceSource,
    code_generatable_context: &mut TemplateContext,
  ) {
    let compilation = &code_generatable_context.compilation;
    let module = &code_generatable_context.module;
    let runtime = code_generatable_context.runtime;

    let module = compilation
      .module_graph
      .module_by_identifier(&module.identifier())
      .expect("should have module graph module");

    let import_var = get_import_var(&compilation.module_graph, self.id);
    let is_new_treeshaking = compilation.options.is_new_tree_shaking();

    let mut used_exports = if is_new_treeshaking {
      let exports_info_id = compilation
        .module_graph
        .get_exports_info(&module.identifier())
        .id;
      let res = self
        .ids
        .iter()
        .filter_map(|(local, _)| {
          exports_info_id
            .get_used_name(
              &compilation.module_graph,
              runtime,
              UsedName::Str(local.clone()),
            )
            .map(|item| match item {
              UsedName::Str(str) => (local.clone(), vec![str]),
              UsedName::Vec(strs) => (local.clone(), strs),
            })
        })
        .collect::<HashMap<_, _>>();
      Some(res)
    } else if compilation.options.builtins.tree_shaking.is_true() {
      Some(
        compilation
          .module_graph
          .get_exports_info(&module.identifier())
          .old_get_used_exports()
          .into_iter()
          .map(|item| (item.clone(), vec![item]))
          .collect::<HashMap<_, _>>(),
      )
    } else {
      None
    };

    if is_new_treeshaking {
      let mode = self.get_mode(
        self.name.clone(),
        &compilation.module_graph,
        &self.id,
        runtime,
      );
      if let Some(ref mut scope) = code_generatable_context.concatenation_scope {
        if matches!(mode.ty, ExportModeType::ReexportUndefined) {
          scope.register_raw_export(
            mode.name.clone().expect("should have name"),
            String::from("/* reexport non-default export from non-harmony */ undefined"),
          );
        }
      }
      // dbg!(&mode, self.request());
      if !matches!(mode.ty, ExportModeType::Unused | ExportModeType::EmptyStar) {
        harmony_import_dependency_apply(self, self.source_order, code_generatable_context, &[]);
        self.add_export_fragments(code_generatable_context, mode);
      }
      return;
    }

    let mut exports = vec![];
    for id in &self.ids {
      if let Some(used_exports) = used_exports.as_mut() {
        let Some(item) = used_exports.remove(&id.0) else {
          continue;
        };
        // in webpack, id.0 is local binding and it doesn't always equal to used name, because it
        // maybe mangled
        let key = if is_new_treeshaking {
          item[0].clone()
        } else {
          id.0.clone()
        };
        // __webpack_require__.d({
        //  'key' / *key maybe mangled**/: ${export_expr} /**value*/
        // })
        exports.push((
          key,
          Atom::from(export_from_import(
            code_generatable_context,
            true,
            &self.request,
            &import_var,
            id.1.clone().map(|i| vec![i]).unwrap_or_default(),
            &self.id,
            false,
            false,
          )),
        ));
      } else {
        exports.push((
          id.0.clone(),
          Atom::from(export_from_import(
            code_generatable_context,
            true,
            &self.request,
            &import_var,
            id.1.clone().map(|i| vec![i]).unwrap_or_default(),
            &self.id,
            false,
            false,
          )),
        ));
      }
    }

    if !exports.is_empty() {
      code_generatable_context
        .init_fragments
        .push(Box::new(HarmonyExportInitFragment::new(
          module.get_exports_argument(),
          exports,
        )));
    }
  }
}

impl Dependency for HarmonyExportImportedSpecifierDependency {
  fn id(&self) -> &DependencyId {
    &self.id
  }

  fn category(&self) -> &DependencyCategory {
    &DependencyCategory::Esm
  }

  fn dependency_type(&self) -> &DependencyType {
    &DependencyType::EsmExportImportedSpecifier
  }

  #[allow(clippy::unwrap_in_result)]
  fn get_exports(&self, mg: &ModuleGraph) -> Option<ExportsSpec> {
    let mode = self.get_mode(self.name.clone(), mg, &self.id, None);
    // dbg!(&self.request(), &mode);
    match mode.ty {
      ExportModeType::Missing => None,
      ExportModeType::Unused => {
        // https://github.com/webpack/webpack/blob/ac7e531436b0d47cd88451f497cdfd0dad41535d/lib/dependencies/HarmonyExportImportedSpecifierDependency.js#L630-L742
        unreachable!()
      }
      ExportModeType::EmptyStar => Some(ExportsSpec {
        exports: ExportsOfExportsSpec::Array(vec![]),
        hide_export: mode
          .hidden
          .clone()
          .map(|item| item.into_iter().collect::<Vec<_>>()),
        dependencies: Some(vec![*mg
          .module_identifier_by_dependency_id(self.id())
          .expect("should have module")]),
        ..Default::default()
      }),
      ExportModeType::ReexportDynamicDefault => {
        let from = mg.connection_by_dependency(self.id());
        Some(ExportsSpec {
          exports: ExportsOfExportsSpec::Array(vec![ExportNameOrSpec::ExportSpec(ExportSpec {
            name: mode.name.unwrap_or_default(),
            export: Some(rspack_core::Nullable::Value(vec![Atom::from("default")])),
            from: from.cloned(),
            ..Default::default()
          })]),
          priority: Some(1),
          dependencies: Some(vec![from.expect("should have module").module_identifier]),
          ..Default::default()
        })
      }
      ExportModeType::ReexportNamedDefault => {
        let from = mg.connection_by_dependency(self.id());
        Some(ExportsSpec {
          exports: ExportsOfExportsSpec::Array(vec![ExportNameOrSpec::ExportSpec(ExportSpec {
            name: mode.name.unwrap_or_default(),
            export: Some(rspack_core::Nullable::Value(vec![Atom::from("default")])),
            from: from.cloned(),
            ..Default::default()
          })]),
          priority: Some(1),
          dependencies: Some(vec![from.expect("should have module").module_identifier]),
          ..Default::default()
        })
      }
      ExportModeType::ReexportNamespaceObject => {
        let from = mg.connection_by_dependency(self.id());
        Some(ExportsSpec {
          exports: ExportsOfExportsSpec::Array(vec![ExportNameOrSpec::ExportSpec(ExportSpec {
            name: mode.name.unwrap_or_default(),
            export: Some(rspack_core::Nullable::Null),
            from: from.cloned(),
            ..Default::default()
          })]),
          priority: Some(1),
          dependencies: Some(vec![from.expect("should have module").module_identifier]),
          ..Default::default()
        })
      }
      ExportModeType::ReexportFakeNamespaceObject => {
        let from = mg.connection_by_dependency(self.id());
        Some(ExportsSpec {
          exports: ExportsOfExportsSpec::Array(vec![ExportNameOrSpec::ExportSpec(ExportSpec {
            name: mode.name.unwrap_or_default(),
            export: Some(rspack_core::Nullable::Null),
            exports: Some(vec![ExportNameOrSpec::ExportSpec(ExportSpec {
              name: "default".into(),
              can_mangle: Some(false),
              from: from.cloned(),
              export: Some(rspack_core::Nullable::Null),
              ..Default::default()
            })]),
            from: from.cloned(),
            ..Default::default()
          })]),
          priority: Some(1),
          dependencies: Some(vec![from.expect("should have module").module_identifier]),
          ..Default::default()
        })
      }
      ExportModeType::ReexportUndefined => Some(ExportsSpec {
        exports: ExportsOfExportsSpec::Array(vec![ExportNameOrSpec::String(
          mode.name.unwrap_or_default(),
        )]),
        dependencies: Some(vec![*mg
          .module_identifier_by_dependency_id(self.id())
          .expect("should have module id")]),
        ..Default::default()
      }),
      ExportModeType::NormalReexport => {
        let from = mg.connection_by_dependency(self.id());
        Some(ExportsSpec {
          priority: Some(1),
          exports: ExportsOfExportsSpec::Array(
            mode
              .items
              .map(|items| {
                items
                  .into_iter()
                  .map(|item| {
                    ExportNameOrSpec::ExportSpec(ExportSpec {
                      name: item.name,
                      from: from.cloned(),
                      export: Some(rspack_core::Nullable::Value(item.ids)),
                      hidden: Some(item.hidden),
                      ..Default::default()
                    })
                  })
                  .collect::<Vec<_>>()
              })
              .unwrap_or_default(),
          ),
          dependencies: Some(vec![from.expect("should have module").module_identifier]),
          ..Default::default()
        })
      }
      ExportModeType::DynamicReexport => {
        let from = mg.connection_by_dependency(self.id());
        Some(ExportsSpec {
          exports: ExportsOfExportsSpec::True,
          from: from.cloned(),
          can_mangle: Some(false),
          hide_export: Some(
            mode
              .hidden
              .clone()
              .into_iter()
              .flatten()
              .collect::<Vec<_>>(),
          ),
          exclude_exports: if let Some(hidden) = mode.hidden {
            Some(
              hidden
                .into_iter()
                .chain(mode.ignored.into_iter().flatten())
                .collect::<Vec<_>>(),
            )
          } else {
            Some(mode.ignored.into_iter().flatten().collect::<Vec<_>>())
          },
          dependencies: Some(vec![from.expect("should have module").module_identifier]),
          ..Default::default()
        })
      }
    }
  }

  fn get_module_evaluation_side_effects_state(
    &self,
    _module_graph: &ModuleGraph,
    _module_chain: &mut HashSet<ModuleIdentifier>,
  ) -> ConnectionState {
    ConnectionState::Bool(false)
  }

  fn get_ids(&self, mg: &ModuleGraph) -> Vec<Atom> {
    mg.get_dep_meta_if_existing(self.id)
      .map(|meta| meta.ids.clone())
      .unwrap_or_else(|| {
        self
          .mode_ids
          .iter()
          .map(|(id, orig)| orig.clone().unwrap_or(id.clone()))
          .collect()
      })
  }

  fn dependency_debug_name(&self) -> &'static str {
    "HarmonyExportImportedSpecifierDependency"
  }

  fn resource_identifier(&self) -> Option<&str> {
    Some(&self.resource_identifier)
  }

  fn source_order(&self) -> Option<i32> {
    Some(self.source_order)
  }
}

impl ModuleDependency for HarmonyExportImportedSpecifierDependency {
  fn request(&self) -> &str {
    &self.request
  }

  fn user_request(&self) -> &str {
    &self.request
  }

  fn set_request(&mut self, request: String) {
    self.request = request.into();
  }

  fn is_export_all(&self) -> Option<bool> {
    if self.export_all {
      Some(true)
    } else {
      None
    }
  }

  fn get_condition(&self) -> Option<DependencyCondition> {
    let id = self.id;
    Some(DependencyCondition::Fn(Arc::new(
      move |_mc, runtime, module_graph: &ModuleGraph| {
        let dep = module_graph
          .dependency_by_id(&id)
          .expect("should have dependency");
        let down_casted_dep = dep
          .downcast_ref::<HarmonyExportImportedSpecifierDependency>()
          .expect("should be HarmonyExportImportedSpecifierDependency");
        let mode = down_casted_dep.get_mode(
          down_casted_dep.name.clone(),
          module_graph,
          &down_casted_dep.id,
          runtime,
        );
        ConnectionState::Bool(!matches!(
          mode.ty,
          ExportModeType::Unused | ExportModeType::EmptyStar
        ))
      },
    )))
  }

  fn get_referenced_exports(
    &self,
    module_graph: &ModuleGraph,
    runtime: Option<&RuntimeSpec>,
  ) -> Vec<ExtendedReferencedExport> {
    let mode = self.get_mode(self.name.clone(), module_graph, &self.id, runtime);
    // dbg!(&mode);
    match mode.ty {
      ExportModeType::Missing
      | ExportModeType::Unused
      | ExportModeType::EmptyStar
      | ExportModeType::ReexportUndefined => create_no_exports_referenced(),
      ExportModeType::ReexportDynamicDefault | ExportModeType::DynamicReexport => {
        create_exports_object_referenced()
      }
      ExportModeType::ReexportNamedDefault
      | ExportModeType::ReexportNamespaceObject
      | ExportModeType::ReexportFakeNamespaceObject => {
        if let Some(partial_namespace_export_info) = &mode.partial_namespace_export_info {
          let mut referenced_exports = vec![];
          process_export_info(
            module_graph,
            runtime,
            &mut referenced_exports,
            vec![],
            Some(*partial_namespace_export_info),
            mode.ty == ExportModeType::ReexportFakeNamespaceObject,
            &mut Default::default(),
          );
          referenced_exports
            .into_iter()
            .map(ExtendedReferencedExport::Array)
            .collect::<Vec<_>>()
        } else {
          create_exports_object_referenced()
        }
      }
      ExportModeType::NormalReexport => {
        let mut referenced_exports = vec![];
        if let Some(items) = mode.items {
          for item in items {
            if item.hidden {
              continue;
            }
            process_export_info(
              module_graph,
              runtime,
              &mut referenced_exports,
              item.ids,
              Some(item.export_info),
              false,
              &mut Default::default(),
            );
          }
        }
        referenced_exports
          .into_iter()
          .map(ExtendedReferencedExport::Array)
          .collect::<Vec<_>>()
      }
    }
  }
}

enum ValueKey {
  False,
  Null,
  Str(Atom),
  Vec(Vec<Atom>),
}

impl From<Option<UsedName>> for ValueKey {
  fn from(value: Option<UsedName>) -> Self {
    match value {
      Some(UsedName::Str(atom)) => Self::Str(atom),
      Some(UsedName::Vec(atoms)) => Self::Vec(atoms),
      None => Self::False,
    }
  }
}

impl AsContextDependency for HarmonyExportImportedSpecifierDependency {}

#[derive(Debug, PartialEq, Eq, Clone, Copy)]
pub enum ExportModeType {
  Missing,
  Unused,
  EmptyStar,
  ReexportDynamicDefault,
  ReexportNamedDefault,
  ReexportNamespaceObject,
  ReexportFakeNamespaceObject,
  ReexportUndefined,
  NormalReexport,
  DynamicReexport,
}

#[derive(Debug)]
pub struct NormalReexportItem {
  pub name: Atom,
  pub ids: Vec<Atom>,
  pub hidden: bool,
  pub checked: bool,
  pub export_info: ExportInfoId,
}

#[derive(Debug)]
pub struct ExportMode {
  /// corresponding to `type` field in webpack's `EpxortMode`
  pub ty: ExportModeType,
  pub items: Option<Vec<NormalReexportItem>>,
  pub name: Option<Atom>,
  pub fake_type: u8,
  pub partial_namespace_export_info: Option<ExportInfoId>,
  pub ignored: Option<HashSet<Atom>>,
  pub hidden: Option<HashSet<Atom>>,
}

impl ExportMode {
  pub fn new(ty: ExportModeType) -> Self {
    Self {
      ty,
      items: None,
      name: None,
      fake_type: 0,
      partial_namespace_export_info: None,
      ignored: None,
      hidden: None,
    }
  }
}

#[derive(Debug, Default)]
pub struct StarReexportsInfo {
  exports: Option<HashSet<Atom>>,
  checked: Option<HashSet<Atom>>,
  ignored_exports: HashSet<Atom>,
  hidden: Option<HashSet<Atom>>,
}

/// return (names, dependency_indices)
fn determine_export_assignments(
  module_graph: &ModuleGraph,
  mut dependencies: Vec<DependencyId>,
  additional_dependency: Option<DependencyId>,
) -> (Vec<Atom>, Vec<usize>) {
  if let Some(additional_dependency) = additional_dependency {
    dependencies.push(additional_dependency);
  }

  // https://github.com/webpack/webpack/blob/ac7e531436b0d47cd88451f497cdfd0dad41535d/lib/dependencies/HarmonyExportImportedSpecifierDependency.js#L109
<<<<<<< HEAD
  // js `Set` keep the insertion order, use `LinkedHashSet` to align there behavior
  let mut names: LinkedHashSet<Atom> = LinkedHashSet::new();
=======
  // js `Set` keep the insertion order, use `IndexSet` to align there behavior
  let mut names: IndexSet<JsWord, BuildHasherDefault<FxHasher>> = IndexSet::default();
>>>>>>> 38ebbd37
  let mut dependency_indices = vec![];

  for dependency in dependencies.iter() {
    dependency_indices.push(names.len());
    if let Some(module_identifier) = module_graph.module_identifier_by_dependency_id(dependency) {
      let exports_info = module_graph.get_exports_info(module_identifier);
      for export_info_id in exports_info.exports.values() {
        let export_info = module_graph.get_export_info_by_id(export_info_id);
        // SAFETY: This is safe because a real export can't export empty string
        let export_info_name = export_info.name.clone().unwrap_or_default();
        if matches!(export_info.provided, Some(ExportInfoProvided::True))
          && &export_info_name != "default"
          && !names.contains(&export_info_name)
        {
          names.insert(export_info_name.clone());
          let cur_len = dependency_indices.len();
          dependency_indices[cur_len - 1] = names.len();
        }
      }
    }
  }

  (names.into_iter().collect::<Vec<Atom>>(), dependency_indices)
}<|MERGE_RESOLUTION|>--- conflicted
+++ resolved
@@ -13,13 +13,8 @@
   NormalInitFragment, RuntimeGlobals, RuntimeSpec, Template, TemplateContext,
   TemplateReplaceSource, UsageState, UsedName,
 };
-<<<<<<< HEAD
 use rustc_hash::FxHashSet as HashSet;
 use swc_core::ecma::atoms::Atom;
-=======
-use rustc_hash::{FxHashSet as HashSet, FxHasher};
-use swc_core::ecma::atoms::JsWord;
->>>>>>> 38ebbd37
 
 use super::{create_resource_identifier_for_esm_dependency, harmony_import_dependency_apply};
 
@@ -1370,13 +1365,8 @@
   }
 
   // https://github.com/webpack/webpack/blob/ac7e531436b0d47cd88451f497cdfd0dad41535d/lib/dependencies/HarmonyExportImportedSpecifierDependency.js#L109
-<<<<<<< HEAD
-  // js `Set` keep the insertion order, use `LinkedHashSet` to align there behavior
-  let mut names: LinkedHashSet<Atom> = LinkedHashSet::new();
-=======
   // js `Set` keep the insertion order, use `IndexSet` to align there behavior
-  let mut names: IndexSet<JsWord, BuildHasherDefault<FxHasher>> = IndexSet::default();
->>>>>>> 38ebbd37
+  let mut names: IndexSet<Atom, BuildHasherDefault<FxHasher>> = IndexSet::default();
   let mut dependency_indices = vec![];
 
   for dependency in dependencies.iter() {
