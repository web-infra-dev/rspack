--- conflicted
+++ resolved
@@ -8,14 +8,9 @@
   DependencyCodeGeneration, DependencyId, DependencyLocation, DependencyRange, DependencyTemplate,
   DependencyTemplateType, DependencyType, ESMExportInitFragment, EvaluatedInlinableValue,
   ExportNameOrSpec, ExportSpec, ExportsInfoGetter, ExportsOfExportsSpec, ExportsSpec,
-<<<<<<< HEAD
   GetUsedNameParam, InitFragmentExt, InitFragmentKey, InitFragmentStage, ModuleGraph,
   ModuleGraphCacheArtifact, NormalInitFragment, PrefetchExportsInfoMode, RuntimeGlobals,
-  SharedSourceMap, TemplateContext, TemplateReplaceSource, UsedName,
-=======
-  GetUsedNameParam, ModuleGraph, ModuleGraphCacheArtifact, PrefetchExportsInfoMode,
   SharedSourceMap, TSEnumValue, TemplateContext, TemplateReplaceSource, UsedName,
->>>>>>> 7f32b8da
 };
 use rustc_hash::FxHashSet;
 use swc_core::ecma::atoms::Atom;
@@ -182,12 +177,9 @@
       .module_by_identifier(&module_identifier)
       .expect("should have module graph module");
 
-<<<<<<< HEAD
     // SIMPLIFIED: Use pre-computed ConsumeShared context from BuildMeta
     let consume_shared_info = module.build_meta().consume_shared_key.as_ref();
 
-    // Get export usage information with proper prefetching
-=======
     // remove the enum decl if all the enum members are inlined
     if let Some(enum_value) = &dep.enum_value {
       let all_enum_member_inlined = enum_value.iter().all(|(enum_key, enum_member)| {
@@ -212,21 +204,21 @@
       }
     }
 
->>>>>>> 7f32b8da
+    // Get export usage information with proper prefetching
     let exports_info = module_graph.get_prefetched_exports_info(
       &module.identifier(),
       PrefetchExportsInfoMode::NamedExports(FxHashSet::from_iter([&dep.name])),
     );
-<<<<<<< HEAD
-
-    let used_name = ExportsInfoGetter::get_used_name(
+    let Some(used_name) = ExportsInfoGetter::get_used_name(
       GetUsedNameParam::WithNames(&exports_info),
       *runtime,
       std::slice::from_ref(&dep.name),
-    );
-
+    ) else {
+      return;
+    };
+    
     match used_name {
-      Some(UsedName::Normal(ref used_vec)) if !used_vec.is_empty() => {
+      UsedName::Normal(ref used_vec) if !used_vec.is_empty() => {
         let used_name_atom = used_vec[0].clone();
 
         // Add runtime requirements
@@ -251,7 +243,7 @@
 
         init_fragments.push(Box::new(export_fragment));
       }
-      Some(UsedName::Inlined(_)) => {
+      UsedName::Inlined(_) => {
         // Export is inlined, add comment for clarity
         let comment_fragment = NormalInitFragment::new(
           format!("/* inlined ESM export '{}' */\n", dep.name),
@@ -262,53 +254,16 @@
         );
         init_fragments.push(comment_fragment.boxed());
       }
-      None => {
-        // Export is unused, add debug comment in development
-        if compilation.options.mode.is_development() {
-          let unused_fragment = NormalInitFragment::new(
-            format!("/* unused ESM export '{}' */\n", dep.name),
-            InitFragmentStage::StageConstants,
-            0,
-            InitFragmentKey::unique(),
-            None,
-          );
-          init_fragments.push(unused_fragment.boxed());
+      _ => {
+        // For normal case with simple value assignment
+        if let UsedName::Normal(vec) = used_name {
+          let used_name_atom = vec[0].clone();
+          init_fragments.push(Box::new(ESMExportInitFragment::new(
+            module.get_exports_argument(),
+            vec![(used_name_atom, dep.value.clone())],
+          )));
         }
       }
-      _ => {
-        // Unexpected case, add warning fragment
-        let warning_fragment = NormalInitFragment::new(
-          format!(
-            "/* WARNING: unexpected export state for '{}' */\n",
-            dep.name
-          ),
-          InitFragmentStage::StageConstants,
-          0,
-          InitFragmentKey::unique(),
-          None,
-        );
-        init_fragments.push(warning_fragment.boxed());
-      }
-    }
-=======
-    let Some(used_name) = ExportsInfoGetter::get_used_name(
-      GetUsedNameParam::WithNames(&exports_info),
-      *runtime,
-      std::slice::from_ref(&dep.name),
-    ) else {
-      return;
-    };
-    let used_name = match used_name {
-      UsedName::Normal(vec) => {
-        // only have one value for export specifier dependency
-        vec[0].clone()
-      }
-      UsedName::Inlined(_) => return,
-    };
-    init_fragments.push(Box::new(ESMExportInitFragment::new(
-      module.get_exports_argument(),
-      vec![(used_name, dep.value.clone())],
-    )));
->>>>>>> 7f32b8da
+    }
   }
 }