use rspack_cacheable::{
  cacheable, cacheable_dyn,
  with::{AsPreset, Skip},
};
use rspack_collections::{IdentifierMap, IdentifierSet};
use rspack_core::{
  AsContextDependency, AsModuleDependency, Dependency, DependencyCategory,
  DependencyCodeGeneration, DependencyId, DependencyLocation, DependencyRange, DependencyTemplate,
<<<<<<< HEAD
  DependencyTemplateType, DependencyType, ESMExportInitFragment, EvaluatedInlinableValue,
  ExportNameOrSpec, ExportSpec, ExportsOfExportsSpec, ExportsSpec, ModuleGraph, SharedSourceMap,
  TemplateContext, TemplateReplaceSource, UsedName,
=======
  DependencyTemplateType, DependencyType, ESMExportInitFragment, ExportNameOrSpec,
  ExportsInfoGetter, ExportsOfExportsSpec, ExportsSpec, ModuleGraph, PrefetchExportsInfoMode,
  SharedSourceMap, TemplateContext, TemplateReplaceSource, UsedName,
>>>>>>> 15aa411a
};
use rustc_hash::FxHashSet;
use swc_core::ecma::atoms::Atom;

// Create _webpack_require__.d(__webpack_exports__, {}) for each export.
#[cacheable]
#[derive(Debug, Clone)]
pub struct ESMExportSpecifierDependency {
  id: DependencyId,
  range: DependencyRange,
  #[cacheable(with=Skip)]
  source_map: Option<SharedSourceMap>,
  #[cacheable(with=AsPreset)]
  name: Atom,
  #[cacheable(with=AsPreset)]
  value: Atom, // id
  inline: Option<EvaluatedInlinableValue>,
}

impl ESMExportSpecifierDependency {
  pub fn new(
    name: Atom,
    value: Atom,
    inline: Option<EvaluatedInlinableValue>,
    range: DependencyRange,
    source_map: Option<SharedSourceMap>,
  ) -> Self {
    Self {
      name,
      value,
      inline,
      range,
      source_map,
      id: DependencyId::new(),
    }
  }
}

#[cacheable_dyn]
impl Dependency for ESMExportSpecifierDependency {
  fn id(&self) -> &DependencyId {
    &self.id
  }

  fn loc(&self) -> Option<DependencyLocation> {
    self.range.to_loc(self.source_map.as_ref())
  }

  fn category(&self) -> &DependencyCategory {
    &DependencyCategory::Esm
  }

  fn dependency_type(&self) -> &DependencyType {
    &DependencyType::EsmExportSpecifier
  }

  fn get_exports(&self, _mg: &ModuleGraph) -> Option<ExportsSpec> {
    Some(ExportsSpec {
<<<<<<< HEAD
      exports: ExportsOfExportsSpec::Array(vec![ExportNameOrSpec::ExportSpec(ExportSpec {
        name: self.name.clone(),
        inlinable: self.inline,
        ..Default::default()
      })]),
=======
      exports: ExportsOfExportsSpec::Names(vec![ExportNameOrSpec::String(self.name.clone())]),
>>>>>>> 15aa411a
      priority: Some(1),
      can_mangle: None,
      terminal_binding: Some(true),
      from: None,
      dependencies: None,
      hide_export: None,
      exclude_exports: None,
    })
  }

  fn get_module_evaluation_side_effects_state(
    &self,
    _module_graph: &rspack_core::ModuleGraph,
    _module_chain: &mut IdentifierSet,
    _connection_state_cache: &mut IdentifierMap<rspack_core::ConnectionState>,
  ) -> rspack_core::ConnectionState {
    rspack_core::ConnectionState::Active(false)
  }

  fn could_affect_referencing_module(&self) -> rspack_core::AffectType {
    rspack_core::AffectType::False
  }
}

impl AsModuleDependency for ESMExportSpecifierDependency {}

#[cacheable_dyn]
impl DependencyCodeGeneration for ESMExportSpecifierDependency {
  fn dependency_template(&self) -> Option<DependencyTemplateType> {
    Some(ESMExportSpecifierDependencyTemplate::template_type())
  }
}

impl AsContextDependency for ESMExportSpecifierDependency {}

#[cacheable]
#[derive(Debug, Clone, Default)]
pub struct ESMExportSpecifierDependencyTemplate;

impl ESMExportSpecifierDependencyTemplate {
  pub fn template_type() -> DependencyTemplateType {
    DependencyTemplateType::Dependency(DependencyType::EsmExportSpecifier)
  }
}

impl DependencyTemplate for ESMExportSpecifierDependencyTemplate {
  fn render(
    &self,
    dep: &dyn DependencyCodeGeneration,
    _source: &mut TemplateReplaceSource,
    code_generatable_context: &mut TemplateContext,
  ) {
    let dep = dep
      .as_any()
      .downcast_ref::<ESMExportSpecifierDependency>()
      .expect(
        "ESMExportSpecifierDependencyTemplate should only be used for ESMExportSpecifierDependency",
      );
    let TemplateContext {
      init_fragments,
      compilation,
      module,
      runtime,
      concatenation_scope,
      ..
    } = code_generatable_context;
    if let Some(scope) = concatenation_scope {
      scope.register_export(dep.name.clone(), dep.value.to_string());
      return;
    }
    let module_graph = compilation.get_module_graph();
    let module = module_graph
      .module_by_identifier(&module.identifier())
      .expect("should have module graph module");

<<<<<<< HEAD
    let exports_info = module_graph.get_exports_info(&module.identifier());
    let used_name = exports_info.get_used_name(&module_graph, *runtime, &[dep.name.clone()]);
    if let Some(used_name) = used_name {
      let used_name = match used_name {
=======
    let used_name = {
      let exports_info = module_graph.get_prefetched_exports_info(
        &module.identifier(),
        PrefetchExportsInfoMode::NamedExports(FxHashSet::from_iter([&dep.name])),
      );
      let used_name =
        ExportsInfoGetter::get_used_name(&exports_info, *runtime, std::slice::from_ref(&dep.name));
      used_name.map(|item| match item {
>>>>>>> 15aa411a
        UsedName::Normal(vec) => {
          // only have one value for export specifier dependency
          vec[0].clone()
        }
        UsedName::Inlined(_) => return,
      };
      init_fragments.push(Box::new(ESMExportInitFragment::new(
        module.get_exports_argument(),
        vec![(used_name, dep.value.clone())],
      )));
    }
  }
}<|MERGE_RESOLUTION|>--- conflicted
+++ resolved
@@ -6,15 +6,9 @@
 use rspack_core::{
   AsContextDependency, AsModuleDependency, Dependency, DependencyCategory,
   DependencyCodeGeneration, DependencyId, DependencyLocation, DependencyRange, DependencyTemplate,
-<<<<<<< HEAD
   DependencyTemplateType, DependencyType, ESMExportInitFragment, EvaluatedInlinableValue,
-  ExportNameOrSpec, ExportSpec, ExportsOfExportsSpec, ExportsSpec, ModuleGraph, SharedSourceMap,
-  TemplateContext, TemplateReplaceSource, UsedName,
-=======
-  DependencyTemplateType, DependencyType, ESMExportInitFragment, ExportNameOrSpec,
-  ExportsInfoGetter, ExportsOfExportsSpec, ExportsSpec, ModuleGraph, PrefetchExportsInfoMode,
-  SharedSourceMap, TemplateContext, TemplateReplaceSource, UsedName,
->>>>>>> 15aa411a
+  ExportNameOrSpec, ExportSpec, ExportsInfoGetter, ExportsOfExportsSpec, ExportsSpec, ModuleGraph,
+  PrefetchExportsInfoMode, SharedSourceMap, TemplateContext, TemplateReplaceSource, UsedName,
 };
 use rustc_hash::FxHashSet;
 use swc_core::ecma::atoms::Atom;
@@ -73,15 +67,11 @@
 
   fn get_exports(&self, _mg: &ModuleGraph) -> Option<ExportsSpec> {
     Some(ExportsSpec {
-<<<<<<< HEAD
-      exports: ExportsOfExportsSpec::Array(vec![ExportNameOrSpec::ExportSpec(ExportSpec {
+      exports: ExportsOfExportsSpec::Names(vec![ExportNameOrSpec::ExportSpec(ExportSpec {
         name: self.name.clone(),
         inlinable: self.inline,
         ..Default::default()
       })]),
-=======
-      exports: ExportsOfExportsSpec::Names(vec![ExportNameOrSpec::String(self.name.clone())]),
->>>>>>> 15aa411a
       priority: Some(1),
       can_mangle: None,
       terminal_binding: Some(true),
@@ -157,21 +147,14 @@
       .module_by_identifier(&module.identifier())
       .expect("should have module graph module");
 
-<<<<<<< HEAD
-    let exports_info = module_graph.get_exports_info(&module.identifier());
-    let used_name = exports_info.get_used_name(&module_graph, *runtime, &[dep.name.clone()]);
+    let exports_info = module_graph.get_prefetched_exports_info(
+      &module.identifier(),
+      PrefetchExportsInfoMode::NamedExports(FxHashSet::from_iter([&dep.name])),
+    );
+    let used_name =
+      ExportsInfoGetter::get_used_name(&exports_info, *runtime, std::slice::from_ref(&dep.name));
     if let Some(used_name) = used_name {
       let used_name = match used_name {
-=======
-    let used_name = {
-      let exports_info = module_graph.get_prefetched_exports_info(
-        &module.identifier(),
-        PrefetchExportsInfoMode::NamedExports(FxHashSet::from_iter([&dep.name])),
-      );
-      let used_name =
-        ExportsInfoGetter::get_used_name(&exports_info, *runtime, std::slice::from_ref(&dep.name));
-      used_name.map(|item| match item {
->>>>>>> 15aa411a
         UsedName::Normal(vec) => {
           // only have one value for export specifier dependency
           vec[0].clone()
