--- conflicted
+++ resolved
@@ -176,7 +176,6 @@
       .module_by_identifier(&module_identifier)
       .expect("should have module graph module");
 
-<<<<<<< HEAD
     // Get shared key from BuildMeta (either ConsumeShared or regular shared module)
     let meta = module.build_meta();
     let shared_key = meta
@@ -185,9 +184,6 @@
       .or(meta.consume_shared_key.as_ref());
 
     // remove the enum decl if all the enum members are inlined
-=======
-    // remove the enum decl export if all the enum members are inlined
->>>>>>> 480f74ac
     if let Some(enum_value) = &dep.enum_value {
       let all_enum_member_inlined = enum_value.iter().all(|(enum_key, enum_member)| {
         // if there are enum member need to keep origin/non-inlineable, then we need to keep the enum decl
