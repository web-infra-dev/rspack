--- conflicted
+++ resolved
@@ -120,11 +120,7 @@
   let module_graph_cache = &compilation.module_graph_cache_artifact;
   let connection = module_graph.connection_by_dependency_id(module_dependency.id());
   let is_target_active = if let Some(con) = connection {
-<<<<<<< HEAD
-    con.is_target_active(&module_graph, *runtime)
-=======
-    Some(con.is_target_active(&module_graph, *runtime, module_graph_cache))
->>>>>>> 265fafe8
+    con.is_target_active(&module_graph, *runtime, module_graph_cache)
   } else {
     true
   };
