use rspack_cacheable::{cacheable, cacheable_dyn};
use rspack_core::{
  AsContextDependency, Dependency, DependencyCategory, DependencyCodeGeneration, DependencyId,
  DependencyLocation, DependencyRange, DependencyTemplate, DependencyTemplateType, DependencyType,
  ModuleDependency, SharedSourceMap, TemplateContext, TemplateReplaceSource, module_id,
};

#[cacheable]
#[derive(Debug, Clone)]
pub struct CommonJsRequireDependency {
  id: DependencyId,
  request: String,
  optional: bool,
  range: DependencyRange,
  range_expr: Option<DependencyRange>,
<<<<<<< HEAD
  #[cacheable(with=Skip)]
  source_map: Option<SharedSourceMap>,
=======
  loc: Option<DependencyLocation>,
  factorize_info: FactorizeInfo,
>>>>>>> 4c7e856c
}

impl CommonJsRequireDependency {
  pub fn new(
    request: String,
    range: DependencyRange,
    range_expr: Option<DependencyRange>,
    optional: bool,
    source_map: Option<SharedSourceMap>,
  ) -> Self {
    let loc = range.to_loc(source_map.as_ref());
    Self {
      id: DependencyId::new(),
      request,
      optional,
      range,
      range_expr,
<<<<<<< HEAD
      source_map,
=======
      loc,
      factorize_info: Default::default(),
>>>>>>> 4c7e856c
    }
  }
}

#[cacheable_dyn]
impl Dependency for CommonJsRequireDependency {
  fn id(&self) -> &DependencyId {
    &self.id
  }

  fn loc(&self) -> Option<DependencyLocation> {
    self.loc.clone()
  }

  fn category(&self) -> &DependencyCategory {
    &DependencyCategory::CommonJS
  }

  fn dependency_type(&self) -> &DependencyType {
    &DependencyType::CjsRequire
  }

  fn range(&self) -> Option<DependencyRange> {
    self.range_expr
  }

  fn could_affect_referencing_module(&self) -> rspack_core::AffectType {
    rspack_core::AffectType::True
  }
}

#[cacheable_dyn]
impl ModuleDependency for CommonJsRequireDependency {
  fn request(&self) -> &str {
    &self.request
  }

  fn user_request(&self) -> &str {
    &self.request
  }

  fn get_optional(&self) -> bool {
    self.optional
  }
}

#[cacheable_dyn]
impl DependencyCodeGeneration for CommonJsRequireDependency {
  fn dependency_template(&self) -> Option<DependencyTemplateType> {
    Some(CommonJsRequireDependencyTemplate::template_type())
  }
}

impl AsContextDependency for CommonJsRequireDependency {}

#[cacheable]
#[derive(Debug, Clone, Default)]
pub struct CommonJsRequireDependencyTemplate;

impl CommonJsRequireDependencyTemplate {
  pub fn template_type() -> DependencyTemplateType {
    DependencyTemplateType::Dependency(DependencyType::CjsRequire)
  }
}

impl DependencyTemplate for CommonJsRequireDependencyTemplate {
  fn render(
    &self,
    dep: &dyn DependencyCodeGeneration,
    source: &mut TemplateReplaceSource,
    code_generatable_context: &mut TemplateContext,
  ) {
    let dep = dep
      .as_any()
      .downcast_ref::<CommonJsRequireDependency>()
      .expect(
        "CommonJsRequireDependencyTemplate should only be used for CommonJsRequireDependency",
      );

    source.replace(
      dep.range.start,
      dep.range.end,
      module_id(
        code_generatable_context.compilation,
        &dep.id,
        &dep.request,
        false,
      )
      .as_str(),
      None,
    );
  }
}<|MERGE_RESOLUTION|>--- conflicted
+++ resolved
@@ -13,13 +13,7 @@
   optional: bool,
   range: DependencyRange,
   range_expr: Option<DependencyRange>,
-<<<<<<< HEAD
-  #[cacheable(with=Skip)]
-  source_map: Option<SharedSourceMap>,
-=======
   loc: Option<DependencyLocation>,
-  factorize_info: FactorizeInfo,
->>>>>>> 4c7e856c
 }
 
 impl CommonJsRequireDependency {
@@ -37,12 +31,7 @@
       optional,
       range,
       range_expr,
-<<<<<<< HEAD
-      source_map,
-=======
       loc,
-      factorize_info: Default::default(),
->>>>>>> 4c7e856c
     }
   }
 }
