--- conflicted
+++ resolved
@@ -1,16 +1,9 @@
 use rspack_cacheable::{cacheable, cacheable_dyn, with::Skip};
 use rspack_core::{
-<<<<<<< HEAD
-  module_id, AsContextDependency, Dependency, DependencyCategory, DependencyCodeGeneration,
-  DependencyId, DependencyLocation, DependencyRange, DependencyTemplate, DependencyTemplateType,
-  DependencyType, FactorizeInfo, ModuleDependency, ModuleGraph, ModuleIdentifier, ModuleType,
-  SharedSourceMap, TemplateContext, TemplateReplaceSource,
-=======
   AsContextDependency, Dependency, DependencyCategory, DependencyCodeGeneration, DependencyId,
   DependencyLocation, DependencyRange, DependencyTemplate, DependencyTemplateType, DependencyType,
   FactorizeInfo, ModuleDependency, SharedSourceMap, TemplateContext, TemplateReplaceSource,
   module_id,
->>>>>>> 5057e62a
 };
 
 #[cacheable]
@@ -113,39 +106,6 @@
   pub fn template_type() -> DependencyTemplateType {
     DependencyTemplateType::Dependency(DependencyType::CjsRequire)
   }
-
-  /// Enhanced ConsumeShared detection for CommonJS require dependencies
-  fn detect_consume_shared_context(
-    module_graph: &ModuleGraph,
-    dep_id: &DependencyId,
-    module_identifier: &ModuleIdentifier,
-    _request: &str,
-  ) -> Option<String> {
-    // Check direct parent module for ConsumeShared context
-    if let Some(parent_module_id) = module_graph.get_parent_module(dep_id) {
-      if let Some(parent_module) = module_graph.module_by_identifier(parent_module_id) {
-        if parent_module.module_type() == &ModuleType::ConsumeShared {
-          return parent_module.get_consume_shared_key();
-        }
-      }
-    }
-
-    // Check incoming connections for ConsumeShared modules (fallback detection)
-    for connection in module_graph.get_incoming_connections(module_identifier) {
-      if let Some(origin_module) = connection.original_module_identifier.as_ref() {
-        if let Some(origin_module_obj) = module_graph.module_by_identifier(origin_module) {
-          if origin_module_obj.module_type() == &ModuleType::ConsumeShared {
-            return origin_module_obj.get_consume_shared_key();
-          }
-        }
-      }
-    }
-    // TODO: Implement proper ConsumeShared detection for CommonJS modules
-    // Currently CommonJS modules accessed via require() cannot be made ConsumeShared
-    // This is an architectural limitation that would require changes to the module resolution system
-
-    None
-  }
 }
 
 impl DependencyTemplate for CommonJsRequireDependencyTemplate {
@@ -162,36 +122,17 @@
         "CommonJsRequireDependencyTemplate should only be used for CommonJsRequireDependency",
       );
 
-    // Get target module identifier for ConsumeShared detection
-    let module_graph = &code_generatable_context.compilation.get_module_graph();
-    let module_identifier = module_graph
-      .module_identifier_by_dependency_id(&dep.id)
-      .copied();
-
-    // Detect ConsumeShared context
-    let consume_shared_info = if let Some(target_module_id) = module_identifier {
-      Self::detect_consume_shared_context(module_graph, &dep.id, &target_module_id, &dep.request)
-    } else {
-      None
-    };
-
-    // Generate base module reference
-    let base_module_reference = module_id(
-      code_generatable_context.compilation,
-      &dep.id,
-      &dep.request,
-      false,
+    source.replace(
+      dep.range.start,
+      dep.range.end - 1,
+      module_id(
+        code_generatable_context.compilation,
+        &dep.id,
+        &dep.request,
+        false,
+      )
+      .as_str(),
+      None,
     );
-
-    // Generate final replacement with ConsumeShared macro if applicable
-    let final_replacement = if let Some(share_key) = consume_shared_info {
-      format!(
-        "/* @common:if [condition=\"treeShake.{share_key}.default\"] */ {base_module_reference} /* @common:endif */"
-      )
-    } else {
-      base_module_reference.to_string()
-    };
-
-    source.replace(dep.range.start, dep.range.end - 1, &final_replacement, None);
   }
 }