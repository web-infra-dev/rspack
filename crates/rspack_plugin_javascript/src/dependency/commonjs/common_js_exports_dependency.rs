--- conflicted
+++ resolved
@@ -3,13 +3,8 @@
   with::{AsPreset, AsVec},
 };
 use rspack_core::{
-<<<<<<< HEAD
-  property_access, rspack_sources::Source, AsContextDependency, AsModuleDependency, Dependency,
-  DependencyCategory, DependencyCodeGeneration, DependencyId, DependencyRange, DependencyTemplate,
-=======
   AsContextDependency, AsModuleDependency, Dependency, DependencyCategory,
   DependencyCodeGeneration, DependencyId, DependencyRange, DependencyTemplate,
->>>>>>> 5057e62a
   DependencyTemplateType, DependencyType, ExportNameOrSpec, ExportSpec, ExportsInfoGetter,
   ExportsOfExportsSpec, ExportsSpec, GetUsedNameParam, InitFragmentExt, InitFragmentKey,
   InitFragmentStage, ModuleGraph, ModuleGraphCacheArtifact, NormalInitFragment,
@@ -169,19 +164,9 @@
     } = code_generatable_context;
 
     let module_graph = compilation.get_module_graph();
-    let module_identifier = module.identifier();
     let module = module_graph
-      .module_by_identifier(&module_identifier)
+      .module_by_identifier(&module.identifier())
       .expect("should have mgm");
-
-    // ConsumeShared tree-shaking macro support
-    let consume_shared_info: Option<String> = module.get_consume_shared_key().or_else(|| {
-      let shared_key = module.build_meta().shared_key.clone();
-      // eprintln!("DEBUG CommonJsExportsDependency: module identifier = {}", module.identifier());
-      // eprintln!("DEBUG CommonJsExportsDependency: module.build_meta().shared_key = {:?}", shared_key);
-      // eprintln!("DEBUG CommonJsExportsDependency: module.get_consume_shared_key() = {:?}", module.get_consume_shared_key());
-      shared_key
-    });
 
     let used = if dep.names.is_empty() {
       let exports_info = ExportsInfoGetter::prefetch_used_info_without_name(
@@ -225,45 +210,12 @@
 
     if dep.base.is_expression() {
       if let Some(UsedName::Normal(used)) = used {
-        let export_assignment = format!("{}{}", base, property_access(&used, 0));
-        let export_name = used
-          .iter()
-          .map(|a| a.as_str())
-          .collect::<Vec<_>>()
-          .join(".");
-
-        // ConsumeShared tree-shaking macro support
-        if let Some(shared_key) = &consume_shared_info {
-          // Get the source content to check if this includes an assignment
-          let source_str = source.source();
-          let start = dep.range.start as usize;
-          let end = dep.range.end as usize;
-
-          // Check if the range is valid and contains an assignment
-          let is_assignment = if start < source_str.len() && end <= source_str.len() {
-            let content = &source_str[start..end];
-            content.contains("=")
-          } else {
-            false
-          };
-
-          if is_assignment {
-            // This is a full assignment statement - wrap the entire thing
-            let assignment_content = &source_str[start..end];
-            let wrapped = format!(
-              "/* @common:if [condition=\"treeShake.{shared_key}.{export_name}\"] */ {assignment_content} /* @common:endif */"
-            );
-            source.replace(dep.range.start, dep.range.end, &wrapped, None);
-          } else {
-            // Just property access - wrap only that
-            let wrapped = format!(
-              "/* @common:if [condition=\"treeShake.{shared_key}.{export_name}\"] */ {export_assignment} /* @common:endif */"
-            );
-            source.replace(dep.range.start, dep.range.end, &wrapped, None);
-          }
-        } else {
-          source.replace(dep.range.start, dep.range.end, &export_assignment, None);
-        }
+        source.replace(
+          dep.range.start,
+          dep.range.end,
+          &format!("{}{}", base, property_access(used, 0)),
+          None,
+        );
       } else {
         // Export a inlinable const from cjs is not possible for now but we compat it here
         let is_inlined = matches!(used, Some(UsedName::Inlined(_)));
@@ -287,29 +239,19 @@
       if let Some(value_range) = &dep.value_range {
         if let Some(UsedName::Normal(used)) = used {
           if !used.is_empty() {
-            let _export_name = used.last().expect("used should have at least one element");
-
-            // NOTE: Tree-shaking macros are temporarily disabled for Object.defineProperty
-            // to avoid syntax errors with swc-generated code that has extra parentheses.
-            // The swc loader generates: Object.defineProperty(exports, "a", ({...}))
-            // which conflicts with macro wrapping.
-            let (define_property_start, define_property_end) = (
-              format!(
+            source.replace(
+              dep.range.start,
+              value_range.start,
+              &format!(
                 "Object.defineProperty({}{}, {}, (",
                 base,
                 property_access(used[0..used.len() - 1].iter(), 0),
                 serde_json::to_string(&used.last())
                   .expect("Unexpected render define property base")
               ),
-              "))",
-            );
-            source.replace(
-              dep.range.start,
-              value_range.start,
-              &define_property_start,
               None,
             );
-            source.replace(value_range.end, dep.range.end, define_property_end, None);
+            source.replace(value_range.end, dep.range.end, "))", None);
           } else {
             panic!("Unexpected base type");
           }
