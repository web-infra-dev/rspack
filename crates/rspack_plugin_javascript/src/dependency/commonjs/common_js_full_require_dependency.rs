use rspack_cacheable::{
  cacheable, cacheable_dyn,
  with::{AsPreset, AsVec, Skip},
};
use rspack_core::{
  module_id, property_access, to_normal_comment, AsContextDependency, Dependency,
  DependencyCategory, DependencyCodeGeneration, DependencyId, DependencyLocation, DependencyRange,
  DependencyTemplate, DependencyTemplateType, DependencyType, ExportsInfoGetter, ExportsType,
  ExtendedReferencedExport, FactorizeInfo, ModuleDependency, ModuleGraph, PrefetchExportsInfoMode,
  RuntimeGlobals, RuntimeSpec, SharedSourceMap, TemplateContext, TemplateReplaceSource, UsedName,
};
use swc_core::atoms::Atom;

#[cacheable]
#[derive(Debug, Clone)]
pub struct CommonJsFullRequireDependency {
  id: DependencyId,
  request: String,
  #[cacheable(with=AsVec<AsPreset>)]
  names: Vec<Atom>,
  range: DependencyRange,
  is_call: bool,
  optional: bool,
  asi_safe: bool,
  #[cacheable(with=Skip)]
  source_map: Option<SharedSourceMap>,
  factorize_info: FactorizeInfo,
}

impl CommonJsFullRequireDependency {
  pub fn new(
    request: String,
    names: Vec<Atom>,
    range: DependencyRange,
    is_call: bool,
    optional: bool,
    asi_safe: bool,
    source_map: Option<SharedSourceMap>,
  ) -> Self {
    Self {
      id: DependencyId::new(),
      request,
      names,
      range,
      is_call,
      optional,
      asi_safe,
      source_map,
      factorize_info: Default::default(),
    }
  }
}

#[cacheable_dyn]
impl Dependency for CommonJsFullRequireDependency {
  fn id(&self) -> &DependencyId {
    &self.id
  }

  fn category(&self) -> &DependencyCategory {
    &DependencyCategory::CommonJS
  }

  fn dependency_type(&self) -> &DependencyType {
    &DependencyType::CjsFullRequire
  }

  fn loc(&self) -> Option<DependencyLocation> {
    self.range.to_loc(self.source_map.as_ref())
  }

  fn range(&self) -> Option<&DependencyRange> {
    Some(&self.range)
  }

  fn get_referenced_exports(
    &self,
    module_graph: &ModuleGraph,
    _runtime: Option<&RuntimeSpec>,
  ) -> Vec<ExtendedReferencedExport> {
    if self.is_call
      && module_graph
        .module_graph_module_by_dependency_id(&self.id)
        .and_then(|mgm| module_graph.module_by_identifier(&mgm.module_identifier))
        .map(|m| m.get_exports_type(module_graph, false))
        .is_some_and(|t| !matches!(t, ExportsType::Namespace))
    {
      if self.names.is_empty() {
        return vec![ExtendedReferencedExport::Array(vec![])];
      } else {
        return vec![ExtendedReferencedExport::Array(
          self.names[0..self.names.len() - 1].to_vec(),
        )];
      }
    }
    vec![ExtendedReferencedExport::Array(self.names.clone())]
  }

  fn could_affect_referencing_module(&self) -> rspack_core::AffectType {
    rspack_core::AffectType::True
  }
}

#[cacheable_dyn]
impl ModuleDependency for CommonJsFullRequireDependency {
  fn request(&self) -> &str {
    &self.request
  }

  fn user_request(&self) -> &str {
    &self.request
  }

  fn set_request(&mut self, request: String) {
    self.request = request;
  }

  fn get_optional(&self) -> bool {
    self.optional
  }

  fn factorize_info(&self) -> &FactorizeInfo {
    &self.factorize_info
  }

  fn factorize_info_mut(&mut self) -> &mut FactorizeInfo {
    &mut self.factorize_info
  }
}

#[cacheable_dyn]
impl DependencyCodeGeneration for CommonJsFullRequireDependency {
  fn dependency_template(&self) -> Option<DependencyTemplateType> {
    Some(CommonJsFullRequireDependencyTemplate::template_type())
  }
}

impl AsContextDependency for CommonJsFullRequireDependency {}

#[cacheable]
#[derive(Debug, Clone, Default)]
pub struct CommonJsFullRequireDependencyTemplate;

impl CommonJsFullRequireDependencyTemplate {
  pub fn template_type() -> DependencyTemplateType {
    DependencyTemplateType::Dependency(DependencyType::CjsFullRequire)
  }
}

impl DependencyTemplate for CommonJsFullRequireDependencyTemplate {
  fn render(
    &self,
    dep: &dyn DependencyCodeGeneration,
    source: &mut TemplateReplaceSource,
    code_generatable_context: &mut TemplateContext,
  ) {
    let dep = dep
      .as_any()
      .downcast_ref::<CommonJsFullRequireDependency>()
      .expect("CommonJsFullRequireDependencyTemplate should only be used for CommonJsFullRequireDependency");

    let TemplateContext {
      compilation,
      runtime,
      runtime_requirements,
      ..
    } = code_generatable_context;
    let module_graph = compilation.get_module_graph();
    runtime_requirements.insert(RuntimeGlobals::REQUIRE);

<<<<<<< HEAD
    let require_expr = if let Some(imported_module) =
      module_graph.module_graph_module_by_dependency_id(&dep.id)
      && let used = module_graph
        .get_exports_info(&imported_module.module_identifier)
        .get_used_name(&module_graph, *runtime, &dep.names)
      && let Some(used) = used
    {
      let comment = to_normal_comment(&property_access(&dep.names, 0));
      let mut require_expr = match used {
        UsedName::Normal(used) => {
          format!(
            "{}({}){}{}",
            RuntimeGlobals::REQUIRE,
            module_id(compilation, &dep.id, &dep.request, false),
            comment,
            property_access(used, 0)
=======
    let mut require_expr = format!(
      r#"{}({})"#,
      RuntimeGlobals::REQUIRE,
      module_id(compilation, &dep.id, &dep.request, false)
    );

    if let Some(imported_module) = module_graph.module_graph_module_by_dependency_id(&dep.id) {
      let used = ExportsInfoGetter::get_used_name(
        &module_graph.get_prefetched_exports_info(
          &imported_module.module_identifier,
          if dep.names.is_empty() {
            PrefetchExportsInfoMode::AllExports
          } else {
            PrefetchExportsInfoMode::NamedNestedExports(&dep.names)
          },
        ),
        *runtime,
        &dep.names,
      );

      if let Some(used) = used {
        let comment = to_normal_comment(&property_access(dep.names.clone(), 0));
        require_expr = format!(
          "{}{}{}",
          require_expr,
          comment,
          property_access(
            match used {
              UsedName::Normal(names) => names.into_iter(),
            },
            0
>>>>>>> 15aa411a
          )
        }
        UsedName::Inlined(inlined) => format!("{}{}", comment, inlined.render()),
      };
      if dep.asi_safe {
        require_expr = format!("({require_expr})");
      }
      require_expr
    } else {
      format!(
        r#"{}({})"#,
        RuntimeGlobals::REQUIRE,
        module_id(compilation, &dep.id, &dep.request, false)
      )
    };

    source.replace(dep.range.start, dep.range.end, &require_expr, None);
  }
}<|MERGE_RESOLUTION|>--- conflicted
+++ resolved
@@ -168,12 +168,20 @@
     let module_graph = compilation.get_module_graph();
     runtime_requirements.insert(RuntimeGlobals::REQUIRE);
 
-<<<<<<< HEAD
     let require_expr = if let Some(imported_module) =
       module_graph.module_graph_module_by_dependency_id(&dep.id)
-      && let used = module_graph
-        .get_exports_info(&imported_module.module_identifier)
-        .get_used_name(&module_graph, *runtime, &dep.names)
+      && let used = ExportsInfoGetter::get_used_name(
+        &module_graph.get_prefetched_exports_info(
+          &imported_module.module_identifier,
+          if dep.names.is_empty() {
+            PrefetchExportsInfoMode::AllExports
+          } else {
+            PrefetchExportsInfoMode::NamedNestedExports(&dep.names)
+          },
+        ),
+        *runtime,
+        &dep.names,
+      )
       && let Some(used) = used
     {
       let comment = to_normal_comment(&property_access(&dep.names, 0));
@@ -185,39 +193,6 @@
             module_id(compilation, &dep.id, &dep.request, false),
             comment,
             property_access(used, 0)
-=======
-    let mut require_expr = format!(
-      r#"{}({})"#,
-      RuntimeGlobals::REQUIRE,
-      module_id(compilation, &dep.id, &dep.request, false)
-    );
-
-    if let Some(imported_module) = module_graph.module_graph_module_by_dependency_id(&dep.id) {
-      let used = ExportsInfoGetter::get_used_name(
-        &module_graph.get_prefetched_exports_info(
-          &imported_module.module_identifier,
-          if dep.names.is_empty() {
-            PrefetchExportsInfoMode::AllExports
-          } else {
-            PrefetchExportsInfoMode::NamedNestedExports(&dep.names)
-          },
-        ),
-        *runtime,
-        &dep.names,
-      );
-
-      if let Some(used) = used {
-        let comment = to_normal_comment(&property_access(dep.names.clone(), 0));
-        require_expr = format!(
-          "{}{}{}",
-          require_expr,
-          comment,
-          property_access(
-            match used {
-              UsedName::Normal(names) => names.into_iter(),
-            },
-            0
->>>>>>> 15aa411a
           )
         }
         UsedName::Inlined(inlined) => format!("{}{}", comment, inlined.render()),
