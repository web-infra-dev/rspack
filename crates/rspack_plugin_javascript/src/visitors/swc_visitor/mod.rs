// mod lint;
// pub use lint::lint;

mod decorator;
pub use decorator::decorator;

mod typescript;
pub use typescript::typescript;

<<<<<<< HEAD
mod react;
pub use react::{fold_react_refresh, react};

mod define;
pub use define::define;

=======
>>>>>>> 7e0ffe66
mod compat;
pub use compat::compat;

mod hygiene;
pub use hygiene::hygiene;
pub use swc_core::ecma::transforms::base::fixer::{fixer, paren_remover};
pub use swc_core::ecma::transforms::base::helpers::inject_helpers;
pub use swc_core::ecma::transforms::base::resolver;
pub use swc_core::ecma::transforms::compat::es2022::private_in_object;
pub use swc_core::ecma::transforms::compat::reserved_words::reserved_words;
pub use swc_core::ecma::transforms::optimization::const_modules;
pub use swc_core::ecma::transforms::optimization::json_parse;
pub use swc_core::ecma::transforms::optimization::simplifier;
pub use swc_core::ecma::transforms::optimization::simplify::dead_branch_remover;
pub use swc_core::ecma::transforms::optimization::simplify::expr_simplifier;
pub use swc_core::ecma::transforms::proposal::export_default_from;
pub use swc_core::ecma::transforms::proposal::import_assertions;<|MERGE_RESOLUTION|>--- conflicted
+++ resolved
@@ -7,15 +7,6 @@
 mod typescript;
 pub use typescript::typescript;
 
-<<<<<<< HEAD
-mod react;
-pub use react::{fold_react_refresh, react};
-
-mod define;
-pub use define::define;
-
-=======
->>>>>>> 7e0ffe66
 mod compat;
 pub use compat::compat;
 
