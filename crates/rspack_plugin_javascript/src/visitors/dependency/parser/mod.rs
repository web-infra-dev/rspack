mod call_hooks_name;
pub mod estree;
mod walk;
mod walk_block_pre;
mod walk_pre;

use std::{borrow::Cow, fmt::Display, rc::Rc, sync::Arc};

use bitflags::bitflags;
pub use call_hooks_name::CallHooksName;
use rspack_cacheable::{cacheable, with::AsPreset};
use rspack_core::{
  AsyncDependenciesBlock, BoxDependency, BoxDependencyTemplate, BuildInfo, BuildMeta,
  CompilerOptions, DependencyRange, FactoryMeta, JavascriptParserOptions, JavascriptParserUrl,
  ModuleIdentifier, ModuleLayer, ModuleType, ParseMeta, ResourceData, SpanExt,
  TypeReexportPresenceMode,
};
use rspack_error::miette::Diagnostic;
use rustc_hash::{FxHashMap, FxHashSet};
use swc_core::{
  atoms::Atom,
  common::{
    comments::Comments, util::take::Take, BytePos, Mark, SourceFile, SourceMap, Span, Spanned,
  },
  ecma::{
    ast::{
      ArrayPat, AssignPat, AssignTargetPat, CallExpr, Callee, Decl, Expr, Ident, Lit, MemberExpr,
      MetaPropExpr, MetaPropKind, ObjectPat, ObjectPatProp, OptCall, OptChainBase, OptChainExpr,
      Pat, Program, RestPat, Stmt, ThisExpr,
    },
    utils::ExprFactory,
  },
};

use crate::{
  dependency::local_module::LocalModule,
  parser_plugin::{self, InnerGraphState, JavaScriptParserPluginDrive, JavascriptParserPlugin},
  utils::eval::{self, BasicEvaluatedExpression},
  visitors::scope_info::{
    FreeName, ScopeInfoDB, ScopeInfoId, TagInfo, TagInfoId, VariableInfo, VariableInfoId,
  },
  BoxJavascriptParserPlugin,
};

pub trait TagInfoData: Clone + Sized + 'static {
  fn into_any(data: Self) -> Box<dyn anymap::CloneAny>;

  fn downcast(any: Box<dyn anymap::CloneAny>) -> Self;
}

impl<T> TagInfoData for T
where
  T: Clone + Sized + 'static,
{
  fn into_any(data: Self) -> Box<dyn anymap::CloneAny> {
    Box::new(data)
  }

  fn downcast(any: Box<dyn anymap::CloneAny>) -> Self {
    *(any as Box<dyn std::any::Any>)
      .downcast()
      .expect("TagInfoData should be downcasted from correct tag info")
  }
}

#[derive(Debug)]
pub struct ExtractedMemberExpressionChainData {
  pub object: Expr,
  pub members: Vec<Atom>,
  pub members_optionals: Vec<bool>,
  pub member_ranges: Vec<Span>,
}

bitflags! {
  #[derive(Clone, Copy)]
  pub struct AllowedMemberTypes: u8 {
    const CallExpression = 1 << 0;
    const Expression = 1 << 1;
  }
}

#[derive(Debug)]
pub enum MemberExpressionInfo {
  Call(CallExpressionInfo),
  Expression(ExpressionExpressionInfo),
}

#[derive(Debug)]
pub struct CallExpressionInfo {
  pub call: CallExpr,
  pub callee_name: String,
  pub root_info: ExportedVariableInfo,
  pub members: Vec<Atom>,
  pub members_optionals: Vec<bool>,
  pub member_ranges: Vec<Span>,
}

#[derive(Debug)]
pub struct ExpressionExpressionInfo {
  pub name: String,
  pub root_info: ExportedVariableInfo,
  pub members: Vec<Atom>,
  pub members_optionals: Vec<bool>,
  pub member_ranges: Vec<Span>,
}

#[cacheable]
#[derive(Debug, Clone, Hash, Eq, PartialEq)]
pub struct DestructuringAssignmentProperty {
  pub range: DependencyRange,
  #[cacheable(with=AsPreset)]
  pub id: Atom,
  pub shorthand: bool,
}

#[derive(Debug, Clone)]
pub enum ExportedVariableInfo {
  Name(String),
  VariableInfo(VariableInfoId),
}

fn object_and_members_to_name(
  object: impl AsRef<str>,
  members_reversed: &[impl AsRef<str>],
) -> String {
  let mut name = String::from(object.as_ref());
  let iter = members_reversed.iter();
  for member in iter.rev() {
    name.push('.');
    name.push_str(member.as_ref());
  }
  name
}

pub trait RootName {
  fn get_root_name(&self) -> Option<Atom> {
    None
  }
}

impl RootName for Expr {
  fn get_root_name(&self) -> Option<Atom> {
    match self {
      Expr::Ident(ident) => ident.get_root_name(),
      Expr::This(this) => this.get_root_name(),
      Expr::MetaProp(meta) => meta.get_root_name(),
      _ => None,
    }
  }
}

impl RootName for ThisExpr {
  fn get_root_name(&self) -> Option<Atom> {
    Some("this".into())
  }
}

impl RootName for Ident {
  fn get_root_name(&self) -> Option<Atom> {
    Some(self.sym.clone())
  }
}

impl RootName for MetaPropExpr {
  fn get_root_name(&self) -> Option<Atom> {
    match self.kind {
      MetaPropKind::NewTarget => Some("new.target".into()),
      MetaPropKind::ImportMeta => Some("import.meta".into()),
    }
  }
}

impl RootName for Callee {
  fn get_root_name(&self) -> Option<Atom> {
    match self {
      Callee::Expr(e) => e.get_root_name(),
      _ => None,
    }
  }
}

pub struct FreeInfo<'a> {
  pub name: &'a str,
  pub info: Option<&'a VariableInfo>,
}

#[derive(Clone, Copy, Debug)]
pub enum TopLevelScope {
  Top,
  ArrowFunction,
  False,
}

#[derive(Debug, Clone, Copy)]
pub struct StatementPath {
  span: Span,
}

impl Spanned for StatementPath {
  fn span(&self) -> Span {
    self.span
  }
}

impl StatementPath {
  fn from_span(span: Span) -> Self {
    Self { span }
  }
}

impl From<Span> for StatementPath {
  fn from(value: Span) -> Self {
    Self::from_span(value)
  }
}

pub struct JavascriptParser<'parser> {
  // ===== results =======
  pub(crate) errors: Vec<Box<dyn Diagnostic + Send + Sync>>,
  pub(crate) warning_diagnostics: Vec<Box<dyn Diagnostic + Send + Sync>>,
  pub dependencies: Vec<BoxDependency>,
  pub presentational_dependencies: Vec<BoxDependencyTemplate>,
  // Vec<Box<T: Sized>> makes sense if T is a large type (see #3530, 1st comment).
  // #3530: https://github.com/rust-lang/rust-clippy/issues/3530
  #[allow(clippy::vec_box)]
  pub blocks: Vec<Box<AsyncDependenciesBlock>>,
  // ===== inputs =======
  pub source_map: Arc<SourceMap>,
  pub(crate) source_file: &'parser SourceFile,
  pub parse_meta: ParseMeta,
<<<<<<< HEAD
  pub(crate) comments: Option<&'parser dyn Comments>,
  pub factory_meta: Option<&'parser FactoryMeta>,
=======
  pub comments: Option<&'parser dyn Comments>,
>>>>>>> 826439ed
  pub build_meta: &'parser mut BuildMeta,
  pub build_info: &'parser mut BuildInfo,
  pub resource_data: &'parser ResourceData,
  pub(crate) compiler_options: &'parser CompilerOptions,
  pub(crate) javascript_options: &'parser JavascriptParserOptions,
  pub(crate) module_type: &'parser ModuleType,
  pub(crate) module_layer: Option<&'parser ModuleLayer>,
  pub module_identifier: &'parser ModuleIdentifier,
  pub(crate) plugin_drive: Rc<JavaScriptParserPluginDrive>,
  // ===== states =======
  pub(crate) definitions_db: ScopeInfoDB,
  pub(super) definitions: ScopeInfoId,
  pub(crate) top_level_scope: TopLevelScope,
  pub(crate) current_tag_info: Option<TagInfoId>,
  pub in_try: bool,
  pub(crate) in_short_hand: bool,
  pub(crate) in_tagged_template_tag: bool,
  pub(crate) member_expr_in_optional_chain: bool,
  pub(crate) semicolons: &'parser mut FxHashSet<BytePos>,
  pub(crate) statement_path: Vec<StatementPath>,
  pub(crate) prev_statement: Option<StatementPath>,
  pub(crate) is_esm: bool,
  pub(crate) destructuring_assignment_properties:
    Option<FxHashMap<Span, FxHashSet<DestructuringAssignmentProperty>>>,
  pub(crate) worker_index: u32,
  pub(crate) parser_exports_state: Option<bool>,
  pub(crate) local_modules: Vec<LocalModule>,
  pub(crate) last_esm_import_order: i32,
  pub(crate) inner_graph: InnerGraphState,
  pub(crate) has_inlinable_const_decls: bool,
}

impl<'parser> JavascriptParser<'parser> {
  #[allow(clippy::too_many_arguments)]
  pub fn new(
    source_map: Arc<SourceMap>,
    source_file: &'parser SourceFile,
    compiler_options: &'parser CompilerOptions,
    javascript_options: &'parser JavascriptParserOptions,
    comments: Option<&'parser dyn Comments>,
    module_identifier: &'parser ModuleIdentifier,
    module_type: &'parser ModuleType,
    module_layer: Option<&'parser ModuleLayer>,
    resource_data: &'parser ResourceData,
    factory_meta: Option<&'parser FactoryMeta>,
    build_meta: &'parser mut BuildMeta,
    build_info: &'parser mut BuildInfo,
    semicolons: &'parser mut FxHashSet<BytePos>,
    unresolved_mark: Mark,
    parser_plugins: &'parser mut Vec<BoxJavascriptParserPlugin>,
    parse_meta: ParseMeta,
  ) -> Self {
    let warning_diagnostics: Vec<Box<dyn Diagnostic + Send + Sync>> = Vec::with_capacity(4);
    let mut errors = Vec::with_capacity(4);
    let dependencies = Vec::with_capacity(64);
    let blocks = Vec::with_capacity(64);
    let presentational_dependencies = Vec::with_capacity(64);
    let parser_exports_state: Option<bool> = None;

    let mut plugins: Vec<parser_plugin::BoxJavascriptParserPlugin> = Vec::with_capacity(32);

    plugins.append(parser_plugins);

    plugins.push(Box::new(parser_plugin::InitializeEvaluating));
    plugins.push(Box::new(parser_plugin::JavascriptMetaInfoPlugin));
    plugins.push(Box::new(parser_plugin::CheckVarDeclaratorIdent));
    plugins.push(Box::new(parser_plugin::ConstPlugin));
    plugins.push(Box::new(parser_plugin::UseStrictPlugin));
    plugins.push(Box::new(
      parser_plugin::RequireContextDependencyParserPlugin,
    ));
    plugins.push(Box::new(
      parser_plugin::RequireEnsureDependenciesBlockParserPlugin,
    ));
    plugins.push(Box::new(parser_plugin::CompatibilityPlugin));

    if module_type.is_js_auto() || module_type.is_js_esm() {
      plugins.push(Box::new(parser_plugin::ESMTopLevelThisParserPlugin));
      plugins.push(Box::new(parser_plugin::ESMDetectionParserPlugin::new(
        compiler_options.experiments.top_level_await,
      )));
      plugins.push(Box::new(
        parser_plugin::ImportMetaContextDependencyParserPlugin,
      ));
      if let Some(true) = javascript_options.import_meta {
        plugins.push(Box::new(parser_plugin::ImportMetaPlugin));
      } else {
        plugins.push(Box::new(parser_plugin::ImportMetaDisabledPlugin));
      }

      plugins.push(Box::new(parser_plugin::ESMImportDependencyParserPlugin));
      plugins.push(Box::new(parser_plugin::ESMExportDependencyParserPlugin));
    }

    if compiler_options.amd.is_some() && (module_type.is_js_auto() || module_type.is_js_dynamic()) {
      plugins.push(Box::new(
        parser_plugin::AMDRequireDependenciesBlockParserPlugin,
      ));
      plugins.push(Box::new(parser_plugin::AMDDefineDependencyParserPlugin));
      plugins.push(Box::new(parser_plugin::AMDParserPlugin));
    }

    if module_type.is_js_auto() || module_type.is_js_dynamic() {
      plugins.push(Box::new(parser_plugin::CommonJsImportsParserPlugin));
      plugins.push(Box::new(parser_plugin::CommonJsPlugin));
      plugins.push(Box::new(parser_plugin::CommonJsExportsParserPlugin));
      if compiler_options.node.is_some() {
        plugins.push(Box::new(parser_plugin::NodeStuffPlugin));
      }
    }

    if module_type.is_js_auto() || module_type.is_js_dynamic() || module_type.is_js_esm() {
      plugins.push(Box::new(parser_plugin::WebpackIsIncludedPlugin));
      plugins.push(Box::new(parser_plugin::ExportsInfoApiPlugin));
      plugins.push(Box::new(parser_plugin::APIPlugin::new(
        compiler_options.output.module,
      )));
      plugins.push(Box::new(parser_plugin::ImportParserPlugin));
      let parse_url = javascript_options.url;
      if !matches!(parse_url, Some(JavascriptParserUrl::Disable)) {
        plugins.push(Box::new(parser_plugin::URLPlugin {
          relative: matches!(parse_url, Some(JavascriptParserUrl::Relative)),
        }));
      }
      plugins.push(Box::new(parser_plugin::WorkerPlugin::new(
        javascript_options
          .worker
          .as_ref()
          .expect("should have worker"),
      )));
      plugins.push(Box::new(parser_plugin::OverrideStrictPlugin));
    }

    if compiler_options.optimization.inner_graph {
      plugins.push(Box::new(parser_plugin::InnerGraphPlugin::new(
        unresolved_mark,
      )));
    }
    // disabled by default for now, it's still experimental
    if javascript_options.inline_const.unwrap_or_default() {
      if !compiler_options.experiments.inline_const {
        errors.push(rspack_error::error!("inlineConst is still an experimental feature. To continue using it, please enable 'experiments.inlineConst'.").into());
      } else {
        plugins.push(Box::new(parser_plugin::InlineConstPlugin));
      }
    }

    if !matches!(
      javascript_options
        .type_reexports_presence
        .unwrap_or_default(),
      TypeReexportPresenceMode::NoTolerant
    ) && !compiler_options.experiments.type_reexports_presence
    {
      errors.push(rspack_error::error!("typeReexportsPresence is still an experimental feature. To continue using it, please enable 'experiments.typeReexportsPresence'.").into());
    }

    let plugin_drive = Rc::new(JavaScriptParserPluginDrive::new(plugins));
    let mut db = ScopeInfoDB::new();

    Self {
      last_esm_import_order: 0,
      comments,
      javascript_options,
      source_map,
      source_file,
      errors,
      warning_diagnostics,
      dependencies,
      presentational_dependencies,
      blocks,
      in_try: false,
      in_short_hand: false,
      top_level_scope: TopLevelScope::Top,
      is_esm: matches!(module_type, ModuleType::JsEsm),
      in_tagged_template_tag: false,
      definitions: db.create(),
      definitions_db: db,
      plugin_drive,
      resource_data,
      factory_meta,
      build_meta,
      build_info,
      compiler_options,
      module_type,
      module_layer,
      parser_exports_state,
      worker_index: 0,
      module_identifier,
      member_expr_in_optional_chain: false,
      destructuring_assignment_properties: None,
      semicolons,
      statement_path: Default::default(),
      current_tag_info: None,
      prev_statement: None,
      inner_graph: InnerGraphState::new(),
      parse_meta,
      local_modules: Default::default(),
      has_inlinable_const_decls: true,
    }
  }

  pub fn add_local_module(&mut self, name: &str) -> LocalModule {
    let m = LocalModule::new(name.into(), self.local_modules.len());
    self.local_modules.push(m.clone());
    m
  }

  pub fn get_local_module(&self, name: &str) -> Option<LocalModule> {
    for m in self.local_modules.iter() {
      if m.get_name() == name {
        return Some(m.clone());
      }
    }
    None
  }

  pub fn get_local_module_mut(&mut self, name: &str) -> Option<&mut LocalModule> {
    self.local_modules.iter_mut().find(|m| m.get_name() == name)
  }

  pub fn is_asi_position(&self, pos: BytePos) -> bool {
    let curr_path = self.statement_path.last().expect("Should in statement");
    if curr_path.span_hi() == pos && self.semicolons.contains(&pos) {
      true
    } else if curr_path.span_lo() == pos
      && let Some(prev) = &self.prev_statement
      && self.semicolons.contains(&prev.span_hi())
    {
      true
    } else {
      false
    }
  }

  pub fn set_asi_position(&mut self, pos: BytePos) -> bool {
    self.semicolons.insert(pos)
  }

  pub fn unset_asi_position(&mut self, pos: BytePos) -> bool {
    self.semicolons.remove(&pos)
  }

  pub fn is_statement_level_expression(&self, expr_span: Span) -> bool {
    let Some(curr_path) = self.statement_path.last() else {
      return false;
    };
    curr_path.span() == expr_span
  }

  pub fn get_module_layer(&self) -> Option<&ModuleLayer> {
    self.module_layer
  }

  pub fn get_mut_variable_info(&mut self, name: &str) -> Option<&mut VariableInfo> {
    let id = self.definitions_db.get(self.definitions, name)?;
    Some(self.definitions_db.expect_get_mut_variable(id))
  }

  pub fn get_variable_info(&mut self, name: &str) -> Option<&VariableInfo> {
    let id = self.definitions_db.get(self.definitions, name)?;
    Some(self.definitions_db.expect_get_variable(id))
  }

  pub fn get_tag_data(&mut self, name: &Atom, tag: &str) -> Option<Box<dyn anymap::CloneAny>> {
    self
      .get_variable_info(name)
      .and_then(|variable_info| variable_info.tag_info)
      .and_then(|tag_info_id| {
        let mut tag_info = Some(self.definitions_db.expect_get_tag_info(tag_info_id));

        while let Some(cur_tag_info) = tag_info {
          if cur_tag_info.tag == tag {
            return cur_tag_info.data.clone();
          }
          tag_info = cur_tag_info
            .next
            .map(|tag_info_id| self.definitions_db.expect_get_tag_info(tag_info_id))
        }

        None
      })
  }

  pub fn get_free_info_from_variable<'a>(&'a mut self, name: &'a str) -> Option<FreeInfo<'a>> {
    let Some(info) = self.get_variable_info(name) else {
      return Some(FreeInfo { name, info: None });
    };
    let Some(FreeName::String(name)) = &info.free_name else {
      return None;
    };
    Some(FreeInfo {
      name,
      info: Some(info),
    })
  }

  pub fn get_all_variables_from_current_scope(
    &self,
  ) -> impl Iterator<Item = (&str, &VariableInfoId)> {
    let scope = self.definitions_db.expect_get_scope(self.definitions);
    scope.variables()
  }

  pub fn define_variable(&mut self, name: String) {
    let definitions = self.definitions;
    if let Some(variable_info) = self.get_variable_info(&name)
      && variable_info.tag_info.is_some()
      && definitions == variable_info.declared_scope
    {
      return;
    }
    let info = VariableInfo::create(&mut self.definitions_db, definitions, None, None);
    self.definitions_db.set(definitions, name, info);
  }

  pub fn set_variable(&mut self, name: String, variable: String) {
    let id = self.definitions;
    if name == variable {
      self.definitions_db.delete(id, &name);
    } else {
      let variable = VariableInfo::create(
        &mut self.definitions_db,
        id,
        Some(FreeName::String(variable)),
        None,
      );
      self.definitions_db.set(id, name, variable);
    }
  }

  fn undefined_variable(&mut self, name: String) {
    self.definitions_db.delete(self.definitions, name)
  }

  pub fn tag_variable<Data: TagInfoData>(
    &mut self,
    name: String,
    tag: &'static str,
    data: Option<Data>,
  ) {
    let data = data.map(|data| TagInfoData::into_any(data));
    let new_info = if let Some(old_info_id) = self.definitions_db.get(self.definitions, &name) {
      let old_info = self.definitions_db.expect_get_variable(old_info_id);
      if let Some(old_tag_info) = old_info.tag_info {
        let declared_scope = old_info.declared_scope;
        // FIXME: remove `.clone`
        let free_name = old_info.free_name.clone();
        let tag_info = Some(TagInfo::create(
          &mut self.definitions_db,
          tag,
          data,
          Some(old_tag_info),
        ));
        VariableInfo::create(
          &mut self.definitions_db,
          declared_scope,
          free_name,
          tag_info,
        )
      } else {
        let declared_scope = old_info.declared_scope;
        let free_name = Some(FreeName::True);
        let tag_info = Some(TagInfo::create(&mut self.definitions_db, tag, data, None));
        VariableInfo::create(
          &mut self.definitions_db,
          declared_scope,
          free_name,
          tag_info,
        )
      }
    } else {
      let free_name = Some(FreeName::String(name.clone()));
      let tag_info = Some(TagInfo::create(&mut self.definitions_db, tag, data, None));
      VariableInfo::create(
        &mut self.definitions_db,
        self.definitions,
        free_name,
        tag_info,
      )
    };
    self.definitions_db.set(self.definitions, name, new_info);
  }

  fn _get_member_expression_info(
    &mut self,
    object: Expr,
    mut members: Vec<Atom>,
    mut members_optionals: Vec<bool>,
    mut member_ranges: Vec<Span>,
    allowed_types: AllowedMemberTypes,
  ) -> Option<MemberExpressionInfo> {
    match object {
      Expr::Call(expr) => {
        if !allowed_types.contains(AllowedMemberTypes::CallExpression) {
          return None;
        }
        let root_name = expr.callee.get_root_name()?;
        let FreeInfo {
          name: resolved_root,
          info: root_info,
        } = self.get_free_info_from_variable(&root_name)?;

        let callee_name = object_and_members_to_name(resolved_root, &members);
        members.reverse();
        members_optionals.reverse();
        member_ranges.reverse();
        Some(MemberExpressionInfo::Call(CallExpressionInfo {
          call: expr,
          callee_name,
          root_info: root_info
            .map(|i| ExportedVariableInfo::VariableInfo(i.id()))
            .unwrap_or_else(|| ExportedVariableInfo::Name(root_name.to_string())),
          members,
          members_optionals,
          member_ranges,
        }))
      }
      Expr::MetaProp(_) | Expr::Ident(_) | Expr::This(_) => {
        if !allowed_types.contains(AllowedMemberTypes::Expression) {
          return None;
        }
        let root_name = object.get_root_name()?;

        let FreeInfo {
          name: resolved_root,
          info: root_info,
        } = self.get_free_info_from_variable(&root_name)?;

        let name = object_and_members_to_name(resolved_root, &members);
        members.reverse();
        members_optionals.reverse();
        member_ranges.reverse();
        Some(MemberExpressionInfo::Expression(ExpressionExpressionInfo {
          name,
          root_info: root_info
            .map(|i| ExportedVariableInfo::VariableInfo(i.id()))
            .unwrap_or_else(|| ExportedVariableInfo::Name(root_name.to_string())),
          members,
          members_optionals,
          member_ranges,
        }))
      }
      _ => None,
    }
  }

  fn get_member_expression_info_from_expr(
    &mut self,
    expr: &Expr,
    allowed_types: AllowedMemberTypes,
  ) -> Option<MemberExpressionInfo> {
    expr
      .as_member()
      .and_then(|member| self.get_member_expression_info(member, allowed_types))
      .or_else(|| {
        self._get_member_expression_info(expr.clone(), vec![], vec![], vec![], allowed_types)
      })
  }

  pub fn get_member_expression_info(
    &mut self,
    expr: &MemberExpr,
    allowed_types: AllowedMemberTypes,
  ) -> Option<MemberExpressionInfo> {
    let ExtractedMemberExpressionChainData {
      object,
      members,
      members_optionals,
      member_ranges,
    } = self.extract_member_expression_chain(expr);
    self._get_member_expression_info(
      object,
      members,
      members_optionals,
      member_ranges,
      allowed_types,
    )
  }

  pub fn extract_member_expression_chain(
    &self,
    expr: &MemberExpr,
  ) -> ExtractedMemberExpressionChainData {
    let mut object = Expr::Member(expr.clone());
    let mut members = Vec::new();
    let mut members_optionals = Vec::new();
    let mut member_ranges = Vec::new();
    let mut in_optional_chain = self.member_expr_in_optional_chain;
    loop {
      match &mut object {
        Expr::Member(expr) => {
          if let Some(computed) = expr.prop.as_computed() {
            let Expr::Lit(lit) = &*computed.expr else {
              break;
            };
            let value = match lit {
              Lit::Str(s) => s.value.clone(),
              Lit::Bool(b) => if b.value { "true" } else { "false" }.into(),
              Lit::Null(_) => "null".into(),
              Lit::Num(n) => n.value.to_string().into(),
              Lit::BigInt(i) => i.value.to_string().into(),
              Lit::Regex(r) => r.exp.clone(),
              Lit::JSXText(_) => unreachable!(),
            };
            members.push(value);
            member_ranges.push(expr.obj.span());
          } else if let Some(ident) = expr.prop.as_ident() {
            members.push(ident.sym.clone());
            member_ranges.push(expr.obj.span());
          } else {
            break;
          }
          members_optionals.push(in_optional_chain);
          object = *expr.obj.take();
          in_optional_chain = false;
        }
        Expr::OptChain(expr) => {
          in_optional_chain = expr.optional;
          if let OptChainBase::Member(member) = &mut *expr.base {
            object = Expr::Member(member.take());
          } else {
            break;
          }
        }
        _ => break,
      }
    }
    ExtractedMemberExpressionChainData {
      object,
      members,
      members_optionals,
      member_ranges,
    }
  }

  fn enter_ident<F>(&mut self, ident: &Ident, on_ident: F)
  where
    F: FnOnce(&mut Self, &Ident),
  {
    if !ident
      .sym
      .call_hooks_name(self, |parser, for_name| {
        parser.plugin_drive.clone().pattern(parser, ident, for_name)
      })
      .unwrap_or_default()
    {
      on_ident(self, ident);
    }
  }

  fn enter_array_pattern<F>(&mut self, array_pat: &ArrayPat, on_ident: F)
  where
    F: FnOnce(&mut Self, &Ident) + Copy,
  {
    array_pat
      .elems
      .iter()
      .flatten()
      .for_each(|ele| self.enter_pattern(Cow::Borrowed(ele), on_ident));
  }

  fn enter_assignment_pattern<F>(&mut self, assign: &AssignPat, on_ident: F)
  where
    F: FnOnce(&mut Self, &Ident) + Copy,
  {
    self.enter_pattern(Cow::Borrowed(&assign.left), on_ident);
  }

  fn enter_object_pattern<F>(&mut self, obj: &ObjectPat, on_ident: F)
  where
    F: FnOnce(&mut Self, &Ident) + Copy,
  {
    for prop in &obj.props {
      match prop {
        ObjectPatProp::KeyValue(kv) => self.enter_pattern(Cow::Borrowed(&kv.value), on_ident),
        ObjectPatProp::Assign(assign) => {
          let old = self.in_short_hand;
          if assign.value.is_none() {
            self.in_short_hand = true;
          }
          self.enter_ident(&assign.key, on_ident);
          self.in_short_hand = old;
        }
        ObjectPatProp::Rest(rest) => self.enter_rest_pattern(rest, on_ident),
      }
    }
  }

  fn enter_rest_pattern<F>(&mut self, rest: &RestPat, on_ident: F)
  where
    F: FnOnce(&mut Self, &Ident) + Copy,
  {
    self.enter_pattern(Cow::Borrowed(&rest.arg), on_ident)
  }

  fn enter_pattern<F>(&mut self, pattern: Cow<Pat>, on_ident: F)
  where
    F: FnOnce(&mut Self, &Ident) + Copy,
  {
    match &*pattern {
      Pat::Ident(ident) => self.enter_ident(&ident.id, on_ident),
      Pat::Array(array) => self.enter_array_pattern(array, on_ident),
      Pat::Assign(assign) => self.enter_assignment_pattern(assign, on_ident),
      Pat::Object(obj) => self.enter_object_pattern(obj, on_ident),
      Pat::Rest(rest) => self.enter_rest_pattern(rest, on_ident),
      Pat::Invalid(_) => (),
      Pat::Expr(_) => (),
    }
  }

  fn enter_assign_target_pattern<F>(&mut self, pattern: Cow<AssignTargetPat>, on_ident: F)
  where
    F: FnOnce(&mut Self, &Ident) + Copy,
  {
    match &*pattern {
      AssignTargetPat::Array(array) => self.enter_array_pattern(array, on_ident),
      AssignTargetPat::Object(obj) => self.enter_object_pattern(obj, on_ident),
      AssignTargetPat::Invalid(_) => (),
    }
  }

  fn enter_patterns<'a, I, F>(&mut self, patterns: I, on_ident: F)
  where
    F: FnOnce(&mut Self, &Ident) + Copy,
    I: Iterator<Item = Cow<'a, Pat>>,
  {
    for pattern in patterns {
      self.enter_pattern(pattern, on_ident);
    }
  }

  fn enter_optional_chain<'a, C, M, R>(
    &mut self,
    expr: &'a OptChainExpr,
    on_call: C,
    on_member: M,
  ) -> R
  where
    C: FnOnce(&mut Self, &'a OptCall) -> R,
    M: FnOnce(&mut Self, &'a MemberExpr) -> R,
  {
    let member_expr_in_optional_chain = self.member_expr_in_optional_chain;
    let ret = match &*expr.base {
      OptChainBase::Call(call) => {
        if call.callee.is_member() {
          self.member_expr_in_optional_chain = expr.optional;
        }
        on_call(self, call)
      }
      OptChainBase::Member(member) => {
        self.member_expr_in_optional_chain = expr.optional;
        on_member(self, member)
      }
    };
    self.member_expr_in_optional_chain = member_expr_in_optional_chain;
    ret
  }

  fn enter_declaration<F>(&mut self, decl: &Decl, on_ident: F)
  where
    F: FnOnce(&mut Self, &Ident) + Copy,
  {
    match decl {
      Decl::Class(c) => {
        self.enter_ident(&c.ident, on_ident);
      }
      Decl::Fn(f) => {
        self.enter_ident(&f.ident, on_ident);
      }
      Decl::Var(var) => {
        for decl in &var.decls {
          self.enter_pattern(Cow::Borrowed(&decl.name), on_ident);
        }
      }
      Decl::Using(_) => (),
      _ => unreachable!(),
    }
  }

  fn enter_statement<S, H, F>(&mut self, statement: &S, call_hook: H, on_statement: F)
  where
    S: Spanned,
    H: FnOnce(&mut Self, &S) -> bool,
    F: FnOnce(&mut Self, &S),
  {
    self.statement_path.push(statement.span().into());
    if call_hook(self, statement) {
      self.prev_statement = self.statement_path.pop();
      return;
    }
    on_statement(self, statement);
    self.prev_statement = self.statement_path.pop();
  }

  pub fn walk_program(&mut self, ast: &Program) {
    if self.plugin_drive.clone().program(self, ast).is_none() {
      self.destructuring_assignment_properties = Some(FxHashMap::default());
      match ast {
        Program::Module(m) => {
          self.set_strict(true);
          self.prev_statement = None;
          self.pre_walk_module_items(&m.body);
          self.prev_statement = None;
          self.block_pre_walk_module_items(&m.body);
          self.prev_statement = None;
          self.walk_module_items(&m.body);
        }
        Program::Script(s) => {
          self.detect_mode(&s.body);
          self.prev_statement = None;
          self.pre_walk_statements(&s.body);
          self.prev_statement = None;
          self.block_pre_walk_statements(&s.body);
          self.prev_statement = None;
          self.walk_statements(&s.body);
        }
      };
      self.destructuring_assignment_properties = None;
    }
    self.plugin_drive.clone().finish(self);
  }

  fn set_strict(&mut self, value: bool) {
    let current_scope = self.definitions_db.expect_get_mut_scope(self.definitions);
    current_scope.is_strict = value;
  }

  pub fn detect_mode(&mut self, stmts: &[Stmt]) {
    let Some(Lit::Str(str)) = stmts
      .first()
      .and_then(|stmt| stmt.as_expr())
      .and_then(|expr_stmt| expr_stmt.expr.as_lit())
    else {
      return;
    };

    if str.value.as_str() == "use strict" {
      self.set_strict(true);
    }
  }

  pub fn is_strict(&mut self) -> bool {
    let scope = self.definitions_db.expect_get_scope(self.definitions);
    scope.is_strict
  }

  // TODO: remove
  pub fn is_unresolved_ident(&mut self, str: &str) -> bool {
    self.definitions_db.get(self.definitions, str).is_none()
  }

  pub fn destructuring_assignment_properties_for(
    &self,
    span: &Span,
  ) -> Option<FxHashSet<DestructuringAssignmentProperty>> {
    self
      .destructuring_assignment_properties
      .as_ref()
      .and_then(|x| x.get(span).cloned())
  }
}

impl JavascriptParser<'_> {
  pub fn evaluate_expression<'a>(&mut self, expr: &'a Expr) -> BasicEvaluatedExpression<'a> {
    match self.evaluating(expr) {
      Some(evaluated) => evaluated.with_expression(Some(expr)),
      None => BasicEvaluatedExpression::with_range(expr.span().real_lo(), expr.span_hi().0)
        .with_expression(Some(expr)),
    }
  }

  pub fn evaluate<T: Display>(
    &mut self,
    source: String,
    error_title: T,
  ) -> Option<BasicEvaluatedExpression<'static>> {
    eval::eval_source(self, source, error_title)
  }

  // same as `JavascriptParser._initializeEvaluating` in webpack
  // FIXME: should mv it to plugin(for example `parse.hooks.evaluate for`)
  fn evaluating<'a>(&mut self, expr: &'a Expr) -> Option<BasicEvaluatedExpression<'a>> {
    match expr {
      Expr::Tpl(tpl) => eval::eval_tpl_expression(self, tpl),
      Expr::TaggedTpl(tagged_tpl) => eval::eval_tagged_tpl_expression(self, tagged_tpl),
      Expr::Lit(lit) => eval::eval_lit_expr(lit),
      Expr::Cond(cond) => eval::eval_cond_expression(self, cond),
      Expr::Unary(unary) => eval::eval_unary_expression(self, unary),
      Expr::Bin(binary) => eval::eval_binary_expression(self, binary),
      Expr::Array(array) => eval::eval_array_expression(self, array),
      Expr::New(new) => eval::eval_new_expression(self, new),
      Expr::Call(call) => eval::eval_call_expression(self, call),
      Expr::Paren(paren) => self.evaluating(&paren.expr),
      Expr::OptChain(opt_chain) => self.enter_optional_chain(
        opt_chain,
        |parser, call| {
          let expr = Expr::Call(CallExpr {
            ctxt: call.ctxt,
            span: call.span,
            callee: call.callee.clone().as_callee(),
            args: call.args.clone(),
            type_args: None,
          });
          BasicEvaluatedExpression::with_owned_expression(expr, |expr| {
            #[allow(clippy::unwrap_used)]
            let call_expr = expr.as_call().unwrap();
            eval::eval_call_expression(parser, call_expr)
          })
        },
        |parser, member| eval::eval_member_expression(parser, member),
      ),
      Expr::Member(member) => eval::eval_member_expression(self, member),
      Expr::Ident(ident) => {
        let name = &ident.sym;
        if name.eq("undefined") {
          let mut eval =
            BasicEvaluatedExpression::with_range(ident.span.real_lo(), ident.span.hi.0);
          eval.set_undefined();
          return Some(eval);
        }
        let drive = self.plugin_drive.clone();
        name
          .call_hooks_name(self, |parser, name| {
            drive.evaluate_identifier(parser, name, ident.span.real_lo(), ident.span.hi.0)
          })
          .or_else(|| {
            let info = self.get_variable_info(name);
            if let Some(info) = info {
              if let Some(FreeName::String(name)) = &info.free_name {
                let mut eval =
                  BasicEvaluatedExpression::with_range(ident.span.real_lo(), ident.span.hi.0);
                eval.set_identifier(
                  name.to_owned(),
                  ExportedVariableInfo::VariableInfo(info.id()),
                  None,
                  None,
                  None,
                );
                Some(eval)
              } else {
                None
              }
            } else {
              let mut eval =
                BasicEvaluatedExpression::with_range(ident.span.real_lo(), ident.span.hi.0);
              eval.set_identifier(
                ident.sym.to_string(),
                ExportedVariableInfo::Name(name.to_string()),
                None,
                None,
                None,
              );
              Some(eval)
            }
          })
      }
      Expr::This(this) => {
        let drive = self.plugin_drive.clone();
        let default_eval = || {
          let mut eval = BasicEvaluatedExpression::with_range(this.span.real_lo(), this.span.hi.0);
          eval.set_identifier(
            "this".to_string(),
            ExportedVariableInfo::Name("this".to_string()),
            None,
            None,
            None,
          );
          Some(eval)
        };
        let Some(info) = self.get_variable_info("this") else {
          // use `ident.sym` as fallback for global variable(or maybe just a undefined variable)
          return drive
            .evaluate_identifier(self, "this", this.span.real_lo(), this.span.hi.0)
            .or_else(default_eval);
        };
        if let Some(FreeName::String(name)) = info.free_name.as_ref() {
          // avoid ownership
          let name = name.to_string();
          return drive
            .evaluate_identifier(self, &name, this.span.real_lo(), this.span.hi.0)
            .or_else(default_eval);
        }
        None
      }
      _ => None,
    }
  }
}<|MERGE_RESOLUTION|>--- conflicted
+++ resolved
@@ -228,12 +228,8 @@
   pub source_map: Arc<SourceMap>,
   pub(crate) source_file: &'parser SourceFile,
   pub parse_meta: ParseMeta,
-<<<<<<< HEAD
-  pub(crate) comments: Option<&'parser dyn Comments>,
+  pub comments: Option<&'parser dyn Comments>,
   pub factory_meta: Option<&'parser FactoryMeta>,
-=======
-  pub comments: Option<&'parser dyn Comments>,
->>>>>>> 826439ed
   pub build_meta: &'parser mut BuildMeta,
   pub build_info: &'parser mut BuildInfo,
   pub resource_data: &'parser ResourceData,
