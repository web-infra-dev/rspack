use swc_core::{
  common::Spanned,
  ecma::ast::{
    DefaultDecl, ExportSpecifier, ExprStmt, ImportDecl, ImportSpecifier, ModuleDecl,
    ModuleExportName, ModuleItem, Stmt, VarDecl, VarDeclKind,
  },
};

use super::{
  JavascriptParser,
  estree::{
    ExportAllDeclaration, ExportDefaultDeclaration, ExportDefaultExpression, ExportImport,
    ExportLocal, ExportNamedDeclaration, MaybeNamedClassDecl, Statement,
  },
};
use crate::{JS_DEFAULT_KEYWORD, parser_plugin::JavascriptParserPlugin};

impl JavascriptParser<'_> {
  pub fn block_pre_walk_module_items(&mut self, statements: &Vec<ModuleItem>) {
    for statement in statements {
      self.block_pre_walk_module_item(statement);
    }
  }

  pub fn block_pre_walk_statements(&mut self, statements: &Vec<Stmt>) {
    for statement in statements {
      self.block_pre_walk_statement(statement.into());
    }
  }

  pub fn block_pre_walk_module_item(&mut self, statement: &ModuleItem) {
    match statement {
      ModuleItem::ModuleDecl(decl) => {
        self.enter_statement(
          statement,
          |parser, _| {
            parser
              .plugin_drive
              .clone()
              .block_pre_module_declaration(parser, decl)
              .unwrap_or_default()
          },
          |parser, _| {
            match decl {
              ModuleDecl::Import(decl) => parser.block_pre_walk_import_declaration(decl),
              ModuleDecl::ExportAll(decl) => {
                parser.block_pre_walk_export_all_declaration(ExportAllDeclaration::All(decl))
              }
              ModuleDecl::ExportNamed(decl) => {
                if decl.specifiers.len() == 1
                  && matches!(decl.specifiers.first(), Some(ExportSpecifier::Namespace(_)))
                {
                  parser.block_pre_walk_export_all_declaration(ExportAllDeclaration::NamedAll(decl))
                } else {
                  parser.block_pre_walk_export_named_declaration(
                    ExportNamedDeclaration::Specifiers(decl),
                  )
                }
              }
              ModuleDecl::ExportDecl(decl) => {
                parser.block_pre_walk_export_named_declaration(ExportNamedDeclaration::Decl(decl))
              }
              ModuleDecl::ExportDefaultDecl(decl) => parser
                .block_pre_walk_export_default_declaration(ExportDefaultDeclaration::Decl(decl)),
              ModuleDecl::ExportDefaultExpr(expr) => parser
                .block_pre_walk_export_default_declaration(ExportDefaultDeclaration::Expr(expr)),
              ModuleDecl::TsImportEquals(_)
              | ModuleDecl::TsExportAssignment(_)
              | ModuleDecl::TsNamespaceExport(_) => unreachable!(),
            };
          },
        );
      }
      ModuleItem::Stmt(stmt) => self.block_pre_walk_statement(stmt.into()),
    }
  }

  pub fn block_pre_walk_statement(&mut self, stmt: Statement) {
    self.enter_statement(
      &stmt,
      |parser, _| {
        parser
          .plugin_drive
          .clone()
          .block_pre_statement(parser, stmt)
          .unwrap_or_default()
      },
      |parser, _| match stmt {
        Statement::Class(decl) => parser.block_pre_walk_class_declaration(decl),
        Statement::Var(decl) => parser.block_pre_walk_variable_declaration(decl),
        Statement::Expr(expr) => parser.block_pre_walk_expression_statement(expr),
        _ => (),
      },
    );
  }

  fn block_pre_walk_expression_statement(&mut self, stmt: &ExprStmt) {
    if let Some(assign) = stmt.expr.as_assign() {
      self.pre_walk_assignment_expression(assign)
    }
    if let Some(paren) = stmt.expr.as_paren()
      && let Some(assign) = paren.expr.as_assign()
    {
      self.pre_walk_assignment_expression(assign)
    }
  }

  pub(super) fn block_pre_walk_variable_declaration(&mut self, decl: &VarDecl) {
    if decl.kind != VarDeclKind::Var {
      self._pre_walk_variable_declaration(decl);
    }
  }

  fn block_pre_walk_class_declaration(&mut self, decl: MaybeNamedClassDecl) {
    if let Some(ident) = decl.ident() {
      self.define_variable(ident.sym.to_string())
    }
  }

  fn block_pre_walk_export_named_declaration(&mut self, export: ExportNamedDeclaration) {
    if let Some(source) = export.source() {
      self
        .plugin_drive
        .clone()
        .export_import(self, ExportImport::Named(export), source);
    } else {
      self
        .plugin_drive
        .clone()
        .export(self, ExportLocal::Named(export));
    }
    match export {
      ExportNamedDeclaration::Decl(decl) => {
        let prev = self.prev_statement;
        self.pre_walk_statement((&decl.decl).into());
        self.prev_statement = prev;
        self.block_pre_walk_statement((&decl.decl).into());
        self.enter_declaration(&decl.decl, |parser, def| {
          parser.plugin_drive.clone().export_specifier(
            parser,
            ExportLocal::Named(export),
            &def.sym,
            &def.sym,
            def.span,
          );
        });
      }
      ExportNamedDeclaration::Specifiers(named) => {
<<<<<<< HEAD
        for (local_id, exported_name, exported_name_span) in
          ExportNamedDeclaration::named_export_specifiers(named)
        {
=======
        for spec in named.specifiers.iter() {
          let (local_id, exported_name, exported_name_span) = match spec {
            ExportSpecifier::Namespace(_) => unreachable!(
              "should handle ExportSpecifier::Namespace by ExportAllOrNamedAll::NamedAll in block_pre_walk_export_all_declaration"
            ),
            ExportSpecifier::Default(s) => (
              JS_DEFAULT_KEYWORD.clone(),
              s.exported.sym.clone(),
              s.exported.span(),
            ),
            ExportSpecifier::Named(n) => {
              let exported_name = n.exported.as_ref().unwrap_or(&n.orig);
              (
                n.orig.atom().clone(),
                exported_name.atom().clone(),
                exported_name.span(),
              )
            }
          };
>>>>>>> 81908623
          if let Some(src) = &named.src {
            self.plugin_drive.clone().export_import_specifier(
              self,
              ExportImport::Named(export),
              &src.value,
              Some(&local_id),
              Some(&exported_name),
              Some(exported_name_span),
            );
          } else {
            self.plugin_drive.clone().export_specifier(
              self,
              ExportLocal::Named(export),
              &local_id,
              &exported_name,
              exported_name_span,
            );
          }
        }
      }
    }
  }

  fn block_pre_walk_export_default_declaration(&mut self, export: ExportDefaultDeclaration) {
    self
      .plugin_drive
      .clone()
      .export(self, ExportLocal::Default(export));
    match export {
      ExportDefaultDeclaration::Decl(decl) => {
        match &decl.decl {
          DefaultDecl::Class(c) => {
            let stmt = Statement::Class(c.into());
            let prev = self.prev_statement;
            self.pre_walk_statement(stmt);
            self.prev_statement = prev;
            self.block_pre_walk_statement(stmt);
            if let Some(ident) = &c.ident {
              self.plugin_drive.clone().export_specifier(
                self,
                ExportLocal::Default(export),
                &ident.sym,
                &JS_DEFAULT_KEYWORD,
                ident.span(),
              );
            } else {
              self.plugin_drive.clone().export_expression(
                self,
                export,
                ExportDefaultExpression::ClassDecl(c),
              );
            }
          }
          DefaultDecl::Fn(f) => {
            let stmt = Statement::Fn(f.into());
            let prev = self.prev_statement;
            self.pre_walk_statement(stmt);
            self.prev_statement = prev;
            self.block_pre_walk_statement(stmt);
            if let Some(ident) = &f.ident {
              self.plugin_drive.clone().export_specifier(
                self,
                ExportLocal::Default(export),
                &ident.sym,
                &JS_DEFAULT_KEYWORD,
                ident.span(),
              );
            } else {
              self.plugin_drive.clone().export_expression(
                self,
                export,
                ExportDefaultExpression::FnDecl(f),
              );
            }
          }
          DefaultDecl::TsInterfaceDecl(_) => unreachable!(),
        };
      }
      ExportDefaultDeclaration::Expr(expr) => {
        // Webpack call exportExpression in walk (legacy code maybe)
        // We move it to block_pre_walk for consistent with other export related hook
        self.plugin_drive.clone().export_expression(
          self,
          export,
          ExportDefaultExpression::Expr(&expr.expr),
        );
      }
    }
  }

  fn block_pre_walk_export_all_declaration(&mut self, decl: ExportAllDeclaration) {
    let exported_name = decl.exported_name();
    let exported_name_span = decl.exported_name_span();
    let statement = ExportImport::All(decl);
    let source = statement.source();
    self
      .plugin_drive
      .clone()
      .export_import(self, statement, source);
    self.plugin_drive.clone().export_import_specifier(
      self,
      statement,
      source,
      None,
      exported_name,
      exported_name_span,
    );
  }

  fn block_pre_walk_import_declaration(&mut self, decl: &ImportDecl) {
    let drive = self.plugin_drive.clone();
    let source = &decl.src.value;
    drive.import(self, decl, source.as_str());

    for specifier in &decl.specifiers {
      match specifier {
        ImportSpecifier::Named(named) => {
          let identifier_name = &named.local.sym;
          let export_name = named
            .imported
            .as_ref()
            .map(|imported| match imported {
              ModuleExportName::Ident(ident) => &ident.sym,
              ModuleExportName::Str(s) => &s.value,
            })
            .unwrap_or_else(|| &named.local.sym);
          if drive
            .import_specifier(self, decl, source, Some(export_name), identifier_name)
            .unwrap_or_default()
          {
            self.define_variable(identifier_name.to_string())
          }
        }
        ImportSpecifier::Default(default) => {
          let identifier_name = &default.local.sym;
          if drive
            .import_specifier(self, decl, source, Some(&"default".into()), identifier_name)
            .unwrap_or_default()
          {
            self.define_variable(identifier_name.to_string())
          }
        }
        ImportSpecifier::Namespace(namespace) => {
          let identifier_name = &namespace.local.sym;
          if drive
            .import_specifier(self, decl, source, None, identifier_name)
            .unwrap_or_default()
          {
            self.define_variable(identifier_name.to_string())
          }
        }
      }
    }
  }
}<|MERGE_RESOLUTION|>--- conflicted
+++ resolved
@@ -146,31 +146,9 @@
         });
       }
       ExportNamedDeclaration::Specifiers(named) => {
-<<<<<<< HEAD
         for (local_id, exported_name, exported_name_span) in
           ExportNamedDeclaration::named_export_specifiers(named)
         {
-=======
-        for spec in named.specifiers.iter() {
-          let (local_id, exported_name, exported_name_span) = match spec {
-            ExportSpecifier::Namespace(_) => unreachable!(
-              "should handle ExportSpecifier::Namespace by ExportAllOrNamedAll::NamedAll in block_pre_walk_export_all_declaration"
-            ),
-            ExportSpecifier::Default(s) => (
-              JS_DEFAULT_KEYWORD.clone(),
-              s.exported.sym.clone(),
-              s.exported.span(),
-            ),
-            ExportSpecifier::Named(n) => {
-              let exported_name = n.exported.as_ref().unwrap_or(&n.orig);
-              (
-                n.orig.atom().clone(),
-                exported_name.atom().clone(),
-                exported_name.span(),
-              )
-            }
-          };
->>>>>>> 81908623
           if let Some(src) = &named.src {
             self.plugin_drive.clone().export_import_specifier(
               self,
