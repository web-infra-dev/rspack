--- conflicted
+++ resolved
@@ -6,13 +6,8 @@
 use swc_core::{
   common::{Spanned, SyntaxContext},
   ecma::{
-<<<<<<< HEAD
-    ast::{CallExpr, Expr, MemberExpr, ObjectPat, ObjectPatProp, PropName},
+    ast::{CallExpr, Expr, ExprOrSpread, MemberExpr, ObjectPat, ObjectPatProp, PropName},
     atoms::Atom,
-=======
-    ast::{CallExpr, Expr, ExprOrSpread, MemberExpr, ObjectPat, ObjectPatProp, PropName},
-    atoms::{Atom, JsWord},
->>>>>>> 89ff7d91
   },
 };
 
