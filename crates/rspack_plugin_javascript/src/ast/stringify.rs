use std::sync::Arc;

use rspack_core::{ast::javascript::Ast, Devtool};
use rspack_error::{internal_error, Result};
use swc_core::{
  base::TransformOutput,
  common::{
    collections::AHashMap, comments::Comments, source_map::SourceMapGenConfig, BytePos, FileName,
    SourceMap,
  },
  ecma::{
    ast::{EsVersion, Program as SwcProgram},
    atoms::JsWord,
    codegen::{
      self,
      text_writer::{self, WriteJs},
      Emitter, Node,
    },
  },
};

pub fn stringify(
  ast: &Ast,
  devtool: &Devtool,
  keep_comments: Option<bool>,
) -> Result<TransformOutput> {
  ast.visit(|program, context| {
    print(
      program.get_inner_program(),
      context.source_map.clone(),
      EsVersion::Es2022,
      SourceMapConfig {
        enable: devtool.source_map(),
        inline_sources_content: !devtool.no_sources(),
        emit_columns: !devtool.cheap(),
        names: Default::default(),
      },
      false,
<<<<<<< HEAD
      program.comments.as_ref().map(|c| c as &dyn Comments),
=======
      if let Some(true) = keep_comments {
        program.comments.as_ref().map(|c| c as &dyn Comments)
      } else {
        None
      },
>>>>>>> e764de62
      false,
    )
  })
}

pub fn print(
  node: &SwcProgram,
  source_map: Arc<SourceMap>,
  target: EsVersion,
  source_map_config: SourceMapConfig,
  minify: bool,
  comments: Option<&dyn Comments>,
  ascii_only: bool,
) -> Result<TransformOutput> {
  let mut src_map_buf = vec![];

  let src = {
    let mut buf = vec![];
    {
      let mut wr = Box::new(text_writer::JsWriter::new(
        source_map.clone(),
        "\n",
        &mut buf,
        if source_map_config.enable {
          Some(&mut src_map_buf)
        } else {
          None
        },
      )) as Box<dyn WriteJs>;

      if minify {
        wr = Box::new(text_writer::omit_trailing_semi(wr));
      }

      let mut emitter = Emitter {
        cfg: codegen::Config {
          minify,
          target,
          ascii_only,
          ..Default::default()
        },
        comments,
        cm: source_map.clone(),
        wr,
      };

      node.emit_with(&mut emitter)?;
    }
    // SAFETY: SWC will emit valid utf8 for sure
    unsafe { String::from_utf8_unchecked(buf) }
  };

  let map = if source_map_config.enable {
    let mut buf = vec![];

    source_map
      .build_source_map_with_config(&src_map_buf, None, source_map_config)
      .to_writer(&mut buf)
      .map_err(|e| internal_error!(e.to_string()))?;
    // SAFETY: This buffer is already sanitized
    Some(unsafe { String::from_utf8_unchecked(buf) })
  } else {
    None
  };
  Ok(TransformOutput { code: src, map })
}

pub struct SourceMapConfig {
  pub enable: bool,
  pub inline_sources_content: bool,
  pub emit_columns: bool,
  pub names: AHashMap<BytePos, JsWord>,
}

impl SourceMapGenConfig for SourceMapConfig {
  fn file_name_to_source(&self, f: &FileName) -> String {
    let f = f.to_string();
    if f.starts_with('<') && f.ends_with('>') {
      f[1..f.len() - 1].to_string()
    } else {
      f
    }
  }

  fn inline_sources_content(&self, _: &FileName) -> bool {
    self.inline_sources_content
  }

  fn emit_columns(&self, _f: &FileName) -> bool {
    self.emit_columns
  }

  fn name_for_bytepos(&self, pos: BytePos) -> Option<&str> {
    self.names.get(&pos).map(|v| &**v)
  }
}<|MERGE_RESOLUTION|>--- conflicted
+++ resolved
@@ -36,15 +36,11 @@
         names: Default::default(),
       },
       false,
-<<<<<<< HEAD
-      program.comments.as_ref().map(|c| c as &dyn Comments),
-=======
       if let Some(true) = keep_comments {
         program.comments.as_ref().map(|c| c as &dyn Comments)
       } else {
         None
       },
->>>>>>> e764de62
       false,
     )
   })
