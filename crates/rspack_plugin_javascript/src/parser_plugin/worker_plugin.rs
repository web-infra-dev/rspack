use std::hash::Hash;

use itertools::Itertools;
use rspack_core::{
  AsyncDependenciesBlock, ConstDependency, DependencyLocation, EntryOptions, ErrorSpan,
  GroupOptions, SpanExt,
};
use rspack_hash::RspackHash;
use rustc_hash::FxHashSet;
use swc_core::{
  common::{Span, Spanned},
  ecma::ast::{Expr, ExprOrSpread, NewExpr},
};

use super::{
  harmony_import_dependency_parser_plugin::{HarmonySpecifierData, HARMONY_SPECIFIER_TAG},
  url_plugin::get_url_request,
  JavascriptParserPlugin,
};
use crate::{
  dependency::WorkerDependency,
  utils::get_literal_str_by_obj_prop,
  visitors::{JavascriptParser, TagInfoData},
  webpack_comment::try_extract_webpack_magic_comment,
};

#[derive(Debug)]
struct ParsedNewWorkerPath {
  pub range: (u32, u32),
  pub value: String,
}

#[derive(Debug)]
struct ParsedNewWorkerOptions {
  pub range: Option<(u32, u32)>,
  pub name: Option<String>,
}

fn parse_new_worker_options(arg: &ExprOrSpread) -> ParsedNewWorkerOptions {
  let obj = arg.expr.as_object();
  let name = obj
    .and_then(|obj| get_literal_str_by_obj_prop(obj, "name"))
    .map(|str| str.value.to_string());
  let span = arg.span();
  ParsedNewWorkerOptions {
    range: Some((span.real_lo(), span.real_hi())),
    name,
  }
}

fn parse_new_worker_options_from_comments(
  parser: &mut JavascriptParser,
  span: Span,
  diagnostic_span: Span,
) -> Option<ParsedNewWorkerOptions> {
  let comments = try_extract_webpack_magic_comment(
    parser.source_file,
    &parser.comments,
    diagnostic_span,
    span,
    &mut parser.warning_diagnostics,
  );
  comments
    .get_webpack_chunk_name()
    .map(|name| ParsedNewWorkerOptions {
      range: None,
      name: Some(name.to_string()),
    })
}

<<<<<<< HEAD
impl<'parser> JavascriptParser<'parser> {
  fn add_dependencies(
    &mut self,
    new_expr: &NewExpr,
    parsed_path: ParsedNewWorkerPath,
    parsed_options: Option<ParsedNewWorkerOptions>,
  ) {
    let output_options = &self.compiler_options.output;
    let mut hasher = RspackHash::from(output_options);
    self.module_identifier.hash(&mut hasher);
    self.worker_index.hash(&mut hasher);
    self.worker_index += 1;
    let digest = hasher.digest(&output_options.hash_digest);
    let runtime = digest
      .rendered(output_options.hash_digest_length)
      .to_owned();
    let range = parsed_options.as_ref().and_then(|options| options.range);
    let name = parsed_options.and_then(|options| options.name);
    let output_module = output_options.module;
    let span = ErrorSpan::from(new_expr.span);
    let dep = Box::new(WorkerDependency::new(
      parsed_path.range.0,
      parsed_path.range.1,
      parsed_path.value,
      output_options.worker_public_path.clone(),
      Some(span),
    ));
    let mut block = AsyncDependenciesBlock::new(
      *self.module_identifier,
      Some(DependencyLocation::new(span.start, span.end, None)),
      None,
      vec![dep],
      None,
    );
    block.set_group_options(GroupOptions::Entrypoint(Box::new(EntryOptions {
      name,
      runtime: Some(runtime.into()),
      chunk_loading: Some(output_options.worker_chunk_loading.clone()),
      async_chunks: None,
      public_path: None,
      base_uri: None,
      filename: None,
      library: None,
      depend_on: None,
    })));
=======
fn add_dependencies(
  parser: &mut JavascriptParser,
  new_expr: &NewExpr,
  parsed_path: ParsedNewWorkerPath,
  parsed_options: Option<ParsedNewWorkerOptions>,
) {
  let output_options = &parser.compiler_options.output;
  let mut hasher = RspackHash::from(output_options);
  parser.module_identifier.hash(&mut hasher);
  parser.worker_index.hash(&mut hasher);
  parser.worker_index += 1;
  let digest = hasher.digest(&output_options.hash_digest);
  let runtime = digest
    .rendered(output_options.hash_digest_length)
    .to_owned();
  let range = parsed_options.as_ref().and_then(|options| options.range);
  let name = parsed_options.and_then(|options| options.name);
  let output_module = output_options.module;
  let span = ErrorSpan::from(new_expr.span);
  let dep = Box::new(WorkerDependency::new(
    parsed_path.range.0,
    parsed_path.range.1,
    parsed_path.value,
    output_options.worker_public_path.clone(),
    Some(span),
  ));
  let mut block = AsyncDependenciesBlock::new(
    *parser.module_identifier,
    Some(DependencyLocation::new(span.start, span.end)),
    None,
    vec![dep],
  );
  block.set_group_options(GroupOptions::Entrypoint(Box::new(EntryOptions {
    name,
    runtime: Some(runtime.into()),
    chunk_loading: Some(output_options.worker_chunk_loading.clone()),
    async_chunks: None,
    public_path: None,
    base_uri: None,
    filename: None,
    library: None,
    depend_on: None,
  })));
>>>>>>> 20e10f5e

  parser.blocks.push(block);
  if let Some(range) = range {
    parser
      .presentational_dependencies
      .push(Box::new(ConstDependency::new(
        range.0,
        range.0,
        "Object.assign({}, ".into(),
        None,
      )));
    parser
      .presentational_dependencies
      .push(Box::new(ConstDependency::new(
        range.1,
        range.1,
        format!(
          ", {{ type: {} }})",
          if output_module {
            "\"module\""
          } else {
            "undefined"
          }
        )
        .into(),
        None,
      )));
  }
}

fn parse_new_worker(
  parser: &mut JavascriptParser,
  new_expr: &NewExpr,
) -> Option<(ParsedNewWorkerPath, Option<ParsedNewWorkerOptions>)> {
  if let Some(args) = &new_expr.args
    && let Some(expr_or_spread) = args.first()
    && let ExprOrSpread {
      spread: None,
      expr: box Expr::New(new_url_expr),
    } = expr_or_spread
    && let Some((request, start, end)) = get_url_request(parser, new_url_expr)
  {
    let path = ParsedNewWorkerPath {
      range: (start, end),
      value: request,
    };
    let options = args
      .get(1)
      // new Worker(new URL("worker.js"), options)
      .map(parse_new_worker_options)
      .or_else(|| {
        // new Worker(new URL(/* options */ "worker.js"))
        new_url_expr
          .args
          .as_ref()
          .and_then(|args| args.first())
          .and_then(|n| {
            parse_new_worker_options_from_comments(parser, n.span(), new_url_expr.span())
          })
      })
      .or_else(|| {
        // new Worker(/* options */ new URL("worker.js"))
        parse_new_worker_options_from_comments(parser, expr_or_spread.span(), new_expr.span())
      });
    Some((path, options))
  } else {
    None
  }
}

pub struct WorkerPlugin {
  new_syntax: FxHashSet<String>,
  // call_syntax: FxHashSet<String>,
  from_new_syntax: FxHashSet<(String, String)>,
  // from_call_syntax: FxHashSet<(String, String)>,
}

impl WorkerPlugin {
  pub fn new(/* syntax_list: &[&str] */) -> Self {
    Self {
      new_syntax: FxHashSet::from_iter(["Worker".into(), "SharedWorker".into()]),
      // call_syntax: FxHashSet::default(),
      from_new_syntax: FxHashSet::from_iter([("Worker".into(), "worker_threads".into())]),
      // from_call_syntax: FxHashSet::default(),
    }
  }
}

impl JavascriptParserPlugin for WorkerPlugin {
  fn new_expression(
    &self,
    parser: &mut JavascriptParser,
    new_expr: &swc_core::ecma::ast::NewExpr,
    for_name: &str,
  ) -> Option<bool> {
    if for_name == HARMONY_SPECIFIER_TAG {
      let tag_info = parser
        .definitions_db
        .expect_get_tag_info(&parser.current_tag_info?);
      let settings = HarmonySpecifierData::downcast(tag_info.data.clone()?);
      let ids = settings.ids.iter().map(|id| id.as_str()).join(".");
      if self
        .from_new_syntax
        .contains(&(ids, settings.source.to_string()))
      {
        return parse_new_worker(parser, new_expr).map(|(parsed_path, parsed_options)| {
          add_dependencies(parser, new_expr, parsed_path, parsed_options);
          parser.walk_expression(&new_expr.callee);
          true
        });
      }
      return None;
    }
    if !self.new_syntax.contains(for_name) {
      return None;
    }
    parse_new_worker(parser, new_expr).map(|(parsed_path, parsed_options)| {
      add_dependencies(parser, new_expr, parsed_path, parsed_options);
      parser.walk_expression(&new_expr.callee);
      true
    })
  }
}<|MERGE_RESOLUTION|>--- conflicted
+++ resolved
@@ -68,53 +68,6 @@
     })
 }
 
-<<<<<<< HEAD
-impl<'parser> JavascriptParser<'parser> {
-  fn add_dependencies(
-    &mut self,
-    new_expr: &NewExpr,
-    parsed_path: ParsedNewWorkerPath,
-    parsed_options: Option<ParsedNewWorkerOptions>,
-  ) {
-    let output_options = &self.compiler_options.output;
-    let mut hasher = RspackHash::from(output_options);
-    self.module_identifier.hash(&mut hasher);
-    self.worker_index.hash(&mut hasher);
-    self.worker_index += 1;
-    let digest = hasher.digest(&output_options.hash_digest);
-    let runtime = digest
-      .rendered(output_options.hash_digest_length)
-      .to_owned();
-    let range = parsed_options.as_ref().and_then(|options| options.range);
-    let name = parsed_options.and_then(|options| options.name);
-    let output_module = output_options.module;
-    let span = ErrorSpan::from(new_expr.span);
-    let dep = Box::new(WorkerDependency::new(
-      parsed_path.range.0,
-      parsed_path.range.1,
-      parsed_path.value,
-      output_options.worker_public_path.clone(),
-      Some(span),
-    ));
-    let mut block = AsyncDependenciesBlock::new(
-      *self.module_identifier,
-      Some(DependencyLocation::new(span.start, span.end, None)),
-      None,
-      vec![dep],
-      None,
-    );
-    block.set_group_options(GroupOptions::Entrypoint(Box::new(EntryOptions {
-      name,
-      runtime: Some(runtime.into()),
-      chunk_loading: Some(output_options.worker_chunk_loading.clone()),
-      async_chunks: None,
-      public_path: None,
-      base_uri: None,
-      filename: None,
-      library: None,
-      depend_on: None,
-    })));
-=======
 fn add_dependencies(
   parser: &mut JavascriptParser,
   new_expr: &NewExpr,
@@ -158,7 +111,6 @@
     library: None,
     depend_on: None,
   })));
->>>>>>> 20e10f5e
 
   parser.blocks.push(block);
   if let Some(range) = range {
