--- conflicted
+++ resolved
@@ -157,17 +157,6 @@
   let logger = compilation.get_logger("rspack.SideEffectsFlagPlugin");
   let start = logger.time("update connections");
 
-<<<<<<< HEAD
-  let mut side_effects_optimize_artifact = if compilation
-    .incremental
-    .passes_enabled(IncrementalPasses::SIDE_EFFECTS)
-  {
-    compilation.side_effects_optimize_artifact.take()
-  } else {
-    Default::default()
-  };
-=======
->>>>>>> ceb43c53
   let module_graph = compilation.get_module_graph();
 
   let all_modules = module_graph.modules();
@@ -309,11 +298,6 @@
   }
   logger.time_end(inner_start);
 
-<<<<<<< HEAD
-  compilation.side_effects_optimize_artifact = side_effects_optimize_artifact.into();
-
-=======
->>>>>>> ceb43c53
   logger.time_end(start);
   logger.log(format!("optimized {do_optimized_count} connections"));
   Ok(None)
