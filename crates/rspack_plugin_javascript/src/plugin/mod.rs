use std::{
  borrow::Cow,
  collections::{HashMap, HashSet, hash_map::Entry},
  hash::Hash,
  ops::Deref,
  sync::{Arc, LazyLock, RwLock as SyncRwLock},
};

use rayon::prelude::*;
pub mod api_plugin;
mod drive;
mod flag_dependency_exports_plugin;
mod flag_dependency_usage_plugin;
pub mod impl_plugin_for_js_plugin;
pub mod infer_async_modules_plugin;
mod inline_exports_plugin;
mod mangle_exports_plugin;
pub mod module_concatenation_plugin;
mod side_effects_flag_plugin;
pub mod url_plugin;

pub use drive::*;
pub use flag_dependency_exports_plugin::*;
pub use flag_dependency_usage_plugin::*;
use indoc::indoc;
pub use inline_exports_plugin::*;
pub use mangle_exports_plugin::*;
pub use module_concatenation_plugin::*;
use rspack_collections::{Identifier, IdentifierDashMap, IdentifierLinkedMap, IdentifierMap};
use rspack_core::{
  ChunkGraph, ChunkGroupUkey, ChunkInitFragments, ChunkRenderContext, ChunkUkey,
  CodeGenerationDataTopLevelDeclarations, Compilation, CompilationId, ConcatenatedModuleIdent,
  ExportsArgument, IdentCollector, Module, RuntimeGlobals, SourceType, basic_function,
  concatenated_module::find_new_name,
  render_init_fragments,
  reserved_names::RESERVED_NAMES,
  rspack_sources::{BoxSource, ConcatSource, RawStringSource, ReplaceSource, Source, SourceExt},
  split_readable_identifier,
};
use rspack_error::{Result, ToStringResultToRspackResultExt};
use rspack_hash::{RspackHash, RspackHashDigest};
use rspack_hook::plugin;
use rspack_javascript_compiler::ast::Ast;
use rspack_util::SpanExt;
#[cfg(allocative)]
use rspack_util::allocative;
use rustc_hash::FxHashMap;
pub use side_effects_flag_plugin::*;
use swc_core::{
  atoms::Atom,
  common::{FileName, Spanned, SyntaxContext},
  ecma::transforms::base::resolver,
};
use tokio::sync::RwLock;

use crate::runtime::{
  render_chunk_modules, render_module, render_runtime_modules, stringify_array,
};

#[cfg_attr(allocative, allocative::root)]
static COMPILATION_HOOKS_MAP: LazyLock<
  SyncRwLock<FxHashMap<CompilationId, Arc<RwLock<JavascriptModulesPluginHooks>>>>,
> = LazyLock::new(Default::default);

#[derive(Debug, Clone)]
struct WithHash<T> {
  hash: Option<RspackHashDigest>,
  value: T,
}

#[derive(Debug, Default)]
struct RenameModuleCache {
  inlined_modules_to_info: IdentifierDashMap<Arc<WithHash<InlinedModuleInfo>>>,
  non_inlined_modules_through_idents:
    IdentifierDashMap<Arc<WithHash<Vec<ConcatenatedModuleIdent>>>>,
}

impl RenameModuleCache {
  pub fn get_inlined_info(&self, ident: &Identifier) -> Option<Arc<WithHash<InlinedModuleInfo>>> {
    self
      .inlined_modules_to_info
      .get(ident)
      .map(|info| info.clone())
  }

  pub fn get_non_inlined_idents(
    &self,
    ident: &Identifier,
  ) -> Option<Arc<WithHash<Vec<ConcatenatedModuleIdent>>>> {
    self
      .non_inlined_modules_through_idents
      .get(ident)
      .map(|idents| idents.clone())
  }
}

#[derive(Debug, Clone)]
struct InlinedModuleInfo {
  source: Arc<dyn Source>,
  module_scope_idents: Vec<Arc<ConcatenatedModuleIdent>>,
  used_in_non_inlined: Vec<Arc<ConcatenatedModuleIdent>>,
}

#[derive(Debug)]
struct RenameInfoPatch {
  inlined_modules_to_info: IdentifierMap<InlinedModuleInfo>,
  non_inlined_module_through_idents: Vec<ConcatenatedModuleIdent>,
  all_used_names: HashSet<Atom>,
}

#[plugin]
#[derive(Debug, Default)]
pub struct JsPlugin {
  rename_module_cache: RenameModuleCache,
}

impl JsPlugin {
  pub fn get_compilation_hooks(id: CompilationId) -> Arc<RwLock<JavascriptModulesPluginHooks>> {
    COMPILATION_HOOKS_MAP
      .read()
      .expect("should have js plugin drive")
      .get(&id)
      .expect("should have js plugin drive")
      .clone()
  }

  pub fn get_compilation_hooks_mut(id: CompilationId) -> Arc<RwLock<JavascriptModulesPluginHooks>> {
    COMPILATION_HOOKS_MAP
      .write()
      .expect("should have js plugin drive")
      .entry(id)
      .or_default()
      .clone()
  }

  pub fn render_require<'me>(
    chunk_ukey: &ChunkUkey,
    compilation: &'me Compilation,
  ) -> Vec<Cow<'me, str>> {
    let runtime_requirements = ChunkGraph::get_chunk_runtime_requirements(compilation, chunk_ukey);

    let strict_module_error_handling = compilation.options.output.strict_module_error_handling;
    let need_module_defer =
      runtime_requirements.contains(RuntimeGlobals::MAKE_DEFERRED_NAMESPACE_OBJECT);
    let mut sources: Vec<Cow<str>> = Vec::new();

    sources.push(
      indoc! {r#"
        // Check if module is in cache
        var cachedModule = __webpack_module_cache__[moduleId];
        if (cachedModule !== undefined) {"#}
      .into(),
    );

    if strict_module_error_handling {
      sources.push("if (cachedModule.error !== undefined) throw cachedModule.error;".into());
    }

    sources.push(
      indoc! {r#"
        return cachedModule.exports;
        }
        // Create a new module (and put it into the cache)
        var module = (__webpack_module_cache__[moduleId] = {"#}
      .into(),
    );

    if runtime_requirements.contains(RuntimeGlobals::MODULE_ID) {
      sources.push("id: moduleId,".into());
    }

    if runtime_requirements.contains(RuntimeGlobals::MODULE_LOADED) {
      sources.push("loaded: false,".into());
    }

    if need_module_defer {
      sources.push("exports: __webpack_module_deferred_exports__[moduleId] || {}".into());
    } else {
      sources.push("exports: {}".into());
    }
    sources.push("});\n// Execute the module function".into());

    let module_execution = if runtime_requirements
      .contains(RuntimeGlobals::INTERCEPT_MODULE_EXECUTION)
    {
      indoc!{r#"
        var execOptions = { id: moduleId, module: module, factory: __webpack_modules__[moduleId], require: __webpack_require__ };
        __webpack_require__.i.forEach(function(handler) { handler(execOptions); });
        module = execOptions.module;
        if (!execOptions.factory) {
          console.error("undefined factory", moduleId);
          throw Error("RuntimeError: factory is undefined (" + moduleId + ")");
        }
        execOptions.factory.call(module.exports, module, module.exports, execOptions.require);
      "#}.into()
    } else if runtime_requirements.contains(RuntimeGlobals::THIS_AS_EXPORTS) {
      "__webpack_modules__[moduleId].call(module.exports, module, module.exports, __webpack_require__);\n".into()
    } else {
      "__webpack_modules__[moduleId](module, module.exports, __webpack_require__);\n".into()
    };

    if strict_module_error_handling {
      sources.push("try {\n".into());
      sources.push(module_execution);
      sources.push("} catch (e) {".into());
      if need_module_defer {
        sources.push("delete __webpack_module_deferred_exports__[moduleId];".into());
      }
      sources.push("module.error = e;\nthrow e;".into());
      sources.push("}".into());
    } else {
      sources.push(module_execution);
      if need_module_defer {
        sources.push("delete __webpack_module_deferred_exports__[moduleId];".into());
      }
    }

    if runtime_requirements.contains(RuntimeGlobals::MODULE_LOADED) {
      sources.push("// Flag the module as loaded\nmodule.loaded = true;".into());
    }

    sources.push("// Return the exports of the module\nreturn module.exports;".into());

    sources
  }

  pub async fn render_bootstrap<'me>(
    chunk_ukey: &ChunkUkey,
    compilation: &'me Compilation,
  ) -> Result<RenderBootstrapResult<'me>> {
    let runtime_requirements = ChunkGraph::get_chunk_runtime_requirements(compilation, chunk_ukey);
    let chunk = compilation.chunk_by_ukey.expect_get(chunk_ukey);
    let runtime_template = &compilation.runtime_template;
    let module_factories = runtime_requirements.contains(RuntimeGlobals::MODULE_FACTORIES);
    let require_function = runtime_requirements.contains(RuntimeGlobals::REQUIRE);
    let module_cache = runtime_requirements.contains(RuntimeGlobals::MODULE_CACHE);
    let intercept_module_execution =
      runtime_requirements.contains(RuntimeGlobals::INTERCEPT_MODULE_EXECUTION);
    let module_used = runtime_requirements.contains(RuntimeGlobals::MODULE);
    let require_scope_used = runtime_requirements.contains(RuntimeGlobals::REQUIRE_SCOPE);
    let need_module_defer =
      runtime_requirements.contains(RuntimeGlobals::MAKE_DEFERRED_NAMESPACE_OBJECT);
    let use_require = require_function || intercept_module_execution || module_used;
    let mut header: Vec<Cow<str>> = Vec::new();
    let mut startup: Vec<Cow<str>> = Vec::new();
    let mut allow_inline_startup = true;
    let mut mf_async_startup = false;
    let mf_async_startup_flag =
      runtime_requirements.contains(RuntimeGlobals::ASYNC_FEDERATION_STARTUP);
    let supports_arrow_function = compilation
      .options
      .output
      .environment
      .supports_arrow_function();

    if allow_inline_startup && module_factories {
      startup.push("// module factories are used so entry inlining is disabled".into());
      allow_inline_startup = false;
    }
    if allow_inline_startup && module_cache {
      startup.push("// module cache are used so entry inlining is disabled".into());
      allow_inline_startup = false;
    }
    if allow_inline_startup && intercept_module_execution {
      startup.push("// module execution is intercepted so entry inlining is disabled".into());
      allow_inline_startup = false;
    }

    if use_require || module_cache {
      header.push("// The module cache\nvar __webpack_module_cache__ = {};\n".into());
    }

    if need_module_defer {
      // in order to optimize of DeferredNamespaceObject, we remove all proxy handlers after the module initialize
      // (see MakeDeferredNamespaceObjectRuntimeModule)
      // This requires all deferred imports to a module can get the module export object before the module
      // is evaluated.
      header.push(
        "// The deferred module cache\nvar __webpack_module_deferred_exports__ = {};\n".into(),
      );
    }

    if use_require {
      header.push(
        format!(
          "// The require function\nfunction {}(moduleId) {{\n",
          runtime_template.render_runtime_globals(&RuntimeGlobals::REQUIRE)
        )
        .into(),
      );
      header.extend(Self::render_require(chunk_ukey, compilation));
      header.push("\n}\n".into());
    } else if require_scope_used {
      header.push(
        format!(
          "// The require scope\nvar {} = {{}};\n",
          runtime_template.render_runtime_globals(&RuntimeGlobals::REQUIRE)
        )
        .into(),
      );
    }

    if module_factories || runtime_requirements.contains(RuntimeGlobals::MODULE_FACTORIES_ADD_ONLY)
    {
      header.push(
        format!(
          "// expose the modules object (__webpack_modules__)\n{} = __webpack_modules__;\n",
          runtime_template.render_runtime_globals(&RuntimeGlobals::MODULE_FACTORIES)
        )
        .into(),
      );
    }

    if runtime_requirements.contains(RuntimeGlobals::MODULE_CACHE) {
      header.push(
        format!(
          "// expose the module cache\n{} = __webpack_module_cache__;\n",
          runtime_template.render_runtime_globals(&RuntimeGlobals::MODULE_CACHE)
        )
        .into(),
      );
    }

    if intercept_module_execution {
      header.push(
        format!(
          "// expose the module execution interceptor\n{} = [];\n",
          runtime_template.render_runtime_globals(&RuntimeGlobals::INTERCEPT_MODULE_EXECUTION)
        )
        .into(),
      );
    }

    if !runtime_requirements.contains(RuntimeGlobals::STARTUP_NO_DEFAULT) {
      if chunk.has_entry_module(&compilation.chunk_graph) {
        let use_federation_async = mf_async_startup_flag;

        if cfg!(debug_assertions) && mf_async_startup_flag {
          tracing::debug!(
            "render_startup async MF chunk={:?} has_entry_modules={} reqs={:?}",
            chunk_ukey,
            chunk.has_entry_module(&compilation.chunk_graph),
            runtime_requirements
          );
        }

        if use_federation_async {
          let _needs_on_chunks_loaded =
            runtime_requirements.contains(RuntimeGlobals::ON_CHUNKS_LOADED);
          mf_async_startup = true;
          let mut buf2: Vec<Cow<str>> = Vec::new();

          buf2.push("// Module Federation async startup".into());
          buf2.push(
            format!(
              "var __webpack_exec__ = function(moduleId) {{ return {}({} = moduleId); }};",
              RuntimeGlobals::REQUIRE,
              RuntimeGlobals::ENTRY_MODULE_ID
            )
            .into(),
          );
          buf2.push("var promises = [];".into());
          buf2.push("// Call federation runtime initialization".into());
          buf2.push(
            format!(
              "if (typeof {startup} === \"function\") {{ {startup}(); }} else {{ console.warn(\"[Module Federation] {startup} is not a function, skipping startup extension\"); }}",
              startup = RuntimeGlobals::STARTUP.name()
            )
            .into(),
          );

          let entries = compilation
            .chunk_graph
            .get_chunk_entry_modules_with_chunk_group_iterable(chunk_ukey);

          let mut federation_entry_calls: Vec<String> = Vec::new();
          let mut all_chunk_ids: Vec<String> = Vec::new();

          for (module, entry) in entries.iter() {
            let chunk_group = compilation.chunk_group_by_ukey.expect_get(entry);
            let chunk_ids = chunk_group
              .chunks
              .iter()
              .filter(|c| *c != chunk_ukey)
              .map(|chunk_ukey| {
                compilation
                  .chunk_by_ukey
                  .expect_get(chunk_ukey)
                  .expect_id(&compilation.chunk_ids_artifact)
                  .to_string()
              })
              .collect::<Vec<_>>();
            if allow_inline_startup && !chunk_ids.is_empty() {
              buf2.push("// This entry module depends on other loaded chunks and execution need to be delayed".into());
              allow_inline_startup = false;
            }
            if allow_inline_startup && {
              let module_graph = compilation.get_module_graph();
              let module_graph_cache = &compilation.module_graph_cache_artifact;
              module_graph
                .get_incoming_connections_by_origin_module(module)
                .iter()
                .any(|(origin_module, connections)| {
                  if let Some(origin_module) = origin_module {
                    connections.iter().any(|c| {
                      c.is_target_active(&module_graph, Some(chunk.runtime()), module_graph_cache)
                    }) && compilation
                      .chunk_graph
                      .get_module_runtimes_iter(*origin_module, &compilation.chunk_by_ukey)
                      .any(|runtime| runtime.intersection(chunk.runtime()).count() > 0)
                  } else {
                    false
                  }
                })
            } {
              buf2.push(
                "// This entry module is referenced by other modules so it can't be inlined".into(),
              );
              allow_inline_startup = false;
            }
            if allow_inline_startup && {
              let codegen = compilation
                .code_generation_results
                .get(module, Some(chunk.runtime()));
              let module_graph = compilation.get_module_graph();
              let top_level_decls = codegen
                .data
                .get::<CodeGenerationDataTopLevelDeclarations>()
                .map(|d| d.inner())
                .or_else(|| {
                  module_graph
                    .module_by_identifier(module)
                    .and_then(|m| m.build_info().top_level_declarations.as_ref())
                });
              top_level_decls.is_none()
            } {
              buf2.push("// This entry module doesn't tell about it's top-level declarations so it can't be inlined".into());
              allow_inline_startup = false;
            }
            let hooks = JsPlugin::get_compilation_hooks(compilation.id());
            let bailout = hooks
              .try_read()
              .expect("should have js plugin drive")
              .inline_in_runtime_bailout
              .call(compilation)
              .await?;
            if allow_inline_startup && let Some(bailout) = bailout {
              buf2.push(format!("// This entry module can't be inlined because {bailout}").into());
              allow_inline_startup = false;
            }
            let entry_runtime_requirements =
              ChunkGraph::get_module_runtime_requirements(compilation, *module, chunk.runtime());
            if allow_inline_startup
              && let Some(entry_runtime_requirements) = entry_runtime_requirements
              && entry_runtime_requirements.contains(RuntimeGlobals::MODULE)
            {
              allow_inline_startup = false;
              buf2.push("// This entry module used 'module' so it can't be inlined".into());
            }

            let module_id = ChunkGraph::get_module_id(&compilation.module_ids_artifact, *module)
              .expect("should have module id");
            let mut module_id_expr = serde_json::to_string(module_id).expect("invalid module_id");
            if runtime_requirements.contains(RuntimeGlobals::ENTRY_MODULE_ID) {
              module_id_expr = format!("{} = {module_id_expr}", RuntimeGlobals::ENTRY_MODULE_ID);
            }

<<<<<<< HEAD
            federation_entry_calls.push(format!("__webpack_exec__({})", module_id_expr));
            for chunk_id in &chunk_ids {
              if !all_chunk_ids.contains(chunk_id) {
                all_chunk_ids.push(chunk_id.clone());
              }
            }
          }

          if !federation_entry_calls.is_empty() {
            let chunk_id = chunk.expect_id(&compilation.chunk_ids_artifact);
            let chunk_id_str = serde_json::to_string(chunk_id).expect("invalid chunk_id");
            // Ensure all entry modules execute before returning. Using an IIFE avoids early
            // return short-circuit when multiple entry calls exist.
            let entry_fn_body = if federation_entry_calls.len() == 1 {
              federation_entry_calls[0].clone()
            } else {
              let (last, rest) = federation_entry_calls
                .split_last()
                .expect("non-empty entries");
              format!("(function(){{ {}; return {}; }})()", rest.join("; "), last)
            };

            if mf_async_startup {
              let is_esm_output = compilation.options.output.module;
              if is_esm_output {
                buf2.push(
                  format!(
                    "typeof {} === \"function\" && {}();",
                    RuntimeGlobals::STARTUP.name(),
                    RuntimeGlobals::STARTUP.name()
                  )
                  .into(),
                );
                buf2.push("const handlers = [".into());
                buf2.push("  (chunkId, promises) => (__webpack_require__.f.consumes || (() => {}))(chunkId, promises),".into());
                buf2.push("  (chunkId, promises) => (__webpack_require__.f.remotes || (() => {}))(chunkId, promises)".into());
                buf2.push("];".into());
                buf2.push(format!(
                  "const {}Promise = Promise.all(handlers.reduce((p, handler) => (handler({}, p), p), promises))",
                  RuntimeGlobals::EXPORTS,
                  chunk_id_str
                ).into());
                buf2.push(".then(() => {".into());
                if !all_chunk_ids.is_empty() {
                  buf2.push(
                    format!(
                      "  return {} ? {}(0, {}, () => {{ return {}; }}) : {};",
                      RuntimeGlobals::STARTUP_ENTRYPOINT,
                      RuntimeGlobals::STARTUP_ENTRYPOINT,
                      stringify_array(&all_chunk_ids),
                      entry_fn_body,
                      entry_fn_body
                    )
                    .into(),
                  );
                } else {
                  buf2.push(format!("  return {};", entry_fn_body).into());
                }
                buf2.push("}).then(res => typeof ".into());
                buf2.push(
                  format!(
                    "{} === \"function\" ? {}(res) : res);",
                    RuntimeGlobals::ON_CHUNKS_LOADED,
                    RuntimeGlobals::ON_CHUNKS_LOADED
                  )
                  .into(),
                );
                buf2.push(format!("let {};", RuntimeGlobals::EXPORTS).into());
                buf2.push("export default ".into());
                buf2.push(
                  format!(
                    "({exports} = await {exports}Promise, {exports});",
                    exports = RuntimeGlobals::EXPORTS
                  )
                  .into(),
                );
              } else {
                // CJS output with Promise chain
                buf2.push("// Wrap startup in Promise chain with federation handlers".into());
                // Align async bootstrap with webpack/enhanced: run startup hook, load
                // federation handlers for the current chunk, then execute entry via the
                // async startup entrypoint.
                buf2.push(
                  format!(
                    "typeof {} === \"function\" && {}();",
                    RuntimeGlobals::STARTUP.name(),
                    RuntimeGlobals::STARTUP.name()
                  )
                  .into(),
                );
                buf2.push(format!("var {} = Promise.all([", RuntimeGlobals::EXPORTS).into());
                buf2.push(
                  "  (__webpack_require__.f.consumes || function(chunkId, promises) {}),".into(),
                );
                buf2.push(
                  "  (__webpack_require__.f.remotes || function(chunkId, promises) {})".into(),
                );
                buf2.push(
                  format!(
                    "].reduce(function(p, handler) {{ return handler({}, p), p; }}, promises))",
                    chunk_id_str
                  )
                  .into(),
                );
                buf2.push(".then(function() {".into());
                if !all_chunk_ids.is_empty() {
                  buf2.push(
                    format!(
                      "  return {} ? {}(0, {}, function() {{ return {}; }}) : {};",
                      RuntimeGlobals::STARTUP_ENTRYPOINT,
                      RuntimeGlobals::STARTUP_ENTRYPOINT,
                      stringify_array(&all_chunk_ids),
                      entry_fn_body,
                      entry_fn_body
                    )
                    .into(),
                  );
                } else {
                  buf2.push(format!("  return {};", entry_fn_body).into());
                }
                buf2.push("}).then(function(res) {".into());
                buf2.push(
                  format!(
                    "  return typeof {} === \"function\" ? {}(res) : res;",
                    RuntimeGlobals::ON_CHUNKS_LOADED,
                    RuntimeGlobals::ON_CHUNKS_LOADED
                  )
                  .into(),
                );
                buf2.push("});".into());
              }
            } else {
              buf2.push("// Wrap startup in Promise chain with federation handlers".into());
              buf2.push(
                format!(
                  "var {} = Promise.resolve().then(function() {{ return typeof runtimeInitialization === \"function\" ? runtimeInitialization() : runtimeInitialization; }}).then(function() {{ return typeof __webpack_require__.I === \"function\" ? __webpack_require__.I(\"default\") : undefined; }}).then(function() {{",
                  RuntimeGlobals::EXPORTS
                )
                .into(),
              );
              buf2.push("  var handlers = [".into());
              buf2.push("    function(chunkId, promises) {".into());
              buf2.push("      return (__webpack_require__.f.consumes || function(chunkId, promises) {})(chunkId, promises);".into());
              buf2.push("    },".into());
              buf2.push("    function(chunkId, promises) {".into());
              buf2.push("      return (__webpack_require__.f.remotes || function(chunkId, promises) {})(chunkId, promises);".into());
              buf2.push("    }".into());
              buf2.push("  ];".into());
              buf2.push(
                format!(
                  "  return Promise.all(handlers.reduce(function(p, handler) {{ return handler({}, p), p; }}, promises));",
                  chunk_id_str
                )
                .into(),
              );
              buf2.push("}).then(function() {".into());
              if !all_chunk_ids.is_empty() {
                buf2.push(
                  format!(
                    "  return {}(0, {}, function() {{ return {}; }});",
                    RuntimeGlobals::STARTUP_ENTRYPOINT,
                    stringify_array(&all_chunk_ids),
                    entry_fn_body
                  )
                  .into(),
                );
              } else {
                buf2.push(format!("  return {};", entry_fn_body).into());
              }
              buf2.push("}).then(function(res) {".into());
              buf2.push(
                format!(
                  "  return typeof {} === \"function\" ? {}(res) : res;",
                  RuntimeGlobals::ON_CHUNKS_LOADED,
                  RuntimeGlobals::ON_CHUNKS_LOADED
                )
                .into(),
              );
              buf2.push("});".into());
=======
          let module_id = ChunkGraph::get_module_id(&compilation.module_ids_artifact, *module)
            .expect("should have module id");
          let mut module_id_expr = serde_json::to_string(module_id).expect("invalid module_id");
          if runtime_requirements.contains(RuntimeGlobals::ENTRY_MODULE_ID) {
            module_id_expr = format!(
              "{} = {module_id_expr}",
              runtime_template.render_runtime_globals(&RuntimeGlobals::ENTRY_MODULE_ID)
            );
          }

          if !chunk_ids.is_empty() {
            let on_chunks_loaded_callback = if supports_arrow_function {
              format!(
                "() => {}({module_id_expr})",
                runtime_template.render_runtime_globals(&RuntimeGlobals::REQUIRE)
              )
            } else {
              format!(
                "function() {{ return {}({module_id_expr}) }}",
                runtime_template.render_runtime_globals(&RuntimeGlobals::REQUIRE)
              )
            };
            buf2.push(
              format!(
                "{}{}(undefined, {}, {});",
                if i + 1 == entries.len() {
                  format!(
                    "var {} = ",
                    runtime_template.render_runtime_globals(&RuntimeGlobals::EXPORTS)
                  )
                } else {
                  "".to_string()
                },
                runtime_template.render_runtime_globals(&RuntimeGlobals::ON_CHUNKS_LOADED),
                stringify_array(&chunk_ids),
                on_chunks_loaded_callback
              )
              .into(),
            );
          } else if use_require {
            buf2.push(
              format!(
                "{}{}({module_id_expr});",
                if i + 1 == entries.len() {
                  format!(
                    "var {} = ",
                    runtime_template.render_runtime_globals(&RuntimeGlobals::EXPORTS)
                  )
                } else {
                  "".to_string()
                },
                runtime_template.render_runtime_globals(&RuntimeGlobals::REQUIRE)
              )
              .into(),
            )
          } else {
            let should_exec = i + 1 == entries.len();
            if should_exec {
              buf2.push(
                format!(
                  "var {} = {{}}",
                  runtime_template.render_runtime_globals(&RuntimeGlobals::EXPORTS)
                )
                .into(),
              );
>>>>>>> cb2a2948
            }

            allow_inline_startup = false;
            startup.push(buf2.join("\n").into());
          }
        } else {
          let mut buf2: Vec<Cow<str>> = Vec::new();
          buf2.push("// Load entry module and return exports".into());

          let entries = compilation
            .chunk_graph
            .get_chunk_entry_modules_with_chunk_group_iterable(chunk_ukey);

          for (i, (module, entry)) in entries.iter().enumerate() {
            let chunk_group = compilation.chunk_group_by_ukey.expect_get(entry);
            let chunk_ids = chunk_group
              .chunks
              .iter()
              .filter(|c| *c != chunk_ukey)
              .map(|chunk_ukey| {
                compilation
                  .chunk_by_ukey
                  .expect_get(chunk_ukey)
                  .expect_id(&compilation.chunk_ids_artifact)
                  .to_string()
              })
              .collect::<Vec<_>>();
            if allow_inline_startup && !chunk_ids.is_empty() {
              buf2.push("// This entry module depends on other loaded chunks and execution need to be delayed".into());
              allow_inline_startup = false;
            }
            if allow_inline_startup && {
              let module_graph = compilation.get_module_graph();
              let module_graph_cache = &compilation.module_graph_cache_artifact;
              module_graph
                .get_incoming_connections_by_origin_module(module)
                .iter()
                .any(|(origin_module, connections)| {
                  if let Some(origin_module) = origin_module {
                    connections.iter().any(|c| {
                      c.is_target_active(&module_graph, Some(chunk.runtime()), module_graph_cache)
                    }) && compilation
                      .chunk_graph
                      .get_module_runtimes_iter(*origin_module, &compilation.chunk_by_ukey)
                      .any(|runtime| runtime.intersection(chunk.runtime()).count() > 0)
                  } else {
                    false
                  }
                })
            } {
              buf2.push(
                "// This entry module is referenced by other modules so it can't be inlined".into(),
              );
              allow_inline_startup = false;
            }
            if allow_inline_startup && {
              let codegen = compilation
                .code_generation_results
                .get(module, Some(chunk.runtime()));
              let module_graph = compilation.get_module_graph();
              let top_level_decls = codegen
                .data
                .get::<CodeGenerationDataTopLevelDeclarations>()
                .map(|d| d.inner())
                .or_else(|| {
                  module_graph
                    .module_by_identifier(module)
                    .and_then(|m| m.build_info().top_level_declarations.as_ref())
                });
              top_level_decls.is_none()
            } {
              buf2.push("// This entry module doesn't tell about it's top-level declarations so it can't be inlined".into());
              allow_inline_startup = false;
            }
            let hooks = JsPlugin::get_compilation_hooks(compilation.id());
            let bailout = hooks
              .try_read()
              .expect("should have js plugin drive")
              .inline_in_runtime_bailout
              .call(compilation)
              .await?;
            if allow_inline_startup && let Some(bailout) = bailout {
              buf2.push(format!("// This entry module can't be inlined because {bailout}").into());
              allow_inline_startup = false;
            }
            let entry_runtime_requirements =
              ChunkGraph::get_module_runtime_requirements(compilation, *module, chunk.runtime());
            if allow_inline_startup
              && let Some(entry_runtime_requirements) = entry_runtime_requirements
              && entry_runtime_requirements.contains(RuntimeGlobals::MODULE)
            {
              allow_inline_startup = false;
              buf2.push("// This entry module used 'module' so it can't be inlined".into());
            }

            let module_id = ChunkGraph::get_module_id(&compilation.module_ids_artifact, *module)
              .expect("should have module id");
            let mut module_id_expr = serde_json::to_string(module_id).expect("invalid module_id");
            if runtime_requirements.contains(RuntimeGlobals::ENTRY_MODULE_ID) {
              module_id_expr = format!("{} = {module_id_expr}", RuntimeGlobals::ENTRY_MODULE_ID);
            }

            if !chunk_ids.is_empty() {
              let on_chunks_loaded_callback = if supports_arrow_function {
                format!("() => {}({module_id_expr})", RuntimeGlobals::REQUIRE)
              } else {
                format!(
                  "function() {{ return {}({module_id_expr}) }}",
                  RuntimeGlobals::REQUIRE
                )
              };
              buf2.push(
                format!(
<<<<<<< HEAD
                  "{}{}(undefined, {}, {});",
                  if i + 1 == entries.len() {
                    format!("var {} = ", RuntimeGlobals::EXPORTS)
                  } else {
                    "".to_string()
                  },
                  RuntimeGlobals::ON_CHUNKS_LOADED,
                  stringify_array(&chunk_ids),
                  on_chunks_loaded_callback
=======
                  "__webpack_modules__[{module_id_expr}](0, {}, {});",
                  if should_exec {
                    runtime_template.render_runtime_globals(&RuntimeGlobals::EXPORTS)
                  } else {
                    "{}".to_string()
                  },
                  runtime_template.render_runtime_globals(&RuntimeGlobals::REQUIRE)
>>>>>>> cb2a2948
                )
                .into(),
              );
            } else if use_require {
              buf2.push(
                format!(
<<<<<<< HEAD
                  "{}{}({module_id_expr});",
                  if i + 1 == entries.len() {
                    format!("var {} = ", RuntimeGlobals::EXPORTS)
                  } else {
                    "".to_string()
                  },
                  RuntimeGlobals::REQUIRE
=======
                  "__webpack_modules__[{module_id_expr}](0, {});",
                  if should_exec {
                    runtime_template.render_runtime_globals(&RuntimeGlobals::EXPORTS)
                  } else {
                    "{}".to_string()
                  }
>>>>>>> cb2a2948
                )
                .into(),
              )
            } else {
              let should_exec = i + 1 == entries.len();
              if should_exec {
                buf2.push(format!("var {} = {{}}", RuntimeGlobals::EXPORTS).into());
              }
              if require_scope_used {
                buf2.push(
                  format!(
                    "__webpack_modules__[{module_id_expr}](0, {}, {});",
                    if should_exec {
                      RuntimeGlobals::EXPORTS.name()
                    } else {
                      "{}"
                    },
                    RuntimeGlobals::REQUIRE
                  )
                  .into(),
                );
              } else if let Some(entry_runtime_requirements) = entry_runtime_requirements
                && entry_runtime_requirements.contains(RuntimeGlobals::EXPORTS)
              {
                buf2.push(
                  format!(
                    "__webpack_modules__[{module_id_expr}](0, {});",
                    if should_exec {
                      RuntimeGlobals::EXPORTS.name()
                    } else {
                      "{}"
                    }
                  )
                  .into(),
                );
              } else {
                buf2.push(format!("__webpack_modules__[{module_id_expr}]();").into());
              }
            }
          }
<<<<<<< HEAD

          if runtime_requirements.contains(RuntimeGlobals::ON_CHUNKS_LOADED) {
            buf2.push(
              format!(
                "__webpack_exports__ = {}(__webpack_exports__);",
                RuntimeGlobals::ON_CHUNKS_LOADED
              )
              .into(),
            );
          }
          if runtime_requirements.contains(RuntimeGlobals::STARTUP) {
            allow_inline_startup = false;
            header.push(
              format!(
                "// the startup function\n{} = {};\n",
                RuntimeGlobals::STARTUP,
                basic_function(
                  &compilation.options.output.environment,
                  "",
                  &format!("{}\nreturn {}", buf2.join("\n"), RuntimeGlobals::EXPORTS)
                )
              )
              .into(),
            );
            startup.push("// run startup".into());
            startup.push(
              format!(
                "var {} = {}();",
                RuntimeGlobals::EXPORTS,
                RuntimeGlobals::STARTUP
              )
              .into(),
            );
          } else if runtime_requirements.contains(RuntimeGlobals::STARTUP_ENTRYPOINT) {
            allow_inline_startup = false;
            header.push(
              format!(
                "// the startup function (async)\n{} = {};\n",
                RuntimeGlobals::STARTUP_ENTRYPOINT,
                basic_function(
                  &compilation.options.output.environment,
                  "",
                  &format!("{}\nreturn {}", buf2.join("\n"), RuntimeGlobals::EXPORTS)
                )
              )
              .into(),
            );
            startup.push("// run startup".into());
            startup.push(
              format!(
                "var {} = {}();",
                RuntimeGlobals::EXPORTS,
                RuntimeGlobals::STARTUP_ENTRYPOINT
              )
              .into(),
            );
          } else {
            startup.push("// startup".into());
            startup.push(buf2.join("\n").into());
          }
=======
        }
        if runtime_requirements.contains(RuntimeGlobals::ON_CHUNKS_LOADED) {
          buf2.push(
            format!(
              "__webpack_exports__ = {}(__webpack_exports__);",
              runtime_template.render_runtime_globals(&RuntimeGlobals::ON_CHUNKS_LOADED)
            )
            .into(),
          );
        }
        if runtime_requirements.contains(RuntimeGlobals::STARTUP) {
          allow_inline_startup = false;
          header.push(
            format!(
              "// the startup function\n{} = {};\n",
              runtime_template.render_runtime_globals(&RuntimeGlobals::STARTUP),
              basic_function(
                &compilation.options.output.environment,
                "",
                &format!(
                  "{}\nreturn {}",
                  buf2.join("\n"),
                  runtime_template.render_runtime_globals(&RuntimeGlobals::EXPORTS)
                )
              )
            )
            .into(),
          );
          startup.push("// run startup".into());
          startup.push(
            format!(
              "var {} = {}();",
              runtime_template.render_runtime_globals(&RuntimeGlobals::EXPORTS),
              runtime_template.render_runtime_globals(&RuntimeGlobals::STARTUP)
            )
            .into(),
          );
        } else {
          startup.push("// startup".into());
          startup.push(buf2.join("\n").into());
>>>>>>> cb2a2948
        }
      } else if runtime_requirements.contains(RuntimeGlobals::STARTUP_ENTRYPOINT) {
        // Mark that async federation startup is active for this chunk (runtime chunk without entry)
        mf_async_startup = true;
        header.push(
          format!(
            "// the startup function (async)\n// It's empty as no entry modules are in this chunk\n{} = function(){{}};",
            RuntimeGlobals::STARTUP_ENTRYPOINT
          )
          .into(),
        );
      } else if runtime_requirements.contains(RuntimeGlobals::STARTUP) {
        header.push(
          format!(
            "// the startup function\n// It's empty as no entry modules are in this chunk\n{} = function(){{}};",
            runtime_template.render_runtime_globals(&RuntimeGlobals::STARTUP)
          )
          .into(),
        );
      }
    } else if runtime_requirements.contains(RuntimeGlobals::STARTUP_ENTRYPOINT) {
      startup.push("// run startup".into());
      startup.push(
        format!(
          "var __webpack_exports__ = {}();",
          RuntimeGlobals::STARTUP_ENTRYPOINT
        )
        .into(),
      );
    } else if runtime_requirements.contains(RuntimeGlobals::STARTUP) {
      header.push(
        format!(
          "// the startup function\n// It's empty as some runtime module handles the default behavior\n{} = function(){{}};",
          runtime_template.render_runtime_globals(&RuntimeGlobals::STARTUP)
        )
        .into(),
      );
      startup.push("// run startup".into());
      startup.push(
        format!(
          "var __webpack_exports__ = {}();",
          runtime_template.render_runtime_globals(&RuntimeGlobals::STARTUP)
        )
        .into(),
      );
    }

    Ok(RenderBootstrapResult {
      header,
      startup,
      allow_inline_startup,
      mf_async_startup,
    })
  }

  pub async fn render_main(
    &self,
    compilation: &Compilation,
    chunk_ukey: &ChunkUkey,
    output_path: &str,
  ) -> Result<BoxSource> {
    let runtime_template = &compilation.runtime_template;
    let js_plugin_hooks = Self::get_compilation_hooks(compilation.id());
    let hooks = js_plugin_hooks
      .try_read()
      .expect("should have js plugin drive");
    let chunk = compilation.chunk_by_ukey.expect_get(chunk_ukey);
    let supports_arrow_function = compilation
      .options
      .output
      .environment
      .supports_arrow_function();
    let runtime_requirements = ChunkGraph::get_tree_runtime_requirements(compilation, chunk_ukey);
    let mut chunk_init_fragments = ChunkInitFragments::default();
    let iife = compilation.options.output.iife;
    let mut all_strict = compilation.options.output.module;
    let RenderBootstrapResult {
      header,
      startup,
      allow_inline_startup,
      mf_async_startup: _mf_async_startup,
    } = Self::render_bootstrap(chunk_ukey, compilation).await?;
    let module_graph = &compilation.get_module_graph();
    let all_modules = compilation.chunk_graph.get_chunk_modules_by_source_type(
      chunk_ukey,
      SourceType::JavaScript,
      module_graph,
    );
    let has_entry_modules = chunk.has_entry_module(&compilation.chunk_graph);
    let inlined_modules = if allow_inline_startup && has_entry_modules {
      Some(
        compilation
          .chunk_graph
          .get_chunk_entry_modules_with_chunk_group_iterable(chunk_ukey),
      )
    } else {
      None
    };
    let mut sources = ConcatSource::default();
    if iife {
      sources.add(RawStringSource::from(if supports_arrow_function {
        "(() => {\n"
      } else {
        "(function() {\n"
      }));
    }
    if !all_strict && all_modules.iter().all(|m| m.build_info().strict) {
      if let Some(strict_bailout) = hooks
        .strict_runtime_bailout
        .call(compilation, chunk_ukey)
        .await?
      {
        sources.add(RawStringSource::from(format!(
          "// runtime can't be in strict mode because {strict_bailout}.\n"
        )));
      } else {
        all_strict = true;
        sources.add(RawStringSource::from_static("\"use strict\";\n"));
      }
    }

    let chunk_modules: Vec<&dyn Module> = if let Some(inlined_modules) = inlined_modules {
      all_modules
        .clone()
        .into_iter()
        .filter(|m| !inlined_modules.contains_key(&m.identifier()))
        .collect::<Vec<_>>()
    } else {
      all_modules.clone()
    };

    let chunk_modules_result = render_chunk_modules(
      compilation,
      chunk_ukey,
      &chunk_modules,
      all_strict,
      output_path,
      &hooks,
    )
    .await?;
    let has_chunk_modules_result = chunk_modules_result.is_some();
    if has_chunk_modules_result
      || runtime_requirements.contains(RuntimeGlobals::MODULE_FACTORIES)
      || runtime_requirements.contains(RuntimeGlobals::MODULE_FACTORIES_ADD_ONLY)
      || runtime_requirements.contains(RuntimeGlobals::REQUIRE)
    {
      let chunk_modules_source =
        if let Some((chunk_modules_source, fragments)) = chunk_modules_result {
          chunk_init_fragments.extend(fragments);
          chunk_modules_source
        } else {
          RawStringSource::from_static("{}").boxed()
        };
      sources.add(RawStringSource::from_static("var __webpack_modules__ = ("));
      sources.add(chunk_modules_source);
      sources.add(RawStringSource::from_static(");\n"));
    }
    if !header.is_empty() {
      let mut header = header.join("\n");
      header.push('\n');
      sources.add(RawStringSource::from(header));
    }

    if compilation
      .chunk_graph
      .has_chunk_runtime_modules(chunk_ukey)
    {
      sources.add(render_runtime_modules(compilation, chunk_ukey).await?);
    }
    if let Some(inlined_modules) = inlined_modules {
      let last_entry_module = inlined_modules
        .keys()
        .next_back()
        .expect("should have last entry module");
      let mut startup_sources = ConcatSource::default();

      if runtime_requirements.contains(RuntimeGlobals::EXPORTS) {
        startup_sources.add(RawStringSource::from(format!(
          "var {} = {{}};\n",
          runtime_template.render_runtime_globals(&RuntimeGlobals::EXPORTS)
        )));
      }

      let renamed_inline_modules = if compilation.options.optimization.avoid_entry_iife {
        self
          .get_renamed_inline_module(
            &all_modules,
            inlined_modules,
            compilation,
            chunk_ukey,
            all_strict,
            has_chunk_modules_result,
            output_path,
            &hooks,
          )
          .await?
      } else {
        None
      };

      for (m_identifier, _) in inlined_modules {
        let m = module_graph
          .module_by_identifier(m_identifier)
          .expect("should have module");
        let Some((mut rendered_module, fragments, additional_fragments)) = render_module(
          compilation,
          chunk_ukey,
          m.as_ref(),
          all_strict,
          false,
          output_path,
          &hooks,
        )
        .await?
        else {
          continue;
        };

        if let Some(renamed_inline_modules) = &renamed_inline_modules
          && renamed_inline_modules.contains_key(m_identifier)
          && let Some(source) = renamed_inline_modules.get(m_identifier)
        {
          rendered_module = source.clone();
        };

        chunk_init_fragments.extend(fragments);
        chunk_init_fragments.extend(additional_fragments);
        let inner_strict = !all_strict && m.build_info().strict;
        let module_runtime_requirements =
          ChunkGraph::get_module_runtime_requirements(compilation, *m_identifier, chunk.runtime());
        let exports = module_runtime_requirements
          .map(|r| r.contains(RuntimeGlobals::EXPORTS))
          .unwrap_or_default();
        let exports_argument = m.get_exports_argument();
        let rspack_exports_argument = matches!(exports_argument, ExportsArgument::RspackExports);
        let rspack_exports = exports && rspack_exports_argument;
        let iife: Option<Cow<str>> = if inner_strict {
          Some("it needs to be in strict mode.".into())
        } else if inlined_modules.len() > 1 {
          Some("it needs to be isolated against other entry modules.".into())
        } else if has_chunk_modules_result && renamed_inline_modules.is_none() {
          Some("it needs to be isolated against other modules in the chunk.".into())
        } else if exports && !rspack_exports {
          Some(format!("it uses a non-standard name for the exports ({exports_argument}).").into())
        } else {
          hooks
            .embed_in_runtime_bailout
            .call(compilation, m, chunk)
            .await?
            .map(|s| s.into())
        };
        let footer;
        if let Some(iife) = iife {
          startup_sources.add(RawStringSource::from(format!(
            "// This entry needs to be wrapped in an IIFE because {iife}\n"
          )));
          if supports_arrow_function {
            startup_sources.add(RawStringSource::from_static("(() => {\n"));
            footer = "\n})();\n\n";
          } else {
            startup_sources.add(RawStringSource::from_static("!function() {\n"));
            footer = "\n}();\n";
          }
          if inner_strict {
            startup_sources.add(RawStringSource::from_static("\"use strict\";\n"));
          }
        } else {
          footer = "\n";
        }
        if exports {
          if m_identifier != last_entry_module {
            startup_sources.add(RawStringSource::from(format!(
              "var {exports_argument} = {{}};\n"
            )));
          } else if !rspack_exports_argument {
            startup_sources.add(RawStringSource::from(format!(
              "var {exports_argument} = {};\n",
              runtime_template.render_runtime_globals(&RuntimeGlobals::EXPORTS)
            )));
          }
        }
        startup_sources.add(rendered_module);
        startup_sources.add(RawStringSource::from(footer));
      }
      if runtime_requirements.contains(RuntimeGlobals::ON_CHUNKS_LOADED) {
        startup_sources.add(RawStringSource::from(format!(
          "{} = {}({});\n",
          runtime_template.render_runtime_globals(&RuntimeGlobals::EXPORTS),
          runtime_template.render_runtime_globals(&RuntimeGlobals::ON_CHUNKS_LOADED),
          runtime_template.render_runtime_globals(&RuntimeGlobals::EXPORTS),
        )));
      }
      let mut render_source = RenderSource {
        source: startup_sources.boxed(),
      };
      hooks
        .render_startup
        .call(
          compilation,
          chunk_ukey,
          last_entry_module,
          &mut render_source,
        )
        .await?;
      sources.add(render_source.source);
    } else if let Some(last_entry_module) = compilation
      .chunk_graph
      .get_chunk_entry_modules_with_chunk_group_iterable(chunk_ukey)
      .keys()
      .next_back()
    {
      // Determine if this chunk already received the async federation bootstrap.
      // Rely exclusively on structured runtime requirement set by MF plugin.
      let has_async_federation_wrapper =
        runtime_requirements.contains(RuntimeGlobals::ASYNC_FEDERATION_STARTUP);
      // Only generate fallback wrapper when async startup is requested for this chunk
      // and MF plugin didn't mark it as already handled.
      let needs_federation = runtime_requirements.contains(RuntimeGlobals::STARTUP_ENTRYPOINT)
        && !has_async_federation_wrapper;
      let startup_global = RuntimeGlobals::STARTUP_ENTRYPOINT;
      let is_esm_output = compilation.options.output.module;

      let startup_str = startup.join("\n");

      let source = if has_async_federation_wrapper {
        RawStringSource::from(startup_str.clone() + "\n").boxed()
      } else if needs_federation && is_esm_output {
        // ESM async mode with federation - use top-level await
        let chunk_id = chunk.expect_id(&compilation.chunk_ids_artifact);
        let chunk_id_str = serde_json::to_string(chunk_id).expect("invalid chunk_id");

        let mut result = ConcatSource::default();

        // Add federation initialization using top-level await
        result.add(RawStringSource::from(
          "// Federation async initialization\n",
        ));
        result.add(RawStringSource::from("await (async () => {\n"));
        result.add(RawStringSource::from(format!(
          "  if (typeof {} === 'function') {{\n",
          startup_global
        )));
        result.add(RawStringSource::from(format!(
          "    await {}();\n",
          startup_global
        )));
        result.add(RawStringSource::from("  }\n"));
        result.add(RawStringSource::from("  const promises = [];\n"));
        result.add(RawStringSource::from("  const handlers = [\n"));
        result.add(RawStringSource::from("    function(chunkId, promises) {\n"));
        result.add(RawStringSource::from("      return (__webpack_require__.f.consumes || function(chunkId, promises) {})(chunkId, promises);\n"));
        result.add(RawStringSource::from("    },\n"));
        result.add(RawStringSource::from("    function(chunkId, promises) {\n"));
        result.add(RawStringSource::from("      return (__webpack_require__.f.remotes || function(chunkId, promises) {})(chunkId, promises);\n"));
        result.add(RawStringSource::from("    }\n"));
        result.add(RawStringSource::from("  ];\n"));
        result.add(RawStringSource::from(format!(
          "  await Promise.all(handlers.reduce(function(p, handler) {{ return handler({}, p), p; }}, promises));\n",
          chunk_id_str
        )));
        result.add(RawStringSource::from("})();\n\n"));

        // Add the original startup code
        result.add(RawStringSource::from(startup_str));
        result.add(RawStringSource::from("\n"));

        result.boxed()
      } else if needs_federation && !is_esm_output {
        // CJS output with federation - use Promise chain
        let chunk_id = chunk.expect_id(&compilation.chunk_ids_artifact);
        let chunk_id_str = serde_json::to_string(chunk_id).expect("invalid chunk_id");

        let mut result = ConcatSource::default();

        result.add(RawStringSource::from(
          "\n// Initialize federation runtime\n",
        ));
        result.add(RawStringSource::from(
          "var runtimeInitialization = undefined;\n",
        ));
        result.add(RawStringSource::from(format!(
          "if (typeof {} === 'function') {{\n",
          startup_global
        )));
        result.add(RawStringSource::from(format!(
          "  runtimeInitialization = {};\n",
          startup_global
        )));
        result.add(RawStringSource::from("}\n"));
        result.add(RawStringSource::from("var promises = [];\n"));
        result.add(RawStringSource::from(format!(
          "var {} = Promise.resolve().then(function() {{ return typeof runtimeInitialization === 'function' ? runtimeInitialization() : runtimeInitialization; }}).then(function() {{ return typeof __webpack_require__.I === 'function' ? __webpack_require__.I('default') : undefined; }}).then(function() {{\n",
          RuntimeGlobals::EXPORTS.name()
        )));
        result.add(RawStringSource::from(
          "  if (__webpack_require__.federation && __webpack_require__.federation.bundlerRuntime && typeof __webpack_require__.federation.bundlerRuntime.flushInitialConsumes === 'function') {\n",
        ));
        result.add(RawStringSource::from(
          "    __webpack_require__.federation.bundlerRuntime.flushInitialConsumes();\n",
        ));
        result.add(RawStringSource::from("  }\n"));
        result.add(RawStringSource::from("  var handlers = [\n"));
        result.add(RawStringSource::from("    function(chunkId, promises) {\n"));
        result.add(RawStringSource::from("      return (__webpack_require__.f.consumes || function(chunkId, promises) {})(chunkId, promises);\n"));
        result.add(RawStringSource::from("    },\n"));
        result.add(RawStringSource::from("    function(chunkId, promises) {\n"));
        result.add(RawStringSource::from("      return (__webpack_require__.f.remotes || function(chunkId, promises) {})(chunkId, promises);\n"));
        result.add(RawStringSource::from("    }\n"));
        result.add(RawStringSource::from("  ];\n"));
        result.add(RawStringSource::from(format!(
          "  return Promise.all(handlers.reduce(function(p, handler) {{ return handler({}, p), p; }}, promises));\n",
          chunk_id_str
        )));
        result.add(RawStringSource::from("}).then(function() {\n"));
        result.add(RawStringSource::from("  return (function() {\n"));
        result.add(RawStringSource::from(format!("    {}\n", startup_str)));
        result.add(RawStringSource::from("    return __webpack_exports__;\n"));
        result.add(RawStringSource::from("  })();\n"));
        result.add(RawStringSource::from("});\n"));

        result.boxed()
      } else {
        // Normal case - no federation
        RawStringSource::from(startup_str + "\n").boxed()
      };

      // Still call render_startup hook for other plugins that might need it
      let mut render_source = RenderSource { source };
      hooks
        .render_startup
        .call(
          compilation,
          chunk_ukey,
          last_entry_module,
          &mut render_source,
        )
        .await?;
      sources.add(render_source.source);
    }
    if has_entry_modules
      && runtime_requirements.contains(RuntimeGlobals::RETURN_EXPORTS_FROM_RUNTIME)
    {
      sources.add(RawStringSource::from_static(
        "return __webpack_exports__;\n",
      ));
    }
    if iife {
      sources.add(RawStringSource::from_static("})()\n"));
    }
    let final_source = render_init_fragments(
      sources.boxed(),
      chunk_init_fragments,
      &mut ChunkRenderContext {},
    )?;
    let mut render_source = RenderSource {
      source: final_source,
    };
    hooks
      .render
      .call(compilation, chunk_ukey, &mut render_source)
      .await?;
    Ok(if iife {
      ConcatSource::new([
        render_source.source,
        RawStringSource::from_static(";").boxed(),
      ])
      .boxed()
    } else {
      render_source.source
    })
  }

  #[allow(clippy::too_many_arguments)]
  pub async fn get_renamed_inline_module(
    &self,
    all_modules: &[&dyn Module],
    inlined_modules: &IdentifierLinkedMap<ChunkGroupUkey>,
    compilation: &Compilation,
    chunk_ukey: &ChunkUkey,
    all_strict: bool,
    has_chunk_modules_result: bool,
    output_path: &str,
    hooks: &JavascriptModulesPluginHooks,
  ) -> Result<Option<IdentifierMap<Arc<dyn Source>>>> {
    let inner_strict = !all_strict && all_modules.iter().all(|m| m.build_info().strict);
    let is_multiple_entries = inlined_modules.len() > 1;
    let single_entry_with_modules = inlined_modules.len() == 1 && has_chunk_modules_result;

    // TODO:
    // This step is before the IIFE reason calculation. Ideally, it should only be executed when this function can optimize the
    // IIFE reason. Otherwise, it should directly return false. There are four reasons now, we have skipped two already, the left
    // one is 'it uses a non-standard name for the exports'.
    if is_multiple_entries || inner_strict || !single_entry_with_modules {
      return Ok(None);
    }

    let mut inlined_modules_to_info: IdentifierMap<InlinedModuleInfo> = IdentifierMap::default();
    let mut non_inlined_module_through_idents: Vec<ConcatenatedModuleIdent> = Vec::new();
    let mut all_used_names = HashSet::from_iter(RESERVED_NAMES.iter().map(|item| Atom::new(*item)));
    let mut renamed_inline_modules: IdentifierMap<Arc<dyn Source>> = IdentifierMap::default();

    let render_module_results = rspack_futures::scope::<_, _>(|token| {
      all_modules.iter().for_each(|module| {
        let s = unsafe {
          token.used((
            compilation,
            chunk_ukey,
            module,
            all_strict,
            output_path,
            &hooks,
          ))
        };
        s.spawn(
          move |(compilation, chunk_ukey, module, all_strict, output_path, hooks)| async move {
            render_module(
              compilation,
              chunk_ukey,
              *module,
              all_strict,
              false,
              output_path,
              hooks,
            )
            .await
          },
        )
      });
    })
    .await
    .into_iter()
    .map(|r| r.to_rspack_result())
    .collect::<Result<Vec<_>>>()?;

    let mut render_module_sources = vec![];
    for (render_module_result, module) in render_module_results.into_iter().zip(all_modules.iter())
    {
      if let Some((rendered_module, ..)) = render_module_result? {
        render_module_sources.push((rendered_module, module));
      }
    }

    // make patch in parallel iteration
    let rename_info_patch = render_module_sources
      .par_iter()
      .fold(
        || {
          Ok(RenameInfoPatch {
            inlined_modules_to_info: IdentifierMap::default(),
            non_inlined_module_through_idents: Vec::new(),
            all_used_names: HashSet::from_iter(RESERVED_NAMES.iter().map(|item| Atom::new(*item))),
          })
        },
        |mut acc, (rendered_module, m)| {
          let is_inlined_module = inlined_modules.contains_key(&m.identifier());

          if let Ok(acc) = acc.as_mut() {
            let code = rendered_module;
            let mut use_cache = false;

            if is_inlined_module {
              if let Some(ident_info_with_hash) =
                self.rename_module_cache.get_inlined_info(&m.identifier())
                && let (Some(hash_current), Some(hash_cache)) = (
                  m.build_info().hash.as_ref(),
                  ident_info_with_hash.hash.as_ref(),
                )
                && *hash_current == *hash_cache
              {
                let WithHash { value, .. } = (*ident_info_with_hash).clone();
                acc.inlined_modules_to_info.insert(m.identifier(), value);
                use_cache = true;
              }
            } else if let Some(idents_with_hash) = self
              .rename_module_cache
              .get_non_inlined_idents(&m.identifier())
              && let (Some(hash_current), Some(hash_cache)) =
                (m.build_info().hash.as_ref(), idents_with_hash.hash.as_ref())
              && *hash_current == *hash_cache
            {
              acc
                .all_used_names
                .extend(idents_with_hash.value.iter().map(|v| v.id.sym.clone()));
              acc
                .non_inlined_module_through_idents
                .extend(idents_with_hash.value.clone());
              use_cache = true;
            }

            if !use_cache {
              let cm: Arc<swc_core::common::SourceMap> = Default::default();
              let fm = cm.new_source_file(
                Arc::new(FileName::Custom(m.identifier().to_string())),
                code.source().into_string_lossy().into_owned(),
              );
              let comments = swc_node_comments::SwcComments::default();
              let mut errors = vec![];

              if let Ok(program) = swc_core::ecma::parser::parse_file_as_program(
                &fm,
                swc_core::ecma::parser::Syntax::default(),
                swc_core::ecma::ast::EsVersion::EsNext,
                Some(&comments),
                &mut errors,
              ) {
                let mut ast: Ast = Ast::new(program, cm, Some(comments));
                let mut global_ctxt = SyntaxContext::empty();
                let mut module_ctxt = SyntaxContext::empty();

                ast.transform(|program, context| {
                  global_ctxt = global_ctxt.apply_mark(context.unresolved_mark);
                  module_ctxt = module_ctxt.apply_mark(context.top_level_mark);
                  program.visit_mut_with(&mut resolver(
                    context.unresolved_mark,
                    context.top_level_mark,
                    false,
                  ));
                });

                let mut collector = IdentCollector::default();
                ast.visit(|program, _ctxt| {
                  program.visit_with(&mut collector);
                });

                if is_inlined_module {
                  let mut module_scope_idents = Vec::new();

                  for ident in collector.ids {
                    if ident.id.ctxt == global_ctxt
                      || ident.id.ctxt != module_ctxt
                      || ident.is_class_expr_with_ident
                    {
                      acc.all_used_names.insert(ident.id.sym.clone());
                    }

                    if ident.id.ctxt == module_ctxt {
                      acc.all_used_names.insert(ident.id.sym.clone());
                      module_scope_idents.push(Arc::new(ident));
                    }
                  }

                  let ident = m.identifier();

                  let info = InlinedModuleInfo {
                    source: code.clone(),
                    module_scope_idents,
                    used_in_non_inlined: Vec::new(),
                  };
                  let runtime = compilation.chunk_by_ukey.expect_get(chunk_ukey).runtime();

                  self.rename_module_cache.inlined_modules_to_info.insert(
                    ident,
                    Arc::new(WithHash {
                      hash: ChunkGraph::get_module_hash(compilation, ident, runtime).cloned(),
                      value: info.clone(),
                    }),
                  );

                  acc.inlined_modules_to_info.insert(ident, info);
                } else {
                  let mut idents_vec = vec![];
                  let module_ident = m.identifier();
                  let runtime = compilation.chunk_by_ukey.expect_get(chunk_ukey).runtime();

                  for ident in collector.ids {
                    if ident.id.ctxt == global_ctxt {
                      acc.all_used_names.insert(ident.clone().id.sym.clone());
                      idents_vec.push(ident.clone());
                      acc.non_inlined_module_through_idents.push(ident);
                    }
                  }

                  self
                    .rename_module_cache
                    .non_inlined_modules_through_idents
                    .insert(
                      module_ident,
                      Arc::new(WithHash {
                        hash: ChunkGraph::get_module_hash(compilation, module_ident, runtime)
                          .cloned(),
                        value: idents_vec.clone(),
                      }),
                    );
                }
              }
            }
          }

          acc
        },
      )
      .reduce(
        || {
          Ok(RenameInfoPatch {
            inlined_modules_to_info: IdentifierMap::default(),
            non_inlined_module_through_idents: Vec::new(),
            all_used_names: HashSet::from_iter(RESERVED_NAMES.iter().map(|item| Atom::new(*item))),
          })
        },
        |acc, chunk| match acc {
          Ok(mut acc) => match chunk {
            Ok(chunk) => {
              acc
                .inlined_modules_to_info
                .extend(chunk.inlined_modules_to_info);
              acc
                .non_inlined_module_through_idents
                .extend(chunk.non_inlined_module_through_idents);
              acc.all_used_names.extend(chunk.all_used_names);
              Ok(acc)
            }
            Err(e) => Err(e),
          },
          Err(e) => Err(e),
        },
      );

    match rename_info_patch {
      Ok(rename_info_patch) => {
        // update patches
        inlined_modules_to_info.extend(rename_info_patch.inlined_modules_to_info);
        non_inlined_module_through_idents
          .extend(rename_info_patch.non_inlined_module_through_idents);
        all_used_names.extend(rename_info_patch.all_used_names);
      }
      Err(e) => return Err(e),
    }

    for (_ident, info) in inlined_modules_to_info.iter_mut() {
      for module_scope_ident in info.module_scope_idents.iter() {
        for non_inlined_module_through_ident in non_inlined_module_through_idents.iter() {
          if module_scope_ident.id.sym == non_inlined_module_through_ident.id.sym {
            info
              .used_in_non_inlined
              .push(Arc::clone(module_scope_ident));
          }
        }
      }
    }

    for (module_id, inlined_module_info) in inlined_modules_to_info.iter() {
      let InlinedModuleInfo {
        source: _source,
        module_scope_idents,
        used_in_non_inlined,
      } = inlined_module_info;

      let module = all_modules
        .iter()
        .find(|m| m.identifier() == *module_id)
        .unwrap_or_else(|| panic!("should find inlined module id \"{module_id}\" in all_modules"));

      let source: Arc<dyn Source> = _source.clone();
      let mut replace_source = ReplaceSource::new(_source.clone());

      if used_in_non_inlined.is_empty() {
        renamed_inline_modules.insert(*module_id, source);
        continue;
      }

      let mut binding_to_ref: HashMap<(Atom, SyntaxContext), Vec<ConcatenatedModuleIdent>> =
        HashMap::default();

      for module_scope_ident in module_scope_idents.iter() {
        match binding_to_ref.entry((
          module_scope_ident.id.sym.clone(),
          module_scope_ident.id.ctxt,
        )) {
          Entry::Occupied(mut occ) => {
            occ.get_mut().push(module_scope_ident.deref().clone());
          }
          Entry::Vacant(vac) => {
            vac.insert(vec![module_scope_ident.deref().clone()]);
          }
        };
      }

      for (id, refs) in binding_to_ref.iter() {
        let name = &id.0;
        let ident_used = !used_in_non_inlined
          .iter()
          .filter(|v| v.id.sym == *name)
          .collect::<Vec<_>>()
          .is_empty();

        if ident_used {
          let context = compilation.options.context.clone();
          let readable_identifier = module.readable_identifier(&context).to_string();
          let splitted_readable_identifier = split_readable_identifier(&readable_identifier);
          let new_name = find_new_name(name, &all_used_names, &splitted_readable_identifier);

          for identifier in refs.iter() {
            let span = identifier.id.span();
            let low = span.real_lo();
            let high = span.real_hi();

            if identifier.shorthand {
              replace_source.insert(high, &format!(": {new_name}"), None);
              continue;
            }

            replace_source.replace(low, high, &new_name, None);
          }

          all_used_names.insert(new_name);
        }
      }

      let source: Arc<dyn Source> = Arc::new(replace_source);
      renamed_inline_modules.insert(*module_id, Arc::clone(&source));
    }

    Ok(Some(renamed_inline_modules))
  }

  pub async fn render_chunk(
    &self,
    compilation: &Compilation,
    chunk_ukey: &ChunkUkey,
    output_path: &str,
  ) -> Result<BoxSource> {
    let js_plugin_hooks = Self::get_compilation_hooks(compilation.id());
    let hooks = js_plugin_hooks
      .try_read()
      .expect("should have js plugin drive");
    let module_graph = &compilation.get_module_graph();
    let is_module = compilation.options.output.module;
    let mut all_strict = compilation.options.output.module;
    let chunk_modules = compilation.chunk_graph.get_chunk_modules_by_source_type(
      chunk_ukey,
      SourceType::JavaScript,
      module_graph,
    );
    let mut sources = ConcatSource::default();
    if !all_strict && chunk_modules.iter().all(|m| m.build_info().strict) {
      if let Some(strict_bailout) = hooks
        .strict_runtime_bailout
        .call(compilation, chunk_ukey)
        .await?
      {
        sources.add(RawStringSource::from(format!(
          "// runtime can't be in strict mode because {strict_bailout}.\n"
        )));
      } else {
        sources.add(RawStringSource::from_static("\"use strict\";\n"));
        all_strict = true;
      }
    }
    let (chunk_modules_source, chunk_init_fragments) = render_chunk_modules(
      compilation,
      chunk_ukey,
      &chunk_modules,
      all_strict,
      output_path,
      &hooks,
    )
    .await?
    .unwrap_or_else(|| (RawStringSource::from_static("{}").boxed(), Vec::new()));
    let mut render_source = RenderSource {
      source: chunk_modules_source,
    };
    hooks
      .render_chunk
      .call(compilation, chunk_ukey, &mut render_source)
      .await?;
    let source_with_fragments = render_init_fragments(
      render_source.source,
      chunk_init_fragments,
      &mut ChunkRenderContext {},
    )?;
    let mut render_source = RenderSource {
      source: source_with_fragments,
    };
    hooks
      .render
      .call(compilation, chunk_ukey, &mut render_source)
      .await?;
    sources.add(render_source.source);
    if !is_module {
      sources.add(RawStringSource::from_static(";"));
    }
    Ok(sources.boxed())
  }

  #[inline]
  pub async fn get_chunk_hash(
    &self,
    chunk_ukey: &ChunkUkey,
    compilation: &Compilation,
    hasher: &mut RspackHash,
  ) -> Result<()> {
    let hooks = Self::get_compilation_hooks(compilation.id());
    hooks
      .try_read()
      .expect("should have js plugin drive")
      .chunk_hash
      .call(compilation, chunk_ukey, hasher)
      .await?;
    Ok(())
  }

  #[inline]
  pub async fn update_hash_with_bootstrap(
    &self,
    chunk_ukey: &ChunkUkey,
    compilation: &Compilation,
    hasher: &mut RspackHash,
  ) -> Result<()> {
    // sample hash use content
    let RenderBootstrapResult {
      header,
      startup,
      allow_inline_startup,
      mf_async_startup: _,
    } = Self::render_bootstrap(chunk_ukey, compilation).await?;
    header.hash(hasher);
    startup.hash(hasher);
    allow_inline_startup.hash(hasher);
    Ok(())
  }
}

#[derive(Debug, Clone)]
pub struct ExtractedCommentsInfo {
  pub source: BoxSource,
  pub comments_file_name: String,
}

#[derive(Debug)]
pub struct RenderBootstrapResult<'a> {
  pub header: Vec<Cow<'a, str>>,
  pub startup: Vec<Cow<'a, str>>,
  pub allow_inline_startup: bool,
  pub mf_async_startup: bool,
}<|MERGE_RESOLUTION|>--- conflicted
+++ resolved
@@ -244,9 +244,6 @@
     let mut header: Vec<Cow<str>> = Vec::new();
     let mut startup: Vec<Cow<str>> = Vec::new();
     let mut allow_inline_startup = true;
-    let mut mf_async_startup = false;
-    let mf_async_startup_flag =
-      runtime_requirements.contains(RuntimeGlobals::ASYNC_FEDERATION_STARTUP);
     let supports_arrow_function = compilation
       .options
       .output
@@ -333,319 +330,93 @@
 
     if !runtime_requirements.contains(RuntimeGlobals::STARTUP_NO_DEFAULT) {
       if chunk.has_entry_module(&compilation.chunk_graph) {
-        let use_federation_async = mf_async_startup_flag;
-
-        if cfg!(debug_assertions) && mf_async_startup_flag {
-          tracing::debug!(
-            "render_startup async MF chunk={:?} has_entry_modules={} reqs={:?}",
-            chunk_ukey,
-            chunk.has_entry_module(&compilation.chunk_graph),
-            runtime_requirements
-          );
-        }
-
-        if use_federation_async {
-          let _needs_on_chunks_loaded =
-            runtime_requirements.contains(RuntimeGlobals::ON_CHUNKS_LOADED);
-          mf_async_startup = true;
-          let mut buf2: Vec<Cow<str>> = Vec::new();
-
-          buf2.push("// Module Federation async startup".into());
-          buf2.push(
-            format!(
-              "var __webpack_exec__ = function(moduleId) {{ return {}({} = moduleId); }};",
-              RuntimeGlobals::REQUIRE,
-              RuntimeGlobals::ENTRY_MODULE_ID
-            )
-            .into(),
-          );
-          buf2.push("var promises = [];".into());
-          buf2.push("// Call federation runtime initialization".into());
-          buf2.push(
-            format!(
-              "if (typeof {startup} === \"function\") {{ {startup}(); }} else {{ console.warn(\"[Module Federation] {startup} is not a function, skipping startup extension\"); }}",
-              startup = RuntimeGlobals::STARTUP.name()
-            )
-            .into(),
-          );
-
-          let entries = compilation
-            .chunk_graph
-            .get_chunk_entry_modules_with_chunk_group_iterable(chunk_ukey);
-
-          let mut federation_entry_calls: Vec<String> = Vec::new();
-          let mut all_chunk_ids: Vec<String> = Vec::new();
-
-          for (module, entry) in entries.iter() {
-            let chunk_group = compilation.chunk_group_by_ukey.expect_get(entry);
-            let chunk_ids = chunk_group
-              .chunks
+        let mut buf2: Vec<Cow<str>> = Vec::new();
+        buf2.push("// Load entry module and return exports".into());
+        let entries = compilation
+          .chunk_graph
+          .get_chunk_entry_modules_with_chunk_group_iterable(chunk_ukey);
+        for (i, (module, entry)) in entries.iter().enumerate() {
+          let chunk_group = compilation.chunk_group_by_ukey.expect_get(entry);
+          let chunk_ids = chunk_group
+            .chunks
+            .iter()
+            .filter(|c| *c != chunk_ukey)
+            .map(|chunk_ukey| {
+              compilation
+                .chunk_by_ukey
+                .expect_get(chunk_ukey)
+                .expect_id(&compilation.chunk_ids_artifact)
+                .to_string()
+            })
+            .collect::<Vec<_>>();
+          if allow_inline_startup && !chunk_ids.is_empty() {
+            buf2.push("// This entry module depends on other loaded chunks and execution need to be delayed".into());
+            allow_inline_startup = false;
+          }
+          if allow_inline_startup && {
+            let module_graph = compilation.get_module_graph();
+            let module_graph_cache = &compilation.module_graph_cache_artifact;
+            module_graph
+              .get_incoming_connections_by_origin_module(module)
               .iter()
-              .filter(|c| *c != chunk_ukey)
-              .map(|chunk_ukey| {
-                compilation
-                  .chunk_by_ukey
-                  .expect_get(chunk_ukey)
-                  .expect_id(&compilation.chunk_ids_artifact)
-                  .to_string()
+              .any(|(origin_module, connections)| {
+                if let Some(origin_module) = origin_module {
+                  connections.iter().any(|c| {
+                    c.is_target_active(&module_graph, Some(chunk.runtime()), module_graph_cache)
+                  }) && compilation
+                    .chunk_graph
+                    .get_module_runtimes_iter(*origin_module, &compilation.chunk_by_ukey)
+                    .any(|runtime| runtime.intersection(chunk.runtime()).count() > 0)
+                } else {
+                  false
+                }
               })
-              .collect::<Vec<_>>();
-            if allow_inline_startup && !chunk_ids.is_empty() {
-              buf2.push("// This entry module depends on other loaded chunks and execution need to be delayed".into());
-              allow_inline_startup = false;
-            }
-            if allow_inline_startup && {
-              let module_graph = compilation.get_module_graph();
-              let module_graph_cache = &compilation.module_graph_cache_artifact;
-              module_graph
-                .get_incoming_connections_by_origin_module(module)
-                .iter()
-                .any(|(origin_module, connections)| {
-                  if let Some(origin_module) = origin_module {
-                    connections.iter().any(|c| {
-                      c.is_target_active(&module_graph, Some(chunk.runtime()), module_graph_cache)
-                    }) && compilation
-                      .chunk_graph
-                      .get_module_runtimes_iter(*origin_module, &compilation.chunk_by_ukey)
-                      .any(|runtime| runtime.intersection(chunk.runtime()).count() > 0)
-                  } else {
-                    false
-                  }
-                })
-            } {
-              buf2.push(
-                "// This entry module is referenced by other modules so it can't be inlined".into(),
-              );
-              allow_inline_startup = false;
-            }
-            if allow_inline_startup && {
-              let codegen = compilation
-                .code_generation_results
-                .get(module, Some(chunk.runtime()));
-              let module_graph = compilation.get_module_graph();
-              let top_level_decls = codegen
-                .data
-                .get::<CodeGenerationDataTopLevelDeclarations>()
-                .map(|d| d.inner())
-                .or_else(|| {
-                  module_graph
-                    .module_by_identifier(module)
-                    .and_then(|m| m.build_info().top_level_declarations.as_ref())
-                });
-              top_level_decls.is_none()
-            } {
-              buf2.push("// This entry module doesn't tell about it's top-level declarations so it can't be inlined".into());
-              allow_inline_startup = false;
-            }
-            let hooks = JsPlugin::get_compilation_hooks(compilation.id());
-            let bailout = hooks
-              .try_read()
-              .expect("should have js plugin drive")
-              .inline_in_runtime_bailout
-              .call(compilation)
-              .await?;
-            if allow_inline_startup && let Some(bailout) = bailout {
-              buf2.push(format!("// This entry module can't be inlined because {bailout}").into());
-              allow_inline_startup = false;
-            }
-            let entry_runtime_requirements =
-              ChunkGraph::get_module_runtime_requirements(compilation, *module, chunk.runtime());
-            if allow_inline_startup
-              && let Some(entry_runtime_requirements) = entry_runtime_requirements
-              && entry_runtime_requirements.contains(RuntimeGlobals::MODULE)
-            {
-              allow_inline_startup = false;
-              buf2.push("// This entry module used 'module' so it can't be inlined".into());
-            }
-
-            let module_id = ChunkGraph::get_module_id(&compilation.module_ids_artifact, *module)
-              .expect("should have module id");
-            let mut module_id_expr = serde_json::to_string(module_id).expect("invalid module_id");
-            if runtime_requirements.contains(RuntimeGlobals::ENTRY_MODULE_ID) {
-              module_id_expr = format!("{} = {module_id_expr}", RuntimeGlobals::ENTRY_MODULE_ID);
-            }
-
-<<<<<<< HEAD
-            federation_entry_calls.push(format!("__webpack_exec__({})", module_id_expr));
-            for chunk_id in &chunk_ids {
-              if !all_chunk_ids.contains(chunk_id) {
-                all_chunk_ids.push(chunk_id.clone());
-              }
-            }
-          }
-
-          if !federation_entry_calls.is_empty() {
-            let chunk_id = chunk.expect_id(&compilation.chunk_ids_artifact);
-            let chunk_id_str = serde_json::to_string(chunk_id).expect("invalid chunk_id");
-            // Ensure all entry modules execute before returning. Using an IIFE avoids early
-            // return short-circuit when multiple entry calls exist.
-            let entry_fn_body = if federation_entry_calls.len() == 1 {
-              federation_entry_calls[0].clone()
-            } else {
-              let (last, rest) = federation_entry_calls
-                .split_last()
-                .expect("non-empty entries");
-              format!("(function(){{ {}; return {}; }})()", rest.join("; "), last)
-            };
-
-            if mf_async_startup {
-              let is_esm_output = compilation.options.output.module;
-              if is_esm_output {
-                buf2.push(
-                  format!(
-                    "typeof {} === \"function\" && {}();",
-                    RuntimeGlobals::STARTUP.name(),
-                    RuntimeGlobals::STARTUP.name()
-                  )
-                  .into(),
-                );
-                buf2.push("const handlers = [".into());
-                buf2.push("  (chunkId, promises) => (__webpack_require__.f.consumes || (() => {}))(chunkId, promises),".into());
-                buf2.push("  (chunkId, promises) => (__webpack_require__.f.remotes || (() => {}))(chunkId, promises)".into());
-                buf2.push("];".into());
-                buf2.push(format!(
-                  "const {}Promise = Promise.all(handlers.reduce((p, handler) => (handler({}, p), p), promises))",
-                  RuntimeGlobals::EXPORTS,
-                  chunk_id_str
-                ).into());
-                buf2.push(".then(() => {".into());
-                if !all_chunk_ids.is_empty() {
-                  buf2.push(
-                    format!(
-                      "  return {} ? {}(0, {}, () => {{ return {}; }}) : {};",
-                      RuntimeGlobals::STARTUP_ENTRYPOINT,
-                      RuntimeGlobals::STARTUP_ENTRYPOINT,
-                      stringify_array(&all_chunk_ids),
-                      entry_fn_body,
-                      entry_fn_body
-                    )
-                    .into(),
-                  );
-                } else {
-                  buf2.push(format!("  return {};", entry_fn_body).into());
-                }
-                buf2.push("}).then(res => typeof ".into());
-                buf2.push(
-                  format!(
-                    "{} === \"function\" ? {}(res) : res);",
-                    RuntimeGlobals::ON_CHUNKS_LOADED,
-                    RuntimeGlobals::ON_CHUNKS_LOADED
-                  )
-                  .into(),
-                );
-                buf2.push(format!("let {};", RuntimeGlobals::EXPORTS).into());
-                buf2.push("export default ".into());
-                buf2.push(
-                  format!(
-                    "({exports} = await {exports}Promise, {exports});",
-                    exports = RuntimeGlobals::EXPORTS
-                  )
-                  .into(),
-                );
-              } else {
-                // CJS output with Promise chain
-                buf2.push("// Wrap startup in Promise chain with federation handlers".into());
-                // Align async bootstrap with webpack/enhanced: run startup hook, load
-                // federation handlers for the current chunk, then execute entry via the
-                // async startup entrypoint.
-                buf2.push(
-                  format!(
-                    "typeof {} === \"function\" && {}();",
-                    RuntimeGlobals::STARTUP.name(),
-                    RuntimeGlobals::STARTUP.name()
-                  )
-                  .into(),
-                );
-                buf2.push(format!("var {} = Promise.all([", RuntimeGlobals::EXPORTS).into());
-                buf2.push(
-                  "  (__webpack_require__.f.consumes || function(chunkId, promises) {}),".into(),
-                );
-                buf2.push(
-                  "  (__webpack_require__.f.remotes || function(chunkId, promises) {})".into(),
-                );
-                buf2.push(
-                  format!(
-                    "].reduce(function(p, handler) {{ return handler({}, p), p; }}, promises))",
-                    chunk_id_str
-                  )
-                  .into(),
-                );
-                buf2.push(".then(function() {".into());
-                if !all_chunk_ids.is_empty() {
-                  buf2.push(
-                    format!(
-                      "  return {} ? {}(0, {}, function() {{ return {}; }}) : {};",
-                      RuntimeGlobals::STARTUP_ENTRYPOINT,
-                      RuntimeGlobals::STARTUP_ENTRYPOINT,
-                      stringify_array(&all_chunk_ids),
-                      entry_fn_body,
-                      entry_fn_body
-                    )
-                    .into(),
-                  );
-                } else {
-                  buf2.push(format!("  return {};", entry_fn_body).into());
-                }
-                buf2.push("}).then(function(res) {".into());
-                buf2.push(
-                  format!(
-                    "  return typeof {} === \"function\" ? {}(res) : res;",
-                    RuntimeGlobals::ON_CHUNKS_LOADED,
-                    RuntimeGlobals::ON_CHUNKS_LOADED
-                  )
-                  .into(),
-                );
-                buf2.push("});".into());
-              }
-            } else {
-              buf2.push("// Wrap startup in Promise chain with federation handlers".into());
-              buf2.push(
-                format!(
-                  "var {} = Promise.resolve().then(function() {{ return typeof runtimeInitialization === \"function\" ? runtimeInitialization() : runtimeInitialization; }}).then(function() {{ return typeof __webpack_require__.I === \"function\" ? __webpack_require__.I(\"default\") : undefined; }}).then(function() {{",
-                  RuntimeGlobals::EXPORTS
-                )
-                .into(),
-              );
-              buf2.push("  var handlers = [".into());
-              buf2.push("    function(chunkId, promises) {".into());
-              buf2.push("      return (__webpack_require__.f.consumes || function(chunkId, promises) {})(chunkId, promises);".into());
-              buf2.push("    },".into());
-              buf2.push("    function(chunkId, promises) {".into());
-              buf2.push("      return (__webpack_require__.f.remotes || function(chunkId, promises) {})(chunkId, promises);".into());
-              buf2.push("    }".into());
-              buf2.push("  ];".into());
-              buf2.push(
-                format!(
-                  "  return Promise.all(handlers.reduce(function(p, handler) {{ return handler({}, p), p; }}, promises));",
-                  chunk_id_str
-                )
-                .into(),
-              );
-              buf2.push("}).then(function() {".into());
-              if !all_chunk_ids.is_empty() {
-                buf2.push(
-                  format!(
-                    "  return {}(0, {}, function() {{ return {}; }});",
-                    RuntimeGlobals::STARTUP_ENTRYPOINT,
-                    stringify_array(&all_chunk_ids),
-                    entry_fn_body
-                  )
-                  .into(),
-                );
-              } else {
-                buf2.push(format!("  return {};", entry_fn_body).into());
-              }
-              buf2.push("}).then(function(res) {".into());
-              buf2.push(
-                format!(
-                  "  return typeof {} === \"function\" ? {}(res) : res;",
-                  RuntimeGlobals::ON_CHUNKS_LOADED,
-                  RuntimeGlobals::ON_CHUNKS_LOADED
-                )
-                .into(),
-              );
-              buf2.push("});".into());
-=======
+          } {
+            buf2.push(
+              "// This entry module is referenced by other modules so it can't be inlined".into(),
+            );
+            allow_inline_startup = false;
+          }
+          if allow_inline_startup && {
+            let codegen = compilation
+              .code_generation_results
+              .get(module, Some(chunk.runtime()));
+            let module_graph = compilation.get_module_graph();
+            let top_level_decls = codegen
+              .data
+              .get::<CodeGenerationDataTopLevelDeclarations>()
+              .map(|d| d.inner())
+              .or_else(|| {
+                module_graph
+                  .module_by_identifier(module)
+                  .and_then(|m| m.build_info().top_level_declarations.as_ref())
+              });
+            top_level_decls.is_none()
+          } {
+            buf2.push("// This entry module doesn't tell about it's top-level declarations so it can't be inlined".into());
+            allow_inline_startup = false;
+          }
+          let hooks = JsPlugin::get_compilation_hooks(compilation.id());
+          let bailout = hooks
+            .try_read()
+            .expect("should have js plugin drive")
+            .inline_in_runtime_bailout
+            .call(compilation)
+            .await?;
+          if allow_inline_startup && let Some(bailout) = bailout {
+            buf2.push(format!("// This entry module can't be inlined because {bailout}").into());
+            allow_inline_startup = false;
+          }
+          let entry_runtime_requirements =
+            ChunkGraph::get_module_runtime_requirements(compilation, *module, chunk.runtime());
+          if allow_inline_startup
+            && let Some(entry_runtime_requirements) = entry_runtime_requirements
+            && entry_runtime_requirements.contains(RuntimeGlobals::MODULE)
+          {
+            allow_inline_startup = false;
+            buf2.push("// This entry module used 'module' so it can't be inlined".into());
+          }
+
           let module_id = ChunkGraph::get_module_id(&compilation.module_ids_artifact, *module)
             .expect("should have module id");
           let mut module_id_expr = serde_json::to_string(module_id).expect("invalid module_id");
@@ -711,131 +482,10 @@
                 )
                 .into(),
               );
->>>>>>> cb2a2948
             }
-
-            allow_inline_startup = false;
-            startup.push(buf2.join("\n").into());
-          }
-        } else {
-          let mut buf2: Vec<Cow<str>> = Vec::new();
-          buf2.push("// Load entry module and return exports".into());
-
-          let entries = compilation
-            .chunk_graph
-            .get_chunk_entry_modules_with_chunk_group_iterable(chunk_ukey);
-
-          for (i, (module, entry)) in entries.iter().enumerate() {
-            let chunk_group = compilation.chunk_group_by_ukey.expect_get(entry);
-            let chunk_ids = chunk_group
-              .chunks
-              .iter()
-              .filter(|c| *c != chunk_ukey)
-              .map(|chunk_ukey| {
-                compilation
-                  .chunk_by_ukey
-                  .expect_get(chunk_ukey)
-                  .expect_id(&compilation.chunk_ids_artifact)
-                  .to_string()
-              })
-              .collect::<Vec<_>>();
-            if allow_inline_startup && !chunk_ids.is_empty() {
-              buf2.push("// This entry module depends on other loaded chunks and execution need to be delayed".into());
-              allow_inline_startup = false;
-            }
-            if allow_inline_startup && {
-              let module_graph = compilation.get_module_graph();
-              let module_graph_cache = &compilation.module_graph_cache_artifact;
-              module_graph
-                .get_incoming_connections_by_origin_module(module)
-                .iter()
-                .any(|(origin_module, connections)| {
-                  if let Some(origin_module) = origin_module {
-                    connections.iter().any(|c| {
-                      c.is_target_active(&module_graph, Some(chunk.runtime()), module_graph_cache)
-                    }) && compilation
-                      .chunk_graph
-                      .get_module_runtimes_iter(*origin_module, &compilation.chunk_by_ukey)
-                      .any(|runtime| runtime.intersection(chunk.runtime()).count() > 0)
-                  } else {
-                    false
-                  }
-                })
-            } {
-              buf2.push(
-                "// This entry module is referenced by other modules so it can't be inlined".into(),
-              );
-              allow_inline_startup = false;
-            }
-            if allow_inline_startup && {
-              let codegen = compilation
-                .code_generation_results
-                .get(module, Some(chunk.runtime()));
-              let module_graph = compilation.get_module_graph();
-              let top_level_decls = codegen
-                .data
-                .get::<CodeGenerationDataTopLevelDeclarations>()
-                .map(|d| d.inner())
-                .or_else(|| {
-                  module_graph
-                    .module_by_identifier(module)
-                    .and_then(|m| m.build_info().top_level_declarations.as_ref())
-                });
-              top_level_decls.is_none()
-            } {
-              buf2.push("// This entry module doesn't tell about it's top-level declarations so it can't be inlined".into());
-              allow_inline_startup = false;
-            }
-            let hooks = JsPlugin::get_compilation_hooks(compilation.id());
-            let bailout = hooks
-              .try_read()
-              .expect("should have js plugin drive")
-              .inline_in_runtime_bailout
-              .call(compilation)
-              .await?;
-            if allow_inline_startup && let Some(bailout) = bailout {
-              buf2.push(format!("// This entry module can't be inlined because {bailout}").into());
-              allow_inline_startup = false;
-            }
-            let entry_runtime_requirements =
-              ChunkGraph::get_module_runtime_requirements(compilation, *module, chunk.runtime());
-            if allow_inline_startup
-              && let Some(entry_runtime_requirements) = entry_runtime_requirements
-              && entry_runtime_requirements.contains(RuntimeGlobals::MODULE)
-            {
-              allow_inline_startup = false;
-              buf2.push("// This entry module used 'module' so it can't be inlined".into());
-            }
-
-            let module_id = ChunkGraph::get_module_id(&compilation.module_ids_artifact, *module)
-              .expect("should have module id");
-            let mut module_id_expr = serde_json::to_string(module_id).expect("invalid module_id");
-            if runtime_requirements.contains(RuntimeGlobals::ENTRY_MODULE_ID) {
-              module_id_expr = format!("{} = {module_id_expr}", RuntimeGlobals::ENTRY_MODULE_ID);
-            }
-
-            if !chunk_ids.is_empty() {
-              let on_chunks_loaded_callback = if supports_arrow_function {
-                format!("() => {}({module_id_expr})", RuntimeGlobals::REQUIRE)
-              } else {
-                format!(
-                  "function() {{ return {}({module_id_expr}) }}",
-                  RuntimeGlobals::REQUIRE
-                )
-              };
+            if require_scope_used {
               buf2.push(
                 format!(
-<<<<<<< HEAD
-                  "{}{}(undefined, {}, {});",
-                  if i + 1 == entries.len() {
-                    format!("var {} = ", RuntimeGlobals::EXPORTS)
-                  } else {
-                    "".to_string()
-                  },
-                  RuntimeGlobals::ON_CHUNKS_LOADED,
-                  stringify_array(&chunk_ids),
-                  on_chunks_loaded_callback
-=======
                   "__webpack_modules__[{module_id_expr}](0, {}, {});",
                   if should_exec {
                     runtime_template.render_runtime_globals(&RuntimeGlobals::EXPORTS)
@@ -843,131 +493,27 @@
                     "{}".to_string()
                   },
                   runtime_template.render_runtime_globals(&RuntimeGlobals::REQUIRE)
->>>>>>> cb2a2948
                 )
                 .into(),
               );
-            } else if use_require {
+            } else if let Some(entry_runtime_requirements) = entry_runtime_requirements
+              && entry_runtime_requirements.contains(RuntimeGlobals::EXPORTS)
+            {
               buf2.push(
                 format!(
-<<<<<<< HEAD
-                  "{}{}({module_id_expr});",
-                  if i + 1 == entries.len() {
-                    format!("var {} = ", RuntimeGlobals::EXPORTS)
-                  } else {
-                    "".to_string()
-                  },
-                  RuntimeGlobals::REQUIRE
-=======
                   "__webpack_modules__[{module_id_expr}](0, {});",
                   if should_exec {
                     runtime_template.render_runtime_globals(&RuntimeGlobals::EXPORTS)
                   } else {
                     "{}".to_string()
                   }
->>>>>>> cb2a2948
                 )
                 .into(),
-              )
+              );
             } else {
-              let should_exec = i + 1 == entries.len();
-              if should_exec {
-                buf2.push(format!("var {} = {{}}", RuntimeGlobals::EXPORTS).into());
-              }
-              if require_scope_used {
-                buf2.push(
-                  format!(
-                    "__webpack_modules__[{module_id_expr}](0, {}, {});",
-                    if should_exec {
-                      RuntimeGlobals::EXPORTS.name()
-                    } else {
-                      "{}"
-                    },
-                    RuntimeGlobals::REQUIRE
-                  )
-                  .into(),
-                );
-              } else if let Some(entry_runtime_requirements) = entry_runtime_requirements
-                && entry_runtime_requirements.contains(RuntimeGlobals::EXPORTS)
-              {
-                buf2.push(
-                  format!(
-                    "__webpack_modules__[{module_id_expr}](0, {});",
-                    if should_exec {
-                      RuntimeGlobals::EXPORTS.name()
-                    } else {
-                      "{}"
-                    }
-                  )
-                  .into(),
-                );
-              } else {
-                buf2.push(format!("__webpack_modules__[{module_id_expr}]();").into());
-              }
+              buf2.push(format!("__webpack_modules__[{module_id_expr}]();").into());
             }
           }
-<<<<<<< HEAD
-
-          if runtime_requirements.contains(RuntimeGlobals::ON_CHUNKS_LOADED) {
-            buf2.push(
-              format!(
-                "__webpack_exports__ = {}(__webpack_exports__);",
-                RuntimeGlobals::ON_CHUNKS_LOADED
-              )
-              .into(),
-            );
-          }
-          if runtime_requirements.contains(RuntimeGlobals::STARTUP) {
-            allow_inline_startup = false;
-            header.push(
-              format!(
-                "// the startup function\n{} = {};\n",
-                RuntimeGlobals::STARTUP,
-                basic_function(
-                  &compilation.options.output.environment,
-                  "",
-                  &format!("{}\nreturn {}", buf2.join("\n"), RuntimeGlobals::EXPORTS)
-                )
-              )
-              .into(),
-            );
-            startup.push("// run startup".into());
-            startup.push(
-              format!(
-                "var {} = {}();",
-                RuntimeGlobals::EXPORTS,
-                RuntimeGlobals::STARTUP
-              )
-              .into(),
-            );
-          } else if runtime_requirements.contains(RuntimeGlobals::STARTUP_ENTRYPOINT) {
-            allow_inline_startup = false;
-            header.push(
-              format!(
-                "// the startup function (async)\n{} = {};\n",
-                RuntimeGlobals::STARTUP_ENTRYPOINT,
-                basic_function(
-                  &compilation.options.output.environment,
-                  "",
-                  &format!("{}\nreturn {}", buf2.join("\n"), RuntimeGlobals::EXPORTS)
-                )
-              )
-              .into(),
-            );
-            startup.push("// run startup".into());
-            startup.push(
-              format!(
-                "var {} = {}();",
-                RuntimeGlobals::EXPORTS,
-                RuntimeGlobals::STARTUP_ENTRYPOINT
-              )
-              .into(),
-            );
-          } else {
-            startup.push("// startup".into());
-            startup.push(buf2.join("\n").into());
-          }
-=======
         }
         if runtime_requirements.contains(RuntimeGlobals::ON_CHUNKS_LOADED) {
           buf2.push(
@@ -1008,18 +554,7 @@
         } else {
           startup.push("// startup".into());
           startup.push(buf2.join("\n").into());
->>>>>>> cb2a2948
         }
-      } else if runtime_requirements.contains(RuntimeGlobals::STARTUP_ENTRYPOINT) {
-        // Mark that async federation startup is active for this chunk (runtime chunk without entry)
-        mf_async_startup = true;
-        header.push(
-          format!(
-            "// the startup function (async)\n// It's empty as no entry modules are in this chunk\n{} = function(){{}};",
-            RuntimeGlobals::STARTUP_ENTRYPOINT
-          )
-          .into(),
-        );
       } else if runtime_requirements.contains(RuntimeGlobals::STARTUP) {
         header.push(
           format!(
@@ -1029,15 +564,6 @@
           .into(),
         );
       }
-    } else if runtime_requirements.contains(RuntimeGlobals::STARTUP_ENTRYPOINT) {
-      startup.push("// run startup".into());
-      startup.push(
-        format!(
-          "var __webpack_exports__ = {}();",
-          RuntimeGlobals::STARTUP_ENTRYPOINT
-        )
-        .into(),
-      );
     } else if runtime_requirements.contains(RuntimeGlobals::STARTUP) {
       header.push(
         format!(
@@ -1060,7 +586,6 @@
       header,
       startup,
       allow_inline_startup,
-      mf_async_startup,
     })
   }
 
@@ -1089,7 +614,6 @@
       header,
       startup,
       allow_inline_startup,
-      mf_async_startup: _mf_async_startup,
     } = Self::render_bootstrap(chunk_ukey, compilation).await?;
     let module_graph = &compilation.get_module_graph();
     let all_modules = compilation.chunk_graph.get_chunk_modules_by_source_type(
@@ -1320,123 +844,9 @@
       .keys()
       .next_back()
     {
-      // Determine if this chunk already received the async federation bootstrap.
-      // Rely exclusively on structured runtime requirement set by MF plugin.
-      let has_async_federation_wrapper =
-        runtime_requirements.contains(RuntimeGlobals::ASYNC_FEDERATION_STARTUP);
-      // Only generate fallback wrapper when async startup is requested for this chunk
-      // and MF plugin didn't mark it as already handled.
-      let needs_federation = runtime_requirements.contains(RuntimeGlobals::STARTUP_ENTRYPOINT)
-        && !has_async_federation_wrapper;
-      let startup_global = RuntimeGlobals::STARTUP_ENTRYPOINT;
-      let is_esm_output = compilation.options.output.module;
-
-      let startup_str = startup.join("\n");
-
-      let source = if has_async_federation_wrapper {
-        RawStringSource::from(startup_str.clone() + "\n").boxed()
-      } else if needs_federation && is_esm_output {
-        // ESM async mode with federation - use top-level await
-        let chunk_id = chunk.expect_id(&compilation.chunk_ids_artifact);
-        let chunk_id_str = serde_json::to_string(chunk_id).expect("invalid chunk_id");
-
-        let mut result = ConcatSource::default();
-
-        // Add federation initialization using top-level await
-        result.add(RawStringSource::from(
-          "// Federation async initialization\n",
-        ));
-        result.add(RawStringSource::from("await (async () => {\n"));
-        result.add(RawStringSource::from(format!(
-          "  if (typeof {} === 'function') {{\n",
-          startup_global
-        )));
-        result.add(RawStringSource::from(format!(
-          "    await {}();\n",
-          startup_global
-        )));
-        result.add(RawStringSource::from("  }\n"));
-        result.add(RawStringSource::from("  const promises = [];\n"));
-        result.add(RawStringSource::from("  const handlers = [\n"));
-        result.add(RawStringSource::from("    function(chunkId, promises) {\n"));
-        result.add(RawStringSource::from("      return (__webpack_require__.f.consumes || function(chunkId, promises) {})(chunkId, promises);\n"));
-        result.add(RawStringSource::from("    },\n"));
-        result.add(RawStringSource::from("    function(chunkId, promises) {\n"));
-        result.add(RawStringSource::from("      return (__webpack_require__.f.remotes || function(chunkId, promises) {})(chunkId, promises);\n"));
-        result.add(RawStringSource::from("    }\n"));
-        result.add(RawStringSource::from("  ];\n"));
-        result.add(RawStringSource::from(format!(
-          "  await Promise.all(handlers.reduce(function(p, handler) {{ return handler({}, p), p; }}, promises));\n",
-          chunk_id_str
-        )));
-        result.add(RawStringSource::from("})();\n\n"));
-
-        // Add the original startup code
-        result.add(RawStringSource::from(startup_str));
-        result.add(RawStringSource::from("\n"));
-
-        result.boxed()
-      } else if needs_federation && !is_esm_output {
-        // CJS output with federation - use Promise chain
-        let chunk_id = chunk.expect_id(&compilation.chunk_ids_artifact);
-        let chunk_id_str = serde_json::to_string(chunk_id).expect("invalid chunk_id");
-
-        let mut result = ConcatSource::default();
-
-        result.add(RawStringSource::from(
-          "\n// Initialize federation runtime\n",
-        ));
-        result.add(RawStringSource::from(
-          "var runtimeInitialization = undefined;\n",
-        ));
-        result.add(RawStringSource::from(format!(
-          "if (typeof {} === 'function') {{\n",
-          startup_global
-        )));
-        result.add(RawStringSource::from(format!(
-          "  runtimeInitialization = {};\n",
-          startup_global
-        )));
-        result.add(RawStringSource::from("}\n"));
-        result.add(RawStringSource::from("var promises = [];\n"));
-        result.add(RawStringSource::from(format!(
-          "var {} = Promise.resolve().then(function() {{ return typeof runtimeInitialization === 'function' ? runtimeInitialization() : runtimeInitialization; }}).then(function() {{ return typeof __webpack_require__.I === 'function' ? __webpack_require__.I('default') : undefined; }}).then(function() {{\n",
-          RuntimeGlobals::EXPORTS.name()
-        )));
-        result.add(RawStringSource::from(
-          "  if (__webpack_require__.federation && __webpack_require__.federation.bundlerRuntime && typeof __webpack_require__.federation.bundlerRuntime.flushInitialConsumes === 'function') {\n",
-        ));
-        result.add(RawStringSource::from(
-          "    __webpack_require__.federation.bundlerRuntime.flushInitialConsumes();\n",
-        ));
-        result.add(RawStringSource::from("  }\n"));
-        result.add(RawStringSource::from("  var handlers = [\n"));
-        result.add(RawStringSource::from("    function(chunkId, promises) {\n"));
-        result.add(RawStringSource::from("      return (__webpack_require__.f.consumes || function(chunkId, promises) {})(chunkId, promises);\n"));
-        result.add(RawStringSource::from("    },\n"));
-        result.add(RawStringSource::from("    function(chunkId, promises) {\n"));
-        result.add(RawStringSource::from("      return (__webpack_require__.f.remotes || function(chunkId, promises) {})(chunkId, promises);\n"));
-        result.add(RawStringSource::from("    }\n"));
-        result.add(RawStringSource::from("  ];\n"));
-        result.add(RawStringSource::from(format!(
-          "  return Promise.all(handlers.reduce(function(p, handler) {{ return handler({}, p), p; }}, promises));\n",
-          chunk_id_str
-        )));
-        result.add(RawStringSource::from("}).then(function() {\n"));
-        result.add(RawStringSource::from("  return (function() {\n"));
-        result.add(RawStringSource::from(format!("    {}\n", startup_str)));
-        result.add(RawStringSource::from("    return __webpack_exports__;\n"));
-        result.add(RawStringSource::from("  })();\n"));
-        result.add(RawStringSource::from("});\n"));
-
-        result.boxed()
-      } else {
-        // Normal case - no federation
-        RawStringSource::from(startup_str + "\n").boxed()
+      let mut render_source = RenderSource {
+        source: RawStringSource::from(startup.join("\n") + "\n").boxed(),
       };
-
-      // Still call render_startup hook for other plugins that might need it
-      let mut render_source = RenderSource { source };
       hooks
         .render_startup
         .call(
@@ -1922,7 +1332,6 @@
       header,
       startup,
       allow_inline_startup,
-      mf_async_startup: _,
     } = Self::render_bootstrap(chunk_ukey, compilation).await?;
     header.hash(hasher);
     startup.hash(hasher);
@@ -1942,5 +1351,4 @@
   pub header: Vec<Cow<'a, str>>,
   pub startup: Vec<Cow<'a, str>>,
   pub allow_inline_startup: bool,
-  pub mf_async_startup: bool,
 }