--- conflicted
+++ resolved
@@ -3,17 +3,10 @@
 use rspack_collections::{IdentifierMap, UkeyMap};
 use rspack_core::{
   get_entry_runtime, incremental::IncrementalPasses, is_exports_object_referenced,
-<<<<<<< HEAD
-  is_no_exports_referenced, merge_runtime, AsyncDependenciesBlockIdentifier, BuildMetaExportsType,
-  Compilation, CompilationOptimizeDependencies, ConnectionState, DependenciesBlock, DependencyId,
-  ExportsInfo, ExtendedReferencedExport, GroupOptions, Inlinable, ModuleIdentifier, Plugin,
-  ReferencedExport, RuntimeSpec, UsageState,
-=======
   is_no_exports_referenced, AsyncDependenciesBlockIdentifier, BuildMetaExportsType, Compilation,
   CompilationOptimizeDependencies, ConnectionState, DependenciesBlock, DependencyId,
   ExportInfoGetter, ExportInfoSetter, ExportsInfo, ExtendedReferencedExport, GroupOptions,
-  ModuleIdentifier, Plugin, ReferencedExport, RuntimeSpec, UsageState,
->>>>>>> 15aa411a
+  Inlinable, ModuleIdentifier, Plugin, ReferencedExport, RuntimeSpec, UsageState,
 };
 use rspack_error::Result;
 use rspack_hook::{plugin, plugin_hook};
@@ -344,7 +337,10 @@
               );
             }
             if !can_inline {
-              export_info.set_inlinable(&mut module_graph, Inlinable::NoByUse);
+              ExportInfoSetter::set_inlinable(
+                export_info.as_data_mut(&mut module_graph),
+                Inlinable::NoByUse,
+              );
             }
             let last_one = i == len - 1;
             if !last_one {
