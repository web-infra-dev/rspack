use derive_more::Debug;
use futures::future::BoxFuture;
use rspack_core::{
  ApplyContext, BeforeResolveResult, CompilerOptions, ContextModuleFactoryBeforeResolve,
  ModuleFactoryCreateData, NormalModuleFactoryBeforeResolve, Plugin, PluginContext,
};
use rspack_error::{miette::Context, Result};
use rspack_hook::{plugin, plugin_hook};
use rspack_regex::RspackRegex;

pub type CheckResourceFn =
  Box<dyn for<'a> Fn(&'a str, &'a str) -> BoxFuture<'a, Result<bool>> + Sync + Send>;

pub enum CheckResourceContent {
  Fn(CheckResourceFn),
}

#[derive(Debug)]
pub struct IgnorePluginOptions {
  pub resource_reg_exp: Option<RspackRegex>,
  pub context_reg_exp: Option<RspackRegex>,
  #[debug(skip)]
  pub check_resource: Option<CheckResourceContent>,
}

#[plugin]
#[derive(Debug)]
pub struct IgnorePlugin {
  options: IgnorePluginOptions,
}

impl IgnorePlugin {
  pub fn new(options: IgnorePluginOptions) -> Self {
    Self::new_inner(options)
  }

  async fn check_ignore(&self, request: Option<&str>, context: &str) -> Result<Option<bool>> {
    if let Some(check_resource) = &self.options.check_resource {
      if let Some(request) = request {
        match check_resource {
          CheckResourceContent::Fn(check) => {
<<<<<<< HEAD
            if check(request, context).await.with_context(|| {
              "run IgnorePlugin check resource error, check whether you passed right fn argument"
            })? {
=======
            if check(request, context)
              .await
              .with_context(|| "IgnorePlugin: failed to call `checkResource`")?
            {
>>>>>>> 6cddb40f
              return Ok(Some(false));
            }
          }
        }
      }
    }

    if let Some(resource_reg_exp) = &self.options.resource_reg_exp {
      if let Some(request) = request {
        if resource_reg_exp.test(request) {
          if let Some(context_reg_exp) = &self.options.context_reg_exp {
            if context_reg_exp.test(context) {
              return Ok(Some(false));
            }
          } else {
            return Ok(Some(false));
          }
        }
      }
    }

    Ok(None)
  }
}

#[plugin_hook(NormalModuleFactoryBeforeResolve for IgnorePlugin)]
async fn nmf_before_resolve(&self, data: &mut ModuleFactoryCreateData) -> Result<Option<bool>> {
  self.check_ignore(data.request(), &data.context).await
}

#[plugin_hook(ContextModuleFactoryBeforeResolve for IgnorePlugin)]
async fn cmf_before_resolve(&self, data: BeforeResolveResult) -> Result<BeforeResolveResult> {
  match data {
    BeforeResolveResult::Ignored => Ok(BeforeResolveResult::Ignored),
    BeforeResolveResult::Data(d) => {
      if let Some(false) = self.check_ignore(Some(&d.request), &d.context).await? {
        Ok(BeforeResolveResult::Ignored)
      } else {
        Ok(BeforeResolveResult::Data(d))
      }
    }
  }
}

impl Plugin for IgnorePlugin {
  fn name(&self) -> &'static str {
    "IgnorePlugin"
  }

  fn apply(&self, ctx: PluginContext<&mut ApplyContext>, _options: &CompilerOptions) -> Result<()> {
    ctx
      .context
      .normal_module_factory_hooks
      .before_resolve
      .tap(nmf_before_resolve::new(self));

    ctx
      .context
      .context_module_factory_hooks
      .before_resolve
      .tap(cmf_before_resolve::new(self));

    Ok(())
  }
}<|MERGE_RESOLUTION|>--- conflicted
+++ resolved
@@ -39,16 +39,10 @@
       if let Some(request) = request {
         match check_resource {
           CheckResourceContent::Fn(check) => {
-<<<<<<< HEAD
-            if check(request, context).await.with_context(|| {
-              "run IgnorePlugin check resource error, check whether you passed right fn argument"
-            })? {
-=======
             if check(request, context)
               .await
               .with_context(|| "IgnorePlugin: failed to call `checkResource`")?
             {
->>>>>>> 6cddb40f
               return Ok(Some(false));
             }
           }
