use std::hash::Hash;

use rspack_collections::{IdentifierLinkedMap, UkeyIndexSet};
use rspack_core::{
  Chunk, ChunkGraph, ChunkGroupByUkey, ChunkGroupUkey, ChunkUkey, Compilation, PathData,
  RuntimeGlobals, SourceType, get_js_chunk_filename_template,
  rspack_sources::{BoxSource, RawStringSource, SourceExt},
};
use rspack_error::{Result, error};
use rspack_hash::RspackHash;
use rspack_plugin_javascript::runtime::stringify_chunks_to_array;
use rustc_hash::FxHashSet as HashSet;

pub fn update_hash_for_entry_startup(
  hasher: &mut RspackHash,
  compilation: &Compilation,
  entries: &IdentifierLinkedMap<ChunkGroupUkey>,
  chunk: &ChunkUkey,
) {
  for (module, entry) in entries {
    if let Some(module_id) = compilation
      .get_module_graph()
      .module_graph_module_by_identifier(module)
      .and_then(|module| {
        ChunkGraph::get_module_id(&compilation.module_ids_artifact, module.module_identifier)
      })
    {
      module_id.hash(hasher);
    }

    if let Some(runtime_chunk) = compilation
      .chunk_group_by_ukey
      .get(entry)
      .map(|e| e.get_runtime_chunk(&compilation.chunk_group_by_ukey))
    {
      for chunk_ukey in get_all_chunks(
        entry,
        chunk,
        Some(&runtime_chunk),
        &compilation.chunk_group_by_ukey,
      ) {
        if let Some(chunk) = compilation.chunk_by_ukey.get(&chunk_ukey) {
          chunk.id(&compilation.chunk_ids_artifact).hash(hasher);
        }
      }
    }
  }

  if chunk_needs_mf_async_startup(compilation, chunk)
    && let Some(chunk_ref) = compilation.chunk_by_ukey.get(chunk)
  {
    chunk_ref.id(&compilation.chunk_ids_artifact).hash(hasher);
  }
}

pub fn get_all_chunks(
  entrypoint: &ChunkGroupUkey,
  exclude_chunk1: &ChunkUkey,
  exclude_chunk2: Option<&ChunkUkey>,
  chunk_group_by_ukey: &ChunkGroupByUkey,
) -> UkeyIndexSet<ChunkUkey> {
  fn add_chunks(
    chunk_group_by_ukey: &ChunkGroupByUkey,
    chunks: &mut UkeyIndexSet<ChunkUkey>,
    entrypoint_ukey: &ChunkGroupUkey,
    exclude_chunk1: &ChunkUkey,
    exclude_chunk2: Option<&ChunkUkey>,
    visit_chunk_groups: &mut UkeyIndexSet<ChunkGroupUkey>,
  ) {
    if let Some(entrypoint) = chunk_group_by_ukey.get(entrypoint_ukey) {
      for chunk in &entrypoint.chunks {
        if chunk == exclude_chunk1 {
          continue;
        }
        if let Some(exclude_chunk2) = exclude_chunk2
          && chunk == exclude_chunk2
        {
          continue;
        }
        chunks.insert(*chunk);
      }

      for parent in entrypoint.parents_iterable() {
        if visit_chunk_groups.contains(parent) {
          continue;
        }
        visit_chunk_groups.insert(*parent);
        if let Some(chunk_group) = chunk_group_by_ukey.get(parent)
          && chunk_group.is_initial()
        {
          add_chunks(
            chunk_group_by_ukey,
            chunks,
            &chunk_group.ukey,
            exclude_chunk1,
            exclude_chunk2,
            visit_chunk_groups,
          );
        }
      }
    }
  }

  let mut chunks = UkeyIndexSet::default();
  let mut visit_chunk_groups = UkeyIndexSet::default();

  add_chunks(
    chunk_group_by_ukey,
    &mut chunks,
    entrypoint,
    exclude_chunk1,
    exclude_chunk2,
    &mut visit_chunk_groups,
  );

  chunks
}

pub async fn get_runtime_chunk_output_name(
  compilation: &Compilation,
  chunk_ukey: &ChunkUkey,
) -> Result<String> {
  let entry_point = {
    let entry_points = compilation
      .chunk_graph
      .get_chunk_entry_modules_with_chunk_group_iterable(chunk_ukey);

    let (_, entry_point_ukey) = entry_points
      .iter()
      .next()
      .ok_or_else(|| error!("should has entry point ukey"))?;

    compilation.chunk_group_by_ukey.expect_get(entry_point_ukey)
  };

  let runtime_chunk = compilation
    .chunk_by_ukey
    .expect_get(&entry_point.get_runtime_chunk(&compilation.chunk_group_by_ukey));

  get_chunk_output_name(runtime_chunk, compilation).await
}

pub async fn runtime_chunk_has_hash(
  compilation: &Compilation,
  chunk_ukey: &ChunkUkey,
) -> Result<bool> {
  let entry_point = {
    let entry_points = compilation
      .chunk_graph
      .get_chunk_entry_modules_with_chunk_group_iterable(chunk_ukey);

    let (_, entry_point_ukey) = entry_points
      .iter()
      .next()
      .ok_or_else(|| error!("should has entry point ukey"))?;

    compilation.chunk_group_by_ukey.expect_get(entry_point_ukey)
  };

  let runtime_chunk_ukey = entry_point.get_runtime_chunk(&compilation.chunk_group_by_ukey);
  let runtime_chunk = compilation.chunk_by_ukey.expect_get(&runtime_chunk_ukey);

  let filename = get_js_chunk_filename_template(
    runtime_chunk,
    &compilation.options.output,
    &compilation.chunk_group_by_ukey,
  );

  if filename.has_hash_placeholder() {
    return Ok(true);
  }

  if filename.has_content_hash_placeholder()
    && (compilation
      .chunk_graph
      .has_chunk_full_hash_modules(&runtime_chunk_ukey, &compilation.runtime_modules)
      || compilation
        .chunk_graph
        .has_chunk_dependent_hash_modules(&runtime_chunk_ukey, &compilation.runtime_modules))
  {
    return Ok(true);
  }

  Ok(false)
}

pub fn chunk_contains_container_entry(compilation: &Compilation, chunk: &ChunkUkey) -> bool {
  let module_graph = compilation.get_module_graph();
  let has_container_entry = compilation
    .chunk_graph
    .get_chunk_entry_modules_with_chunk_group_iterable(chunk)
    .keys()
    .any(|identifier| {
      module_graph
        .module_by_identifier(identifier)
        .map(|module| module.identifier().as_str().starts_with("container entry"))
        .unwrap_or(false)
    });
  #[cfg(debug_assertions)]
  {
    if has_container_entry
      && let Some(chunk_ref) = compilation.chunk_by_ukey.get(chunk)
      && let Some(chunk_id) = chunk_ref.id(&compilation.chunk_ids_artifact)
    {
      let ids: Vec<_> = compilation
        .chunk_graph
        .get_chunk_entry_modules_with_chunk_group_iterable(chunk)
        .keys()
        .filter_map(|identifier| {
          module_graph
            .module_by_identifier(identifier)
            .map(|module| module.identifier().as_str().to_string())
        })
        .collect();
      eprintln!(
        "[mf-debug] chunk {} detected container entries: {:?}",
        chunk_id, ids
      );
    }
  }
  has_container_entry
}

pub fn chunk_needs_mf_async_startup(compilation: &Compilation, chunk: &ChunkUkey) -> bool {
  let Some(chunk_ref) = compilation.chunk_by_ukey.get(chunk) else {
    return false;
  };

  if !compilation.options.experiments.mf_async_startup {
    return false;
  }

  let Some(runtime_requirements) = compilation.cgc_runtime_requirements_artifact.get(chunk) else {
    return false;
  };

  // Check for MF-specific runtime requirements (not just ENSURE_CHUNK_HANDLERS which is too broad)
  let has_mf_runtime = runtime_requirements.contains(RuntimeGlobals::INITIALIZE_SHARING)
    || runtime_requirements.contains(RuntimeGlobals::SHARE_SCOPE_MAP)
    || runtime_requirements.contains(RuntimeGlobals::CURRENT_REMOTE_GET_SCOPE);

  if let Some(chunk_id) = chunk_ref.id(&compilation.chunk_ids_artifact)
    && chunk_id.as_str() == "build time chunk"
  {
    return false;
  }

  if compilation.chunk_graph.get_number_of_entry_modules(chunk) == 0 {
    return false;
  }

  // Check for MF-specific module types
  let module_graph = compilation.get_module_graph();
  let has_remote_modules = !compilation
    .chunk_graph
    .get_chunk_modules_by_source_type(chunk, SourceType::Remote, &module_graph)
    .is_empty();
  let has_consume_modules = !compilation
    .chunk_graph
    .get_chunk_modules_by_source_type(chunk, SourceType::ConsumeShared, &module_graph)
    .is_empty();

  // Only enable async startup if chunk actually participates in MF
  if !has_mf_runtime && !has_remote_modules && !has_consume_modules {
    return false;
  }

  #[cfg(debug_assertions)]
  {
    if let Some(chunk_id) = chunk_ref.id(&compilation.chunk_ids_artifact)
      && chunk_id.as_str().contains("container")
    {
      let entries: Vec<_> = compilation
        .chunk_graph
        .get_chunk_entry_modules_with_chunk_group_iterable(chunk)
        .keys()
        .filter_map(|identifier| {
          module_graph
            .module_by_identifier(identifier)
            .map(|module| module.identifier().as_str().to_string())
        })
        .collect();
      eprintln!("[mf-debug] chunk {} entry modules {:?}", chunk_id, entries);
    }
  }

  // Check if this chunk contains a container entry module
  // Container entries should NOT have async startup - only host applications should
  let has_container_entry = chunk_contains_container_entry(compilation, chunk);
  let has_expose_modules = !compilation
    .chunk_graph
    .get_chunk_modules_identifier_by_source_type(chunk, SourceType::Expose, &module_graph)
    .is_empty();

  // Return false for container entries (they should not have async startup)
  if has_container_entry || has_expose_modules {
    #[cfg(debug_assertions)]
    {
      if let Some(chunk_id) = chunk_ref.id(&compilation.chunk_ids_artifact) {
        eprintln!(
          "[mf-debug] disabling async startup for chunk {} (container_entry={}, expose_modules={})",
          chunk_id, has_container_entry, has_expose_modules
        );
      }
    }
    return false;
  }

  #[cfg(debug_assertions)]
  {
    if let Some(chunk_id) = chunk_ref.id(&compilation.chunk_ids_artifact) {
      eprintln!(
        "[mf-debug] enabling async startup for chunk {} (has_mf_runtime={}, has_remote_modules={}, has_consume_modules={})",
        chunk_id, has_mf_runtime, has_remote_modules, has_consume_modules
      );
    }
  }

  true
}

pub fn generate_entry_startup(
  compilation: &Compilation,
  chunk: &ChunkUkey,
  entries: &IdentifierLinkedMap<ChunkGroupUkey>,
  passive: bool,
) -> BoxSource {
  let mut module_id_exprs = vec![];
  let mut chunks_ids = HashSet::default();
  let module_graph = compilation.get_module_graph();
  for (module, entry) in entries {
    if let Some(module_id) = module_graph
      .module_by_identifier(module)
      .filter(|module| {
        module
          .source_types(&module_graph)
          .contains(&SourceType::JavaScript)
      })
      .and_then(|module| {
        ChunkGraph::get_module_id(&compilation.module_ids_artifact, module.identifier())
      })
    {
      let module_id_expr = serde_json::to_string(module_id).expect("invalid module_id");
      module_id_exprs.push(module_id_expr);
    } else {
      continue;
    }

    if let Some(runtime_chunk) = compilation
      .chunk_group_by_ukey
      .get(entry)
      .map(|e| e.get_runtime_chunk(&compilation.chunk_group_by_ukey))
    {
      let chunks = get_all_chunks(
        entry,
        chunk,
        Some(&runtime_chunk),
        &compilation.chunk_group_by_ukey,
      );
      chunks_ids.extend(
        chunks
          .iter()
          .map(|chunk_ukey| {
            let chunk = compilation.chunk_by_ukey.expect_get(chunk_ukey);
            chunk.expect_id(&compilation.chunk_ids_artifact).clone()
          })
          .collect::<HashSet<_>>(),
      );
    }
  }

  let mut source = String::default();
  source.push_str(&format!(
    "var __webpack_exec__ = function(moduleId) {{ return __webpack_require__({} = moduleId) }}\n",
    RuntimeGlobals::ENTRY_MODULE_ID
  ));

  let module_ids_code = &module_id_exprs
    .iter()
    .map(|module_id_expr| format!("__webpack_exec__({module_id_expr})"))
    .collect::<Vec<_>>()
    .join(", ");
<<<<<<< HEAD
  let mf_async_startup = chunk_needs_mf_async_startup(compilation, chunk);

  if chunks_ids.is_empty() && !mf_async_startup {
    source.push_str("var __webpack_exports__ = (");
    source.push_str(module_ids_code);
    source.push_str(");\n");
=======
  if chunks_ids.is_empty() {
    if !module_ids_code.is_empty() {
      source.push_str("var __webpack_exports__ = (");
      source.push_str(module_ids_code);
      source.push_str(");\n");
    }
>>>>>>> aa4ad886
  } else {
    let chunk_ids_literal = stringify_chunks_to_array(&chunks_ids);
    if mf_async_startup {
      let startup_global = RuntimeGlobals::STARTUP.name();
      let ensure_chunk_handlers = RuntimeGlobals::ENSURE_CHUNK_HANDLERS.name();

      source.push_str(&format!("var chunkIds = {};\n", chunk_ids_literal));
      source.push_str("var promises = [];\n");
      source.push_str(&format!(
        "if (typeof {startup} === \"function\") {{\n  {startup}();\n}} else {{\n  console.warn(\"[Module Federation] {startup} is not a function, skipping startup extension\");\n}}\n",
        startup = startup_global
      ));
      source.push_str(
        "var __federation__ = __webpack_require__.federation;\nif (__federation__ && typeof __federation__.installRuntime === \"function\") {\n  __federation__.installRuntime();\n}\n",
      );
      source.push_str(&format!(
        "var __chunk_handlers__ = {};\n",
        ensure_chunk_handlers
      ));
      source.push_str(
        "var __handler_chunk_ids__ = chunkIds.slice();\nif (__webpack_require__.remotesLoadingData && __webpack_require__.remotesLoadingData.chunkMapping) {\n  for (var __chunk_key__ in __webpack_require__.remotesLoadingData.chunkMapping) {\n    if (__handler_chunk_ids__.indexOf(__chunk_key__) < 0) __handler_chunk_ids__.push(__chunk_key__);\n  }\n}\nif (__webpack_require__.consumesLoadingData && __webpack_require__.consumesLoadingData.chunkMapping) {\n  for (var __consume_chunk__ in __webpack_require__.consumesLoadingData.chunkMapping) {\n    if (__handler_chunk_ids__.indexOf(__consume_chunk__) < 0) __handler_chunk_ids__.push(__consume_chunk__);\n  }\n}\n"
      );
      source.push_str("if (__chunk_handlers__) {\n");
      source.push_str("  var __handler_list__ = [\n");
      source.push_str("    __chunk_handlers__.consumes || function(chunkId, promises) {},\n");
      source.push_str("    __chunk_handlers__.remotes || function(chunkId, promises) {}\n");
      source.push_str("  ];\n");
      source.push_str(
        "  promises = __handler_list__.reduce(function(p, handler) {\n    if (typeof handler === \"function\") {\n      for (var idx = 0; idx < __handler_chunk_ids__.length; idx++) {\n        handler(__handler_chunk_ids__[idx], p);\n      }\n    }\n    return p;\n  }, promises);\n"
      );
      source.push_str("}\n");
      source.push_str("var __webpack_exports__ = Promise.all(promises).then(function() {\n");
      if passive {
        source.push_str(&format!(
          "  {on_chunks}(0, chunkIds, function() {{\n    return {modules};\n  }});\n  return {on_chunks}();\n",
          on_chunks = RuntimeGlobals::ON_CHUNKS_LOADED.name(),
          modules = module_ids_code
        ));
      } else {
        source.push_str(&format!(
          "  return {startup_entry}(0, chunkIds, function() {{\n    return {modules};\n  }});\n",
          startup_entry = RuntimeGlobals::STARTUP_ENTRYPOINT.name(),
          modules = module_ids_code
        ));
      }
      source.push_str("});\n");
    } else {
      if !passive {
        source.push_str("var __webpack_exports__ = ");
      }
      source.push_str(&format!(
        "{}(0, {}, function() {{
        return {};
      }});\n",
        if passive {
          RuntimeGlobals::ON_CHUNKS_LOADED
        } else {
          RuntimeGlobals::STARTUP_ENTRYPOINT
        },
        chunk_ids_literal,
        module_ids_code
      ));
      if passive {
        source.push_str(&format!(
          "var __webpack_exports__ = {}();\n",
          RuntimeGlobals::ON_CHUNKS_LOADED
        ));
      }
    }
  }

  RawStringSource::from(source).boxed()
}

/**
 * This is ported from https://github.com/webpack/webpack/blob/87660921808566ef3b8796f8df61bd79fc026108/lib/esm/ModuleChunkFormatPlugin.js#L98
 */
pub fn get_relative_path(base_chunk_output_name: &str, other_chunk_output_name: &str) -> String {
  let mut base_chunk_output_name_arr = base_chunk_output_name.split('/').collect::<Vec<_>>();
  base_chunk_output_name_arr.pop();
  let mut other_chunk_output_name_arr = other_chunk_output_name.split('/').collect::<Vec<_>>();
  while !base_chunk_output_name_arr.is_empty()
    && !other_chunk_output_name_arr.is_empty()
    && base_chunk_output_name_arr[0] == other_chunk_output_name_arr[0]
  {
    base_chunk_output_name_arr.remove(0);
    other_chunk_output_name_arr.remove(0);
  }
  let path = if base_chunk_output_name_arr.is_empty() {
    "./".to_string()
  } else {
    "../".repeat(base_chunk_output_name_arr.len())
  };
  format!("{path}{}", other_chunk_output_name_arr.join("/"))
}

pub async fn get_chunk_output_name(chunk: &Chunk, compilation: &Compilation) -> Result<String> {
  let hash = chunk.rendered_hash(
    &compilation.chunk_hashes_artifact,
    compilation.options.output.hash_digest_length,
  );
  let filename = get_js_chunk_filename_template(
    chunk,
    &compilation.options.output,
    &compilation.chunk_group_by_ukey,
  );
  compilation
    .get_path(
      &filename,
      PathData::default()
        .chunk_id_optional(
          chunk
            .id(&compilation.chunk_ids_artifact)
            .map(|id| id.as_str()),
        )
        .chunk_hash_optional(chunk.rendered_hash(
          &compilation.chunk_hashes_artifact,
          compilation.options.output.hash_digest_length,
        ))
        .chunk_name_optional(chunk.name_for_filename_template(&compilation.chunk_ids_artifact))
        .content_hash_optional(chunk.rendered_content_hash_by_source_type(
          &compilation.chunk_hashes_artifact,
          &SourceType::JavaScript,
          compilation.options.output.hash_digest_length,
        ))
        .hash_optional(hash),
    )
    .await
}

pub fn get_chunk_runtime_requirements<'a>(
  compilation: &'a Compilation,
  chunk_ukey: &ChunkUkey,
) -> &'a RuntimeGlobals {
  ChunkGraph::get_chunk_runtime_requirements(compilation, chunk_ukey)
}<|MERGE_RESOLUTION|>--- conflicted
+++ resolved
@@ -380,21 +380,14 @@
     .map(|module_id_expr| format!("__webpack_exec__({module_id_expr})"))
     .collect::<Vec<_>>()
     .join(", ");
-<<<<<<< HEAD
   let mf_async_startup = chunk_needs_mf_async_startup(compilation, chunk);
 
   if chunks_ids.is_empty() && !mf_async_startup {
-    source.push_str("var __webpack_exports__ = (");
-    source.push_str(module_ids_code);
-    source.push_str(");\n");
-=======
-  if chunks_ids.is_empty() {
     if !module_ids_code.is_empty() {
       source.push_str("var __webpack_exports__ = (");
       source.push_str(module_ids_code);
       source.push_str(");\n");
     }
->>>>>>> aa4ad886
   } else {
     let chunk_ids_literal = stringify_chunks_to_array(&chunks_ids);
     if mf_async_startup {
