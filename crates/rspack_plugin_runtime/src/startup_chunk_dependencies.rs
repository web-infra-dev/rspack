--- conflicted
+++ resolved
@@ -22,39 +22,6 @@
   }
 }
 
-<<<<<<< HEAD
-#[plugin_hook(CompilationAdditionalTreeRuntimeRequirements for StartupChunkDependenciesPlugin)]
-async fn additional_tree_runtime_requirements(
-  &self,
-  compilation: &mut Compilation,
-  chunk_ukey: &ChunkUkey,
-  runtime_requirements: &mut RuntimeGlobals,
-) -> Result<()> {
-  let is_enabled_for_chunk = is_enabled_for_chunk(chunk_ukey, &self.chunk_loading, compilation);
-
-  // Skip adding STARTUP if async MF startup is active and STARTUP_ENTRYPOINT is already present.
-  if runtime_requirements.contains(RuntimeGlobals::ASYNC_FEDERATION_STARTUP) {
-    return Ok(());
-  }
-
-  if compilation
-    .chunk_graph
-    .has_chunk_entry_dependent_chunks(chunk_ukey, &compilation.chunk_group_by_ukey)
-    && is_enabled_for_chunk
-  {
-    runtime_requirements.insert(RuntimeGlobals::STARTUP);
-    runtime_requirements.insert(RuntimeGlobals::ENSURE_CHUNK);
-    runtime_requirements.insert(RuntimeGlobals::ENSURE_CHUNK_INCLUDE_ENTRIES);
-    compilation.add_runtime_module(
-      chunk_ukey,
-      StartupChunkDependenciesRuntimeModule::new(self.async_chunk_loading).boxed(),
-    )?;
-  }
-  Ok(())
-}
-
-=======
->>>>>>> b53c97d3
 #[plugin_hook(CompilationRuntimeRequirementInTree for StartupChunkDependenciesPlugin)]
 async fn runtime_requirements_in_tree(
   &self,
@@ -66,16 +33,6 @@
 ) -> Result<Option<()>> {
   let is_enabled_for_chunk = is_enabled_for_chunk(chunk_ukey, &self.chunk_loading, compilation);
 
-<<<<<<< HEAD
-  if runtime_requirements.contains(RuntimeGlobals::STARTUP_ENTRYPOINT) && is_enabled_for_chunk {
-    // Skip adding STARTUP_ENTRYPOINT runtime module if MF async startup is enabled
-    // because the JavaScript plugin (plugin/mod.rs) already generates the complete
-    // async startup wrapper with federation initialization
-    if runtime_requirements.contains(RuntimeGlobals::ASYNC_FEDERATION_STARTUP) {
-      return Ok(None);
-    }
-
-=======
   if is_enabled_for_chunk
     && runtime_requirements.contains(RuntimeGlobals::STARTUP_CHUNK_DEPENDENCIES)
   {
@@ -89,7 +46,6 @@
   }
 
   if is_enabled_for_chunk && runtime_requirements.contains(RuntimeGlobals::STARTUP_ENTRYPOINT) {
->>>>>>> b53c97d3
     runtime_requirements_mut.insert(RuntimeGlobals::REQUIRE);
     runtime_requirements_mut.insert(RuntimeGlobals::ENSURE_CHUNK);
     runtime_requirements_mut.insert(RuntimeGlobals::ENSURE_CHUNK_INCLUDE_ENTRIES);
