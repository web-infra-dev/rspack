--- conflicted
+++ resolved
@@ -45,15 +45,11 @@
     runtime_requirements_mut.insert(RuntimeGlobals::ENSURE_CHUNK_INCLUDE_ENTRIES);
     compilation.add_runtime_module(
       chunk_ukey,
-<<<<<<< HEAD
-      StartupChunkDependenciesRuntimeModule::new(async_chunk_loading).boxed(),
-=======
       StartupChunkDependenciesRuntimeModule::new(
         &compilation.runtime_template,
-        self.async_chunk_loading,
+        async_chunk_loading,
       )
       .boxed(),
->>>>>>> 127d0af7
     )?;
   }
 
@@ -63,12 +59,7 @@
     runtime_requirements_mut.insert(RuntimeGlobals::ENSURE_CHUNK_INCLUDE_ENTRIES);
     compilation.add_runtime_module(
       chunk_ukey,
-<<<<<<< HEAD
-      StartupEntrypointRuntimeModule::new(async_chunk_loading).boxed(),
-=======
-      StartupEntrypointRuntimeModule::new(&compilation.runtime_template, self.async_chunk_loading)
-        .boxed(),
->>>>>>> 127d0af7
+      StartupEntrypointRuntimeModule::new(&compilation.runtime_template, async_chunk_loading).boxed(),
     )?;
   }
 
