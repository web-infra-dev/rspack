mod helpers;
pub use helpers::*;
mod common_js_chunk_format;
pub use common_js_chunk_format::CommonJsChunkFormatPlugin;
mod runtime_plugin;
use rspack_core::{BoxPlugin, ChunkLoading, ChunkLoadingType, PluginExt};
pub use runtime_plugin::RuntimePlugin;
mod array_push_callback_chunk_format;
pub use array_push_callback_chunk_format::ArrayPushCallbackChunkFormatPlugin;
mod common_js_chunk_loading;
pub use common_js_chunk_loading::CommonJsChunkLoadingPlugin;
mod jsonp_chunk_loading;
pub use jsonp_chunk_loading::JsonpChunkLoadingPlugin;
mod module_chunk_format;
pub use module_chunk_format::ModuleChunkFormatPlugin;
mod module_chunk_loading;
pub use module_chunk_loading::ModuleChunkLoadingPlugin;
mod import_scripts_chunk_loading;
pub use import_scripts_chunk_loading::ImportScriptsChunkLoadingPlugin;
mod runtime_module;
pub use runtime_module::{
  EXPORT_REQUIRE_RUNTIME_MODULE_ID, GetChunkFilenameRuntimeModule, chunk_has_css, chunk_has_js,
  is_enabled_for_chunk, stringify_chunks,
};
mod startup_chunk_dependencies;
pub use startup_chunk_dependencies::StartupChunkDependenciesPlugin;
mod chunk_prefetch_preload;
pub use chunk_prefetch_preload::ChunkPrefetchPreloadPlugin;
mod bundler_info;
pub use bundler_info::{BundlerInfoForceMode, BundlerInfoPlugin};
mod runtime_module_from_js;
pub use runtime_module_from_js::RuntimeModuleFromJs;
mod drive;
pub use drive::*;

pub fn enable_chunk_loading_plugin(
  loading_type: ChunkLoadingType,
  mf_async_startup: bool,
  plugins: &mut Vec<BoxPlugin>,
) {
  match loading_type {
    ChunkLoadingType::Jsonp => {
<<<<<<< HEAD
      if mf_async_startup {
        plugins.push(
          StartupChunkDependenciesPlugin::new(ChunkLoading::Enable(ChunkLoadingType::Jsonp), true)
            .boxed(),
        );
      }
=======
      plugins.push(
        StartupChunkDependenciesPlugin::new(ChunkLoading::Enable(ChunkLoadingType::Jsonp), true)
          .boxed(),
      );
>>>>>>> b53c97d3
      plugins.push(JsonpChunkLoadingPlugin::default().boxed());
    }
    ChunkLoadingType::Require => {
      plugins.push(
        StartupChunkDependenciesPlugin::new(
          ChunkLoading::Enable(ChunkLoadingType::Require),
          mf_async_startup,
        )
        .boxed(),
      );
      plugins.push(CommonJsChunkLoadingPlugin::new(mf_async_startup).boxed())
    }
    ChunkLoadingType::AsyncNode => {
      plugins.push(
        StartupChunkDependenciesPlugin::new(
          ChunkLoading::Enable(ChunkLoadingType::AsyncNode),
          true,
        )
        .boxed(),
      );
      plugins.push(CommonJsChunkLoadingPlugin::new(true).boxed())
    }
    ChunkLoadingType::ImportScripts => {
      plugins.push(
        StartupChunkDependenciesPlugin::new(
          ChunkLoading::Enable(ChunkLoadingType::ImportScripts),
          true,
        )
        .boxed(),
      );
      plugins.push(ImportScriptsChunkLoadingPlugin::default().boxed());
    }
    ChunkLoadingType::Import => {
      plugins.push(
        StartupChunkDependenciesPlugin::new(ChunkLoading::Enable(ChunkLoadingType::Import), true)
          .boxed(),
      );
      plugins.push(ModuleChunkLoadingPlugin::default().boxed())
    }
    ChunkLoadingType::Custom(_) => (),
  }
}<|MERGE_RESOLUTION|>--- conflicted
+++ resolved
@@ -33,37 +33,21 @@
 mod drive;
 pub use drive::*;
 
-pub fn enable_chunk_loading_plugin(
-  loading_type: ChunkLoadingType,
-  mf_async_startup: bool,
-  plugins: &mut Vec<BoxPlugin>,
-) {
+pub fn enable_chunk_loading_plugin(loading_type: ChunkLoadingType, plugins: &mut Vec<BoxPlugin>) {
   match loading_type {
     ChunkLoadingType::Jsonp => {
-<<<<<<< HEAD
-      if mf_async_startup {
-        plugins.push(
-          StartupChunkDependenciesPlugin::new(ChunkLoading::Enable(ChunkLoadingType::Jsonp), true)
-            .boxed(),
-        );
-      }
-=======
       plugins.push(
         StartupChunkDependenciesPlugin::new(ChunkLoading::Enable(ChunkLoadingType::Jsonp), true)
           .boxed(),
       );
->>>>>>> b53c97d3
       plugins.push(JsonpChunkLoadingPlugin::default().boxed());
     }
     ChunkLoadingType::Require => {
       plugins.push(
-        StartupChunkDependenciesPlugin::new(
-          ChunkLoading::Enable(ChunkLoadingType::Require),
-          mf_async_startup,
-        )
-        .boxed(),
+        StartupChunkDependenciesPlugin::new(ChunkLoading::Enable(ChunkLoadingType::Require), false)
+          .boxed(),
       );
-      plugins.push(CommonJsChunkLoadingPlugin::new(mf_async_startup).boxed())
+      plugins.push(CommonJsChunkLoadingPlugin::new(false).boxed())
     }
     ChunkLoadingType::AsyncNode => {
       plugins.push(
