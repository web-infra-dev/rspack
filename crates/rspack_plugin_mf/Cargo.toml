--- conflicted
+++ resolved
@@ -8,11 +8,11 @@
 # See more keys and their definitions at https://doc.rust-lang.org/cargo/reference/manifest.html
 
 [dependencies]
-<<<<<<< HEAD
 rspack_cacheable         = { workspace = true }
 rspack_collections       = { workspace = true }
 rspack_core              = { workspace = true }
 rspack_error             = { workspace = true }
+rspack_fs                = { workspace = true }
 rspack_hash              = { workspace = true }
 rspack_hook              = { workspace = true }
 rspack_loader_runner     = { workspace = true }
@@ -20,18 +20,6 @@
 rspack_plugin_runtime    = { workspace = true }
 rspack_sources           = { workspace = true }
 rspack_util              = { workspace = true }
-=======
-rspack_cacheable      = { workspace = true }
-rspack_collections    = { workspace = true }
-rspack_core           = { workspace = true }
-rspack_error          = { workspace = true }
-rspack_fs             = { workspace = true }
-rspack_hash           = { workspace = true }
-rspack_hook           = { workspace = true }
-rspack_loader_runner  = { workspace = true }
-rspack_plugin_runtime = { workspace = true }
-rspack_util           = { workspace = true }
->>>>>>> b1f67f50
 
 async-trait = { workspace = true }
 camino      = { workspace = true }
