--- conflicted
+++ resolved
@@ -216,21 +216,16 @@
     startup_with_call.add(RawStringSource::from_static(
       "\n// Federation startup call\n",
     ));
-<<<<<<< HEAD
     let startup_global = if self.async_startup {
-      RuntimeGlobals::STARTUP_ENTRYPOINT.name()
+      compilation
+        .runtime_template
+        .render_runtime_globals(&RuntimeGlobals::STARTUP_ENTRYPOINT)
     } else {
-      RuntimeGlobals::STARTUP.name()
+      compilation
+        .runtime_template
+        .render_runtime_globals(&RuntimeGlobals::STARTUP)
     };
     startup_with_call.add(RawStringSource::from(format!("{startup_global}();\n",)));
-=======
-    startup_with_call.add(RawStringSource::from(format!(
-      "{}();\n",
-      compilation
-        .runtime_template
-        .render_runtime_globals(&RuntimeGlobals::STARTUP),
-    )));
->>>>>>> cb2a2948
 
     startup_with_call.add(render_source.source.clone());
     render_source.source = startup_with_call.boxed();
