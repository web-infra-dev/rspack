//! # ModuleFederationRuntimePlugin
//!
//! Main orchestration plugin for Module Federation runtime functionality.
//! Coordinates federation plugins, manages runtime dependencies, and adds the base FederationRuntimeModule.

use async_trait::async_trait;
use rspack_core::{
  ApplyContext, BoxDependency, ChunkUkey, Compilation,
  CompilationAdditionalTreeRuntimeRequirements, CompilerFinishMake, CompilerOptions, EntryOptions,
  Plugin, PluginContext, RuntimeGlobals,
};
use rspack_error::Result;
use rspack_hook::{plugin, plugin_hook};
use serde::Deserialize;

use super::{
  embed_federation_runtime_plugin::EmbedFederationRuntimePlugin,
  federation_data_runtime_module::FederationDataRuntimeModule,
  federation_modules_plugin::FederationModulesPlugin,
  federation_runtime_dependency::FederationRuntimeDependency,
  hoist_container_references_plugin::HoistContainerReferencesPlugin,
};

#[derive(Debug, Default, Deserialize, Clone)]
pub struct ModuleFederationRuntimePluginOptions {
  pub entry_runtime: Option<String>,
}

#[plugin]
#[derive(Debug)]
pub struct ModuleFederationRuntimePlugin {
  options: ModuleFederationRuntimePluginOptions,
}

impl ModuleFederationRuntimePlugin {
  pub fn new(options: ModuleFederationRuntimePluginOptions) -> Self {
    Self::new_inner(options)
  }
}

<<<<<<< HEAD
=======
async fn federation_runtime_template(chunk: &Chunk, compilation: &Compilation) -> String {
  let federation_global = format!("{}.federation", RuntimeGlobals::REQUIRE);

  let condition_map =
    compilation
      .chunk_graph
      .get_chunk_condition_map(&chunk.ukey(), compilation, chunk_has_js);
  let has_js_matcher = compile_boolean_matcher(&condition_map);

  let chunk_matcher = if matches!(has_js_matcher, BooleanMatcher::Condition(false)) {
    String::from("")
  } else {
    format!(
      r#"
chunkMatcher: function(chunkId) {{
    return {has_js_matcher};
}},
"#,
      has_js_matcher = &has_js_matcher.render("chunkId")
    )
  };

  // Calculate rootOutputDir similar to webpack
  let root_output_dir = {
    let filename = get_js_chunk_filename_template(
      chunk,
      &compilation.options.output,
      &compilation.chunk_group_by_ukey,
    );
    let output_name = compilation
      .get_path(&filename, Default::default())
      .await
      .expect("failed to get output path");
    get_undo_path(
      &output_name,
      compilation.options.output.path.to_string(),
      false,
    )
  };

  let root_output_dir_str = format!(
    r#"rootOutputDir: "{root_output_dir}",
"#
  );

  format!(
    r#"
if(!{federation_global}){{
    {federation_global} = {{
        {chunk_matcher}{root_output_dir_str}
    }};
}}
"#
  )
}

#[plugin]
#[derive(Debug, Default)]
pub struct ModuleFederationRuntimePlugin;

>>>>>>> b1f67f50
#[plugin_hook(CompilationAdditionalTreeRuntimeRequirements for ModuleFederationRuntimePlugin)]
async fn additional_tree_runtime_requirements(
  &self,
  compilation: &mut Compilation,
  chunk_ukey: &ChunkUkey,
  _runtime_requirements: &mut RuntimeGlobals,
) -> Result<()> {
  // Add base FederationRuntimeModule which is responsible for providing bundler data to the runtime.
  compilation.add_runtime_module(chunk_ukey, Box::<FederationDataRuntimeModule>::default())?;

  Ok(())
}

#[plugin_hook(CompilerFinishMake for ModuleFederationRuntimePlugin)]
async fn finish_make(&self, compilation: &mut Compilation) -> Result<()> {
  if let Some(entry_request) = self.options.entry_runtime.clone() {
    let federation_runtime_dep = FederationRuntimeDependency::new(entry_request.clone());

    let hooks = FederationModulesPlugin::get_compilation_hooks(compilation);

    hooks
      .add_federation_runtime_dependency
      .lock()
      .await
      .call(&federation_runtime_dep)
      .await?;

    let boxed_dep: BoxDependency = Box::new(federation_runtime_dep);
    let entry_options = EntryOptions::default();
    let args = vec![(boxed_dep, entry_options)];

    compilation.add_include(args).await?;
  }

  Ok(())
}

#[async_trait]
impl Plugin for ModuleFederationRuntimePlugin {
  fn name(&self) -> &'static str {
    "rspack.container.ModuleFederationRuntimePlugin"
  }

  fn apply(&self, ctx: PluginContext<&mut ApplyContext>, options: &CompilerOptions) -> Result<()> {
    ctx
      .context
      .compilation_hooks
      .additional_tree_runtime_requirements
      .tap(additional_tree_runtime_requirements::new(self));

    ctx
      .context
      .compiler_hooks
      .finish_make
      .tap(finish_make::new(self));

    // Apply supporting plugins
    EmbedFederationRuntimePlugin::default()
      .apply(PluginContext::with_context(ctx.context), options)?;
    HoistContainerReferencesPlugin::default()
      .apply(PluginContext::with_context(ctx.context), options)?;

    Ok(())
  }
}<|MERGE_RESOLUTION|>--- conflicted
+++ resolved
@@ -5,9 +5,10 @@
 
 use async_trait::async_trait;
 use rspack_core::{
-  ApplyContext, BoxDependency, ChunkUkey, Compilation,
+  chunk_has_js, compile_boolean_matcher, get_js_chunk_filename_template, get_undo_path,
+  ApplyContext, BooleanMatcher, BoxDependency, Chunk, ChunkUkey, Compilation,
   CompilationAdditionalTreeRuntimeRequirements, CompilerFinishMake, CompilerOptions, EntryOptions,
-  Plugin, PluginContext, RuntimeGlobals,
+  Identifier, Plugin, PluginContext, RuntimeGlobals, RuntimeModule, RuntimeModuleStage,
 };
 use rspack_error::Result;
 use rspack_hook::{plugin, plugin_hook};
@@ -26,20 +27,46 @@
   pub entry_runtime: Option<String>,
 }
 
-#[plugin]
 #[derive(Debug)]
-pub struct ModuleFederationRuntimePlugin {
-  options: ModuleFederationRuntimePluginOptions,
-}
-
-impl ModuleFederationRuntimePlugin {
-  pub fn new(options: ModuleFederationRuntimePluginOptions) -> Self {
-    Self::new_inner(options)
-  }
-}
-
-<<<<<<< HEAD
-=======
+pub struct FederationRuntimeModule {
+  id: Identifier,
+  chunk: Option<ChunkUkey>,
+}
+
+impl FederationRuntimeModule {
+  pub fn with_default(id: Identifier, chunk: Option<ChunkUkey>) -> Self {
+    Self { id, chunk }
+  }
+}
+
+impl Default for FederationRuntimeModule {
+  fn default() -> Self {
+    Self::with_default(Identifier::from("module_federation/runtime"), None)
+  }
+}
+
+#[async_trait]
+impl RuntimeModule for FederationRuntimeModule {
+  fn name(&self) -> Identifier {
+    self.id
+  }
+
+  fn attach(&mut self, chunk: ChunkUkey) {
+    self.chunk = Some(chunk);
+  }
+
+  fn stage(&self) -> RuntimeModuleStage {
+    RuntimeModuleStage::Normal
+  }
+
+  async fn generate(&self, compilation: &Compilation) -> rspack_error::Result<String> {
+    let chunk = compilation
+      .chunk_by_ukey
+      .expect_get(&self.chunk.expect("The chunk should be attached."));
+    Ok(federation_runtime_template(chunk, compilation).await)
+  }
+}
+
 async fn federation_runtime_template(chunk: &Chunk, compilation: &Compilation) -> String {
   let federation_global = format!("{}.federation", RuntimeGlobals::REQUIRE);
 
@@ -97,10 +124,17 @@
 }
 
 #[plugin]
-#[derive(Debug, Default)]
-pub struct ModuleFederationRuntimePlugin;
-
->>>>>>> b1f67f50
+#[derive(Debug)]
+pub struct ModuleFederationRuntimePlugin {
+  options: ModuleFederationRuntimePluginOptions,
+}
+
+impl ModuleFederationRuntimePlugin {
+  pub fn new(options: ModuleFederationRuntimePluginOptions) -> Self {
+    Self::new_inner(options)
+  }
+}
+
 #[plugin_hook(CompilationAdditionalTreeRuntimeRequirements for ModuleFederationRuntimePlugin)]
 async fn additional_tree_runtime_requirements(
   &self,
