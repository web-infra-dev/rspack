--- conflicted
+++ resolved
@@ -4,22 +4,12 @@
 use rspack_cacheable::{cacheable, cacheable_dyn, with::Unsupported};
 use rspack_collections::{Identifiable, Identifier};
 use rspack_core::{
-<<<<<<< HEAD
-  async_module_factory, impl_module_meta_info, impl_source_map_config, module_update_hash,
-  rspack_sources::BoxSource, sync_module_factory, AsyncDependenciesBlock,
-  AsyncDependenciesBlockIdentifier, BoxDependency, BuildContext, BuildInfo, BuildMeta, BuildResult,
-  CodeGenerationResult, Compilation, ConcatenationScope, Context, DependenciesBlock, DependencyId,
-  DependencyType, ExportsInfoGetter, FactoryMeta, LibIdentOptions, Module, ModuleGraph,
-  ModuleIdentifier, ModuleType, PrefetchExportsInfoMode, ProvidedExports, RuntimeGlobals,
-  RuntimeSpec, SourceType,
-=======
   AsyncDependenciesBlock, AsyncDependenciesBlockIdentifier, BoxDependency, BuildContext, BuildInfo,
   BuildMeta, BuildResult, CodeGenerationResult, Compilation, ConcatenationScope, Context,
   DependenciesBlock, DependencyId, FactoryMeta, LibIdentOptions, Module, ModuleGraph,
   ModuleIdentifier, ModuleType, RuntimeGlobals, RuntimeSpec, SourceType, async_module_factory,
   impl_module_meta_info, impl_source_map_config, module_update_hash, rspack_sources::BoxSource,
   sync_module_factory,
->>>>>>> 5057e62a
 };
 use rspack_error::{Result, impl_empty_diagnosable_trait};
 use rspack_hash::{RspackHash, RspackHashDigest};
@@ -103,133 +93,6 @@
       source_map_kind: SourceMapKind::empty(),
     }
   }
-
-  pub fn get_share_key(&self) -> &str {
-    &self.options.share_key
-  }
-
-  /// Copies metadata from the fallback module to make this ConsumeSharedModule act as a true proxy
-  pub fn copy_metadata_from_fallback(&mut self, module_graph: &mut ModuleGraph) -> Result<()> {
-    if let Some(fallback_id) = self.find_fallback_module_id(module_graph) {
-      // Copy build meta from fallback module
-      if let Some(fallback_module) = module_graph.module_by_identifier(&fallback_id) {
-        // Copy build meta information
-        self.build_meta = fallback_module.build_meta().clone();
-        self.build_info = fallback_module.build_info().clone();
-
-        // Copy export information from fallback module to ConsumeShared module
-        self.copy_exports_from_fallback(module_graph, &fallback_id)?;
-      }
-    }
-    Ok(())
-  }
-
-  /// Finds the fallback module identifier for this ConsumeShared module
-  pub fn find_fallback_module_id(&self, module_graph: &ModuleGraph) -> Option<ModuleIdentifier> {
-    // Look through dependencies to find the fallback
-    for dep_id in self.get_dependencies() {
-      if let Some(dep) = module_graph.dependency_by_id(dep_id) {
-        if matches!(dep.dependency_type(), DependencyType::ConsumeSharedFallback) {
-          if let Some(fallback_id) = module_graph.module_identifier_by_dependency_id(dep_id) {
-            return Some(*fallback_id);
-          }
-        }
-      }
-    }
-    None
-  }
-
-  /// Copies export information from fallback module to ConsumeShared module
-  fn copy_exports_from_fallback(
-    &self,
-    module_graph: &mut ModuleGraph,
-    fallback_id: &ModuleIdentifier,
-  ) -> Result<()> {
-    let consume_shared_id = self.identifier();
-
-    // Get exports info for both modules
-    let fallback_exports_info = module_graph.get_exports_info(fallback_id);
-    let consume_shared_exports_info = module_graph.get_exports_info(&consume_shared_id);
-
-    // Get the fallback module's provided exports using prefetched mode
-    let prefetched_fallback = ExportsInfoGetter::prefetch(
-      &fallback_exports_info,
-      module_graph,
-      PrefetchExportsInfoMode::Full,
-    );
-
-    let fallback_provided = prefetched_fallback.get_provided_exports();
-
-    // Copy the provided exports to the ConsumeShared module
-    match fallback_provided {
-      ProvidedExports::ProvidedNames(export_names) => {
-        // Copy each specific export from fallback to ConsumeShared
-        for export_name in export_names {
-          // Get or create export info for this export in the ConsumeShared module
-          let consume_shared_export_info =
-            consume_shared_exports_info.get_export_info(module_graph, &export_name);
-          let fallback_export_info =
-            fallback_exports_info.get_export_info(module_graph, &export_name);
-
-          // Copy the provided status
-          if let Some(provided) = fallback_export_info.as_data(module_graph).provided() {
-            consume_shared_export_info
-              .as_data_mut(module_graph)
-              .set_provided(Some(provided));
-          }
-
-          // Copy can_mangle_provide status
-          if let Some(can_mangle) = fallback_export_info
-            .as_data(module_graph)
-            .can_mangle_provide()
-          {
-            consume_shared_export_info
-              .as_data_mut(module_graph)
-              .set_can_mangle_provide(Some(can_mangle));
-          }
-
-          // Copy exports_info if it exists (for nested exports)
-          if let Some(nested_exports_info) =
-            fallback_export_info.as_data(module_graph).exports_info()
-          {
-            consume_shared_export_info
-              .as_data_mut(module_graph)
-              .set_exports_info(Some(nested_exports_info));
-          }
-        }
-
-        // Mark the ConsumeShared module as having complete provide info
-        consume_shared_exports_info.set_has_provide_info(module_graph);
-
-        // Set the "other exports" to not provided (since we copied all specific exports)
-        consume_shared_exports_info.set_unknown_exports_provided(
-          module_graph,
-          false, // not provided
-          None,  // no exclude exports
-          None,  // no can_mangle
-          None,  // no terminal_binding
-          None,  // no target_key
-        );
-      }
-      ProvidedExports::ProvidedAll => {
-        // If fallback provides all exports, mark ConsumeShared the same way
-        consume_shared_exports_info.set_unknown_exports_provided(
-          module_graph,
-          true, // provided
-          None, // no exclude exports
-          None, // no can_mangle
-          None, // no terminal_binding
-          None, // no target_key
-        );
-        consume_shared_exports_info.set_has_provide_info(module_graph);
-      }
-      ProvidedExports::Unknown => {
-        // Keep unknown status - don't copy anything
-      }
-    }
-
-    Ok(())
-  }
 }
 
 impl Identifiable for ConsumeSharedModule {
@@ -385,15 +248,9 @@
   ) -> Result<RspackHashDigest> {
     let mut hasher = RspackHash::from(&compilation.options.output);
     self.options.dyn_hash(&mut hasher);
-    module_update_hash(self as &dyn Module, &mut hasher, compilation, runtime);
+    module_update_hash(self, &mut hasher, compilation, runtime);
     Ok(hasher.digest(&compilation.options.output.hash_digest))
   }
-
-  /// Get the share_key for ConsumeShared modules.
-  /// Returns Some(share_key) for ConsumeShared modules, None for others.
-  fn get_consume_shared_key(&self) -> Option<String> {
-    Some(self.options.share_key.clone())
-  }
 }
 
 impl_empty_diagnosable_trait!(ConsumeSharedModule);