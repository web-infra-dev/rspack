--- conflicted
+++ resolved
@@ -37,11 +37,7 @@
         bail: false,
         context: rspack_core::Context::default(),
         dev_server: rspack_core::DevServerOptions::default(),
-<<<<<<< HEAD
-        devtool: RwLock::new(rspack_core::Devtool::from("source-map".to_string())),
-=======
         devtool: "inline-source-map".to_string(),
->>>>>>> 8bd03b98
         mode: rspack_core::Mode::None,
         output: rspack_core::OutputOptions {
           clean: false,
