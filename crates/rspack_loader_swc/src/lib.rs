--- conflicted
+++ resolved
@@ -84,16 +84,7 @@
       swc_options
     };
 
-<<<<<<< HEAD
-    let devtool = &loader_context
-      .context
-      .options
-      .devtool
-      .read()
-      .expect("failed to acquire read lock on devtool");
-=======
     let source_map_kind = &loader_context.context.module_source_map_kind;
->>>>>>> 8bd03b98
     let source = content.try_into_string()?;
     let c = SwcCompiler::new(resource_path.clone(), source.clone(), swc_options)
       .map_err(AnyhowError::from)?;
