use std::{
  collections::{self, hash_map::Entry},
  hash::BuildHasher,
  sync::Arc,
};

use rayon::prelude::*;
use rspack_collections::{
  IdentifierIndexMap, IdentifierIndexSet, IdentifierMap, IdentifierSet, UkeyMap,
};
use rspack_core::{
  BuildMetaDefaultObject, BuildMetaExportsType, ChunkGraph, ChunkInitFragments, ChunkUkey,
  CodeGenerationPublicPathAutoReplace, Compilation, ConcatenatedModuleIdent, DependencyType,
  ExportMode, ExportProvided, ExportsInfoGetter, ExportsType, FindTargetResult, GetUsedNameParam,
  IdentCollector, InitFragmentKey, InitFragmentStage, MaybeDynamicTargetExportInfoHashKey,
  ModuleGraph, ModuleGraphCacheArtifact, ModuleIdentifier, ModuleInfo, NAMESPACE_OBJECT_EXPORT,
  NormalInitFragment, PathData, PrefetchExportsInfoMode, RuntimeGlobals, SourceType, URLStaticMode,
  UsageState, UsedName, UsedNameItem, escape_name, find_new_name, get_cached_readable_identifier,
  get_js_chunk_filename_template, property_access, property_name, reserved_names::RESERVED_NAMES,
  returning_function, rspack_sources::ReplaceSource, split_readable_identifier, to_normal_comment,
};
use rspack_error::{Diagnostic, Result};
use rspack_javascript_compiler::ast::Ast;
use rspack_plugin_javascript::{
  JsPlugin, RenderSource, dependency::ESMExportImportedSpecifierDependency,
  visitors::swc_visitor::resolver,
};
use rspack_util::{
  atom::Atom,
  fx_hash::{FxHashMap, FxHashSet, FxIndexMap, FxIndexSet},
  swc::join_atom,
};
use swc_core::{
  common::{FileName, SyntaxContext},
  ecma::{
    ast::{EsVersion, Program},
    parser::{Syntax, parse_file_as_module},
  },
};

use crate::{
  EsmLibraryPlugin,
  chunk_link::{ChunkLinkContext, ExternalInterop, Ref, SymbolRef},
  plugin::{CONCATENATED_MODULES_MAP, LINKS},
};

pub(crate) trait GetMut<K, V> {
  fn get_mut_unwrap(&mut self, key: &K) -> &mut V;
}

impl<K, V, S> GetMut<K, V> for collections::HashMap<K, V, S>
where
  K: Eq + std::hash::Hash,
  S: BuildHasher,
{
  fn get_mut_unwrap(&mut self, key: &K) -> &mut V {
    self.get_mut(key).expect("should have value in the map")
  }
}

impl<V> GetMut<ModuleIdentifier, V> for IdentifierIndexMap<V> {
  fn get_mut_unwrap(&mut self, key: &ModuleIdentifier) -> &mut V {
    self.get_mut(key).expect("should have value in the map")
  }
}

#[derive(Default)]
struct ExportsContext {
  pub exports: FxHashMap<Atom, FxIndexSet<Atom>>,
  pub exported_symbols: FxHashMap<Atom, Atom>,
}

impl EsmLibraryPlugin {
  fn chunk_symbol_for_export<'a>(
    chunk: ChunkUkey,
    exported: &Atom,
    chunk_exports: &'a mut UkeyMap<ChunkUkey, ExportsContext>,
  ) -> Option<&'a Atom> {
    let ctx = chunk_exports.get_mut_unwrap(&chunk);
    ctx.exported_symbols.get(exported)
  }

  fn add_chunk_export(
    chunk: ChunkUkey,
    local: Atom,
    exported: Atom,
    chunk_exports: &mut UkeyMap<ChunkUkey, ExportsContext>,
    strict_exports: bool,
  ) -> Option<Atom> {
    {
      let ctx = chunk_exports.get_mut_unwrap(&chunk);

      // check if we've already exported this local symbol
      if let Some(already_exported) = ctx.exports.get_mut(&local)
        && !already_exported.is_empty()
      {
        if strict_exports {
          if let Some(exported_local) = ctx.exported_symbols.get(&exported)
            && exported_local != &local
          {
            // already exported the symbol and not the same local symbol
            return None;
          }
          already_exported.insert(exported.clone());
          ctx.exported_symbols.insert(exported.clone(), local.clone());
          return ctx.exported_symbols.get(&exported).cloned();
        } else {
          // not strict exports, we can export whatever we like
          return Some(
            already_exported
              .get(&exported)
              .unwrap_or(already_exported.iter().next().expect("should have export"))
              .clone(),
          );
        }
      }
    }

    let ctx = chunk_exports.get_mut_unwrap(&chunk);

    // we've not exported this local symbol, check if we've already exported this symbol
    if ctx.exported_symbols.contains_key(&exported) {
      // the name is already exported and we know the exported_local is not the same
      if strict_exports {
        return None;
      }

      let already_exported_names = ctx.exports.entry(local.clone()).or_default();

      // we find another name to export this symbol
      let mut idx = 0;
      let mut new_export = format!("{exported}_{idx}").into();
      while ctx.exported_symbols.contains_key(&new_export) {
        idx += 1;
        new_export = format!("{exported}_{idx}").into();
      }

      ctx
        .exported_symbols
        .insert(new_export.clone(), local.clone());
      already_exported_names.insert(new_export.clone());
      already_exported_names.get(&new_export).cloned()
    } else {
      let already_exported_names = ctx.exports.entry(local.clone()).or_default();
      ctx.exported_symbols.insert(exported.clone(), local.clone());
      already_exported_names.insert(exported.clone());
      already_exported_names.get(&exported).cloned()
    }
  }

  pub(crate) async fn link(&self, compilation: &mut Compilation) -> Result<()> {
    let module_graph = compilation.get_module_graph();

    // codegen uses self.concatenated_modules_map_for_codegen which has hold another Arc, so
    // it's safe to access concate_modules_map lock
    let mut concate_modules_map = CONCATENATED_MODULES_MAP.lock().await;
    let concate_modules_map = Arc::get_mut(concate_modules_map.get_mut_unwrap(&compilation.id().0))
      .expect("should have unique access to concatenated modules map");

    // analyze every modules and collect identifiers to concate_modules_map
    self
      .analyze_module(compilation, concate_modules_map)
      .await?;

    // initialize data for link chunks
    let mut link: UkeyMap<ChunkUkey, ChunkLinkContext> = compilation
      .chunk_by_ukey
      .keys()
      .map(|ukey| {
        let modules = compilation.chunk_graph.get_chunk_modules_identifier(ukey);

        let mut decl_modules = IdentifierIndexSet::default();
        let mut hoisted_modules = IdentifierIndexSet::default();

        for m in modules.iter() {
          let info = concate_modules_map
            .get(m)
            .unwrap_or_else(|| panic!("should have set module info for {m}"));

          if matches!(info, ModuleInfo::Concatenated(_)) {
            hoisted_modules.insert(*m);
          } else {
            decl_modules.insert(*m);
          }
        }

        // sort by module identifier to get better gzip size, as similar identifiers
        // means more probably they are in the same directory, and the code is more
        // likely to be similar.
        decl_modules.sort_unstable();

        // sort scope-hoisted modules based on the post order index
        hoisted_modules.sort_by(|m1, m2| {
          let m1_index = module_graph.get_post_order_index(m1);
          let m2_index = module_graph.get_post_order_index(m2);
          m1_index.cmp(&m2_index)
        });

        let chunk_link = ChunkLinkContext::new(*ukey, hoisted_modules, decl_modules);

        (*ukey, chunk_link)
      })
      .collect();

    let (escaped_names, escaped_identifiers) = concate_modules_map
      .par_values()
      .map(|info| {
        let mut escaped_names: FxHashMap<String, String> = FxHashMap::default();
        let mut escaped_identifiers: FxHashMap<String, Vec<String>> = FxHashMap::default();
        let readable_identifier = get_cached_readable_identifier(
          &info.id(),
          &module_graph,
          &compilation.module_static_cache_artifact,
          &compilation.options.context,
        );
        let splitted_readable_identifier: Vec<String> =
          split_readable_identifier(&readable_identifier);
        escaped_identifiers.insert(readable_identifier, splitted_readable_identifier);

        match info {
          ModuleInfo::Concatenated(info) => {
            for (id, _) in info.binding_to_ref.iter() {
              escaped_names.insert(id.0.to_string(), escape_name(id.0.as_str()));
            }

            if let Some(import_map) = &info.import_map {
              for ((source, _), imported_atoms) in import_map.iter() {
                escaped_identifiers.insert(
                  source.to_string(),
                  split_readable_identifier(source.as_str()),
                );
                for atom in imported_atoms {
                  escaped_names.insert(atom.to_string(), escape_name(atom.as_str()));
                }
              }
            }
          }
          ModuleInfo::External(_) => (),
        }
        (escaped_names, escaped_identifiers)
      })
      .reduce(
        || (FxHashMap::default(), FxHashMap::default()),
        |mut a, b| {
          a.0.extend(b.0);
          a.1.extend(b.1);
          a
        },
      );

    for chunk_link in link.values_mut() {
      self.deconflict_symbols(
        compilation,
        concate_modules_map,
        chunk_link,
        &escaped_names,
        &escaped_identifiers,
      );
    }

    // link imported specifier with exported symbol
    let mut needed_namespace_objects_by_ukey = UkeyMap::default();
    compilation.extend_diagnostics(self.link_imports_and_exports(
      compilation,
      &mut link,
      concate_modules_map,
      &mut needed_namespace_objects_by_ukey,
      &escaped_identifiers,
    ));

    let mut namespace_object_sources: IdentifierMap<String> = IdentifierMap::default();
    for (ukey, mut needed_namespace_objects) in needed_namespace_objects_by_ukey {
      let mut visited = FxHashSet::default();

      let chunk_link = link.get_mut_unwrap(&ukey);

      // webpack require iterate the needed_namespace_objects and mutate `needed_namespace_objects`
      // at the same time, https://github.com/webpack/webpack/blob/1f99ad6367f2b8a6ef17cce0e058f7a67fb7db18/lib/optimize/ConcatenatedModule.js#L1514
      // Which is impossible in rust, using a fixed point algorithm  to reach the same goal.
      loop {
        let mut changed = false;

        // using the previous round snapshot `needed_namespace_objects` to iterate, and modify the
        // original `needed_namespace_objects` during the iteration,
        // if there is no new id inserted into `needed_namespace_objects`, break the outer loop
        for module_info_id in needed_namespace_objects.clone().iter() {
          if visited.contains(module_info_id) {
            continue;
          }
          visited.insert(*module_info_id);
          changed = true;

          let module_info = concate_modules_map[module_info_id].as_concatenated();

          let module_graph = compilation.get_module_graph();
          let box_module = module_graph
            .module_by_identifier(module_info_id)
            .expect("should have box module");
          let module_readable_identifier =
            box_module.readable_identifier(&compilation.options.context);
          let strict_esm_module = box_module.build_meta().strict_esm_module;

          // scope hoisted module can only exist in only 1 chunk
          // so it's safe to use module_info.namespace_object_name, which is
          // already de-conflicted
          let namespace_name = module_info.namespace_object_name.clone();

          if module_info.namespace_export_symbol.is_some() {
            continue;
          }

          let mut ns_obj = Vec::new();
          let exports_info = module_graph.get_exports_info(module_info_id);
          for export_info in exports_info.as_data(&module_graph).exports().values() {
            if matches!(export_info.provided(), Some(ExportProvided::NotProvided)) {
              continue;
            }

            if matches!(export_info.get_used(None), UsageState::Unused) {
              // skip useless
              continue;
            }

            if let Some(UsedNameItem::Str(used_name)) = export_info.get_used_name(None, None) {
              let mut binding = Self::get_binding(
                None,
                &compilation.get_module_graph(),
                &compilation.module_graph_cache_artifact,
                module_info_id,
                vec![export_info.name().cloned().unwrap_or("".into())],
                concate_modules_map,
                &mut needed_namespace_objects,
                false,
                false,
                strict_esm_module,
                Some(true),
                &mut Default::default(),
                &mut chunk_link.required,
                &mut chunk_link.used_names,
              );

              if let Ref::Symbol(symbol_binding) = &mut binding
                && matches!(
                  concate_modules_map.get(&symbol_binding.module),
                  Some(ModuleInfo::External(_))
                )
              {
                chunk_link.imports.entry(symbol_binding.module).or_default();
              }

              ns_obj.push(format!(
                "\n  {}: {}",
                property_name(&used_name).expect("should have property_name"),
                returning_function(
                  &compilation.options.output.environment,
                  &binding.render(),
                  ""
                )
              ));
            }
          }
          // https://github.com/webpack/webpack/blob/ac7e531436b0d47cd88451f497cdfd0dad41535d/lib/optimize/ConcatenatedModule.js#L1539
          let name = namespace_name.expect("should have name_space_name");
          let define_getters = if !ns_obj.is_empty() {
            format!(
              "{}({}, {{ {} }});\n",
              RuntimeGlobals::DEFINE_PROPERTY_GETTERS,
              name,
              ns_obj.join(",")
            )
          } else {
            String::new()
          };

          let module_info = concate_modules_map[module_info_id].as_concatenated_mut();

          if !ns_obj.is_empty() {
            module_info
              .runtime_requirements
              .insert(RuntimeGlobals::DEFINE_PROPERTY_GETTERS);
          }

          namespace_object_sources.insert(
            *module_info_id,
            format!(
              "// NAMESPACE OBJECT: {}\nvar {} = {{}};\n{}({});\n{}\n",
              module_readable_identifier,
              name,
              RuntimeGlobals::MAKE_NAMESPACE_OBJECT,
              name,
              define_getters
            ),
          );

          module_info
            .runtime_requirements
            .insert(RuntimeGlobals::MAKE_NAMESPACE_OBJECT);
        }
        if !changed {
          break;
        }
      }
    }

    for (module, source) in namespace_object_sources {
      let chunk = Self::get_module_chunk(module, compilation);
      let chunk_link = link.get_mut_unwrap(&chunk);
      chunk_link.namespace_object_sources.insert(module, source);
    }

    LINKS.write().await.insert(compilation.id().0, link);
    Ok(())
  }

  pub fn is_orphan(m: ModuleIdentifier, compilation: &Compilation) -> bool {
    compilation.chunk_graph.get_module_chunks(m).is_empty()
  }

  pub fn get_module_chunk(m: ModuleIdentifier, compilation: &Compilation) -> ChunkUkey {
    let chunks = compilation.chunk_graph.get_module_chunks(m);
    if chunks.is_empty() {
      panic!("module {m} is not in any chunk");
    }

    if chunks.len() > 1 {
      panic!("module {m} is in multiple chunks");
    }

    *chunks.iter().next().expect("at least one chunk")
  }

  fn deconflict_symbols(
    &self,
    compilation: &Compilation,
    concate_modules_map: &mut IdentifierIndexMap<ModuleInfo>,
    chunk_link: &mut ChunkLinkContext,
    escaped_names: &FxHashMap<String, String>,
    escaped_identifiers: &FxHashMap<String, Vec<String>>,
  ) {
    let context = &compilation.options.context;

    let module_graph: rspack_core::ModuleGraph<'_> = compilation.get_module_graph();

    let mut all_used_names: FxHashSet<Atom> = RESERVED_NAMES
      .iter()
      .map(|s| Atom::new(*s))
      .chain(chunk_link.hoisted_modules.iter().flat_map(|m| {
        let info = &concate_modules_map[m];
        info
          .as_concatenated()
          .global_scope_ident
          .iter()
          .map(|ident| ident.id.sym.clone())
      }))
      .collect();

    // merge all all_used_names from hoisted modules
    for id in &chunk_link.hoisted_modules {
      let concate_info = concate_modules_map[id].as_concatenated();
      all_used_names.extend(concate_info.all_used_names.clone());
    }

    // deconflict top level symbols
    for id in chunk_link
      .hoisted_modules
      .iter()
      .chain(chunk_link.decl_modules.iter())
    {
      let module = module_graph
        .module_by_identifier(id)
        .expect("should have module");
      let exports_type = module.build_meta().exports_type;
      let default_object = module.build_meta().default_object;

      let info = &mut concate_modules_map[id];
      let readable_identifier = get_cached_readable_identifier(
        id,
        &module_graph,
        &compilation.module_static_cache_artifact,
        context,
      );

      if let ModuleInfo::Concatenated(concate_info) = info {
        let mut internal_names = FxHashMap::default();

        // registered import map
        if let Some(import_map) = &concate_info.import_map {
          for ((source, attr), imported_atoms) in import_map.iter() {
            let total_imported_atoms = chunk_link
              .raw_import_stmts
              .entry((source.clone(), attr.clone()))
              .or_default();

            for atom in imported_atoms {
              // already import this symbol
              if let Some(internal_atom) = total_imported_atoms.atoms.get(atom) {
                internal_names.insert(atom.clone(), internal_atom.clone());
                // if the imported symbol is exported, we rename the export as well
                if let Some(raw_export_map) = concate_info.raw_export_map.as_mut()
                  && raw_export_map.contains_key(atom)
                {
                  raw_export_map.insert(atom.clone(), internal_atom.to_string());
                }
                continue;
              }

              let new_name = if all_used_names.contains(atom) {
                let new_name = if atom == "default" {
                  find_new_name("", &all_used_names, &escaped_identifiers[source])
                } else {
                  find_new_name(
                    &escaped_names[atom.as_str()],
                    &all_used_names,
                    &escaped_identifiers[&readable_identifier],
                  )
                };
                all_used_names.insert(new_name.clone());
                // if the imported symbol is exported, we rename the export as well
                if let Some(raw_export_map) = concate_info.raw_export_map.as_mut()
                  && raw_export_map.contains_key(atom)
                {
                  raw_export_map.insert(atom.clone(), new_name.to_string());
                }
                new_name
              } else {
                all_used_names.insert(atom.clone());
                atom.clone()
              };

              internal_names.insert(atom.clone(), new_name.clone());

              if atom == "default" {
                total_imported_atoms.default_import = Some(new_name.clone());
              } else {
                total_imported_atoms
                  .atoms
                  .insert(atom.clone(), new_name.clone());
              }
            }
          }
        }

        for (atom, ctxt) in concate_info.binding_to_ref.keys() {
          // only need to handle top level scope
          if ctxt != &concate_info.module_ctxt {
            continue;
          }

          if all_used_names.contains(atom) {
            let new_name = find_new_name(
              &escaped_names[atom.as_str()],
              &all_used_names,
              &escaped_identifiers[&readable_identifier],
            );

            all_used_names.insert(new_name.clone());
            internal_names.insert(atom.clone(), new_name);
          } else {
            all_used_names.insert(atom.clone());
            internal_names.insert(atom.clone(), atom.clone());
          }
        }

        concate_info.internal_names = internal_names;

        // Handle the name passed through by namespace_export_symbol
        if let Some(ref namespace_export_symbol) = concate_info.namespace_export_symbol
          && namespace_export_symbol.starts_with(NAMESPACE_OBJECT_EXPORT)
          && namespace_export_symbol.len() > NAMESPACE_OBJECT_EXPORT.len()
        {
          let name =
            Atom::from(namespace_export_symbol[NAMESPACE_OBJECT_EXPORT.len()..].to_string());
          all_used_names.insert(name.clone());
          concate_info
            .internal_names
            .insert(namespace_export_symbol.clone(), name.clone());
        }

        // Handle namespaceObjectName for concatenated type
        let namespace_object_name =
          if let Some(ref namespace_export_symbol) = concate_info.namespace_export_symbol {
            concate_info
              .get_internal_name(namespace_export_symbol)
              .cloned()
              .unwrap_or_else(|| {
                find_new_name(
                  "namespaceObject",
                  &all_used_names,
                  &escaped_identifiers[&readable_identifier],
                )
              })
          } else {
            find_new_name(
              "namespaceObject",
              &all_used_names,
              &escaped_identifiers[&readable_identifier],
            )
          };
        all_used_names.insert(namespace_object_name.clone());
        concate_info.namespace_object_name = Some(namespace_object_name.clone());

        // Handle additional logic based on module build meta
        if exports_type != BuildMetaExportsType::Namespace {
          let external_name_interop: Atom = find_new_name(
            "namespaceObject",
            &all_used_names,
            &escaped_identifiers[&readable_identifier],
          );
          all_used_names.insert(external_name_interop.clone());
          info.set_interop_namespace_object_name(Some(external_name_interop.clone()));
        }

        if exports_type == BuildMetaExportsType::Default
          && !matches!(default_object, BuildMetaDefaultObject::Redirect)
        {
          let external_name_interop: Atom = find_new_name(
            "namespaceObject2",
            &all_used_names,
            &escaped_identifiers[&readable_identifier],
          );
          all_used_names.insert(external_name_interop.clone());
          info.set_interop_namespace_object2_name(Some(external_name_interop.clone()));
        }

        if matches!(
          exports_type,
          BuildMetaExportsType::Dynamic | BuildMetaExportsType::Unset
        ) {
          let external_name_interop: Atom = find_new_name(
            "default",
            &all_used_names,
            &escaped_identifiers[&readable_identifier],
          );
          all_used_names.insert(external_name_interop.clone());
          info.set_interop_default_access_name(Some(external_name_interop.clone()));
        }
      }
    }

    for external_module in chunk_link.decl_modules.iter() {
      let ModuleInfo::External(info) = &mut concate_modules_map[external_module] else {
        unreachable!("should be un-scope-hoisted module");
      };

      if info.name.is_none() {
        let readable_identifier = get_cached_readable_identifier(
          external_module,
          &module_graph,
          &compilation.module_static_cache_artifact,
          context,
        );

        info.name = Some(find_new_name(
          "",
          &chunk_link.used_names,
          &escaped_identifiers[&readable_identifier],
        ));
      }
    }

    chunk_link.used_names = all_used_names;
  }

  async fn analyze_module(
    &self,
    compilation: &Compilation,
    orig_concate_modules_map: &mut IdentifierIndexMap<ModuleInfo>,
  ) -> Result<()> {
    let mut outputs = UkeyMap::<ChunkUkey, String>::default();
    let concate_modules_map = orig_concate_modules_map.clone();
    for m in concate_modules_map.keys() {
      if compilation.chunk_graph.get_module_chunks(*m).is_empty() {
        // orphan module
        continue;
      }

      let chunk_ukey = Self::get_module_chunk(*m, compilation);
      let chunk = compilation.chunk_by_ukey.expect_get(&chunk_ukey);
      let filename_template = get_js_chunk_filename_template(
        chunk,
        &compilation.options.output,
        &compilation.chunk_group_by_ukey,
      );

      let output_path = compilation
        .get_path_with_info(
          &filename_template,
          PathData::default()
            .chunk_hash_optional(chunk.rendered_hash(
              &compilation.chunk_hashes_artifact,
              compilation.options.output.hash_digest_length,
            ))
            .chunk_id_optional(
              chunk
                .id(&compilation.chunk_ids_artifact)
                .map(|id| id.as_str()),
            )
            .chunk_name_optional(chunk.name_for_filename_template(&compilation.chunk_ids_artifact))
            .content_hash_optional(chunk.rendered_content_hash_by_source_type(
              &compilation.chunk_hashes_artifact,
              &SourceType::JavaScript,
              compilation.options.output.hash_digest_length,
            ))
            .runtime(chunk.runtime().as_str()),
          &mut Default::default(),
        )
        .await
        .expect("should have output path");
      outputs.insert(chunk_ukey, output_path);
    }

    let map = rspack_futures::scope::<_, _>(|token| {
      for (m, info) in concate_modules_map {
        if compilation.chunk_graph.get_module_chunks(m).is_empty() {
          // orphan module
          continue;
        }
        let chunk_ukey = Self::get_module_chunk(m, compilation);

        // SAFETY: caller will poll the futures
        let s = unsafe { token.used((compilation, m, chunk_ukey, info)) };
        s.spawn(
          async move |(compilation, id, chunk_ukey, info)| -> Result<ModuleInfo> {
            let module_graph = compilation.get_module_graph();

            match info {
              rspack_core::ModuleInfo::External(mut external_module_info) => {
                // we use __webpack_require__.add({...}) to register modules
                external_module_info
                  .runtime_requirements
                  .insert(RuntimeGlobals::REQUIRE | RuntimeGlobals::MODULE_FACTORIES);
                Ok(ModuleInfo::External(external_module_info))
              }
              rspack_core::ModuleInfo::Concatenated(mut concate_info) => {
                let hooks = JsPlugin::get_compilation_hooks(compilation.id());
                let hooks = hooks.read().await;

                let codegen_res = compilation.code_generation_results.get(&id, None);
                let Some(js_source) = codegen_res.get(&SourceType::JavaScript) else {
                  return Ok(ModuleInfo::Concatenated(concate_info));
                };

                let mut render_source = RenderSource {
                  source: js_source.clone(),
                };

                let mut chunk_init_fragments = vec![];
                hooks
                  .render_module_content
                  .call(
                    compilation,
                    &chunk_ukey,
                    module_graph
                      .module_by_identifier(&m)
                      .expect("should have module")
                      .as_ref(),
                    &mut render_source,
                    &mut chunk_init_fragments,
                  )
                  .await?;
                concate_info = Box::new(
                  codegen_res
                    .concatenation_scope
                    .as_ref()
                    .expect("should have concatenation scope")
                    .current_module
                    .clone(),
                );

                let m = module_graph
                  .module_by_identifier(&id)
                  .expect("should have module");
                let cm: Arc<swc_core::common::SourceMap> = Default::default();
                let readable_identifier = m.readable_identifier(&compilation.options.context);
                let fm = cm.new_source_file(
                  Arc::new(FileName::Custom(readable_identifier.clone().into_owned())),
                  render_source
                    .source
                    .source()
                    .into_string_lossy()
                    .into_owned(),
                );
                let mut errors = vec![];
                let module = parse_file_as_module(
                  &fm,
                  Syntax::default(),
                  EsVersion::EsNext,
                  None,
                  &mut errors,
                )
                .expect("parse failed");
                let mut ast = Ast::new(Program::Module(module), cm, None);

                let mut global_ctxt = SyntaxContext::empty();
                let mut module_ctxt = SyntaxContext::empty();
                let mut collector = IdentCollector::default();
                let mut all_used_names = FxHashSet::default();
                ast.transform(|program, context| {
                  global_ctxt = global_ctxt.apply_mark(context.unresolved_mark);
                  module_ctxt = module_ctxt.apply_mark(context.top_level_mark);
                  program.visit_mut_with(&mut resolver(
                    context.unresolved_mark,
                    context.top_level_mark,
                    false,
                  ));
                  program.visit_with(&mut collector);
                });

                let mut idents = vec![];
                for ident in collector.ids {
                  if ident.id.ctxt == global_ctxt {
                    all_used_names.insert(ident.id.sym.clone());
                  }
                  if ident.is_class_expr_with_ident {
                    all_used_names.insert(ident.id.sym.clone());
                    continue;
                  }
                  if ident.id.ctxt != module_ctxt {
                    all_used_names.insert(ident.id.sym.clone());
                  }
                  idents.push(ident);
                }

                let mut binding_to_ref: FxHashMap<
                  (Atom, SyntaxContext),
                  Vec<ConcatenatedModuleIdent>,
                > = FxHashMap::default();

                for ident in &idents {
                  match binding_to_ref.entry((ident.id.sym.clone(), ident.id.ctxt)) {
                    Entry::Occupied(mut occ) => {
                      occ.get_mut().push(ident.clone());
                    }
                    Entry::Vacant(vac) => {
                      vac.insert(vec![ident.clone()]);
                    }
                  };
                }

                concate_info.global_scope_ident = idents
                  .iter()
                  .filter(|ident| ident.id.ctxt == global_ctxt)
                  .cloned()
                  .collect();
                concate_info.global_ctxt = global_ctxt;
                concate_info.module_ctxt = module_ctxt;
                concate_info.idents = idents;
                concate_info.all_used_names = all_used_names;
                concate_info.binding_to_ref = binding_to_ref;
                concate_info.has_ast = true;
                concate_info.source = Some(ReplaceSource::new(render_source.source.clone()));
                concate_info.internal_source = Some(render_source.source.clone());
                concate_info.runtime_requirements = codegen_res.runtime_requirements;
                concate_info.chunk_init_fragments = codegen_res
                  .data
                  .get::<ChunkInitFragments>()
                  .cloned()
                  .unwrap_or_default();
                concate_info
                  .chunk_init_fragments
                  .extend(codegen_res.chunk_init_fragments.clone());
                concate_info
                  .chunk_init_fragments
                  .extend(chunk_init_fragments);
                if let Some(CodeGenerationPublicPathAutoReplace(true)) =
                  codegen_res
                    .data
                    .get::<CodeGenerationPublicPathAutoReplace>()
                {
                  concate_info.public_path_auto_replacement = Some(true);
                }
                if codegen_res.data.contains::<URLStaticMode>() {
                  concate_info.static_url_replacement = true;
                }
                Ok(ModuleInfo::Concatenated(concate_info))
              }
            }
          },
        )
      }
    })
    .await;

    for m in map {
      let m = m.map_err(|e| rspack_error::error!(e.to_string()))?;
      let m = m.map_err(|e| rspack_error::error!(e.to_string()))?;
      orig_concate_modules_map.insert(m.id(), m);
    }

    Ok(())
  }

  /**
  add __webpack_require__ call to current chunk at top level,
  if `from` is specified, the __webpack_require__ will be rendered
  as the `from` module renders.
  */
  pub(crate) fn add_require<'a>(
    m: ModuleIdentifier,
    from: Option<ModuleIdentifier>,
    symbol: Option<Atom>,
    all_used_names: &mut FxHashSet<Atom>,
    required: &'a mut IdentifierIndexMap<ExternalInterop>,
  ) -> &'a mut ExternalInterop {
    let require_info: &mut ExternalInterop = required.entry(m).or_insert(ExternalInterop {
      module: m,
      from_module: Default::default(),
      required_symbol: None,
      default_access: None,
      default_exported: None,
      namespace_object: None,
      namespace_object2: None,
      property_access: Default::default(),
    });

    if let Some(from) = from {
      require_info.from_module.insert(from);
    }

    if require_info.required_symbol.is_none()
      && let Some(symbol) = symbol
    {
      let new_name = if all_used_names.contains(&symbol) {
        let new_name = find_new_name(&symbol, all_used_names, &vec![]);
        all_used_names.insert(new_name.clone());
        new_name
      } else {
        all_used_names.insert(symbol.clone());
        symbol.clone()
      };

      require_info.required_symbol = Some(new_name.clone());
    }

    require_info
  }

  #[allow(clippy::too_many_arguments)]
  fn link_module_exports(
    &self,
    current: ModuleIdentifier,
    current_chunk: ChunkUkey,
    compilation: &Compilation,
    concate_modules_map: &mut IdentifierIndexMap<ModuleInfo>,
    required: &mut IdentifierIndexMap<ExternalInterop>,
    link: &mut UkeyMap<ChunkUkey, ChunkLinkContext>,
    needed_namespace_objects: &mut IdentifierIndexSet,
    entry_imports: &mut IdentifierIndexMap<FxHashMap<Atom, Atom>>,
    exports: &mut UkeyMap<ChunkUkey, ExportsContext>,
    escaped_identifiers: &FxHashMap<String, Vec<String>>,
    keep_export_name: bool,
  ) -> Vec<Diagnostic> {
    let mut errors = vec![];
    let context = &compilation.options.context;
    let module_graph = compilation.get_module_graph();
    let info = concate_modules_map
      .get_mut(&current)
      .unwrap_or_else(|| panic!("should have module info for module: {current}"));

    match info {
      ModuleInfo::Concatenated(info) => {
        if let Some(export_map) = info.export_map.as_ref() {
          for (export_name, local) in export_map {
            let local = local.clone().into();
            let internal_name = info.get_internal_name(&local).unwrap_or_else(|| {
              panic!(
                "{} should have internal name for exported member: {local}, internal_names: {:?}",
                info.module, &info.internal_names
              )
            });

            // the real chunk needs export the symbol
            let exported = Self::add_chunk_export(
              current_chunk,
              internal_name.clone(),
              export_name.clone(),
              exports,
              keep_export_name,
            );

            if exported.is_none() && keep_export_name {
              errors.push(
                rspack_error::error!(
                  "Entry {current} has conflict exports: {export_name} has already been exported"
                )
                .into(),
              );
            }
          }
        }

        // render inline exports
        let exports_info =
          module_graph.get_prefetched_exports_info(&current, PrefetchExportsInfoMode::Default);

        for (name, export_info) in exports_info.exports() {
          let Some(UsedNameItem::Inlined(inlined)) = export_info.get_used_name(None, None) else {
            continue;
          };

          let inlined_value = inlined.render();
          let chunk_link = link.get_mut_unwrap(&current_chunk);
          let new_name = find_new_name(
            name,
            &chunk_link.used_names,
            &escaped_identifiers[&get_cached_readable_identifier(
              &current,
              &module_graph,
              &compilation.module_static_cache_artifact,
              context,
            )],
          );
          chunk_link.used_names.insert(new_name.clone());
          chunk_link
            .init_fragments
            .push(Box::new(NormalInitFragment::new(
              format!("var {new_name} = {inlined_value};\n"),
              InitFragmentStage::StageConstants,
              0,
              InitFragmentKey::unique(),
              None,
            )));
          Self::add_chunk_export(
            current_chunk,
            new_name,
            name.clone(),
            exports,
            keep_export_name,
          );
        }
      }
      ModuleInfo::External(info) => {
        // entry is wrapped
        // should be rendered as
        //
        // ```js
        // var entry_exports = __webpack_require__('entry')
        // var __export_v = entry_exports.v
        // export { __export_v as export_symbol }
        // ```
        let exports_info = module_graph
          .get_exports_info(&current)
          .as_data(&module_graph);
        let chunk_link = link.get_mut_unwrap(&current_chunk);
        let required_interop = Self::add_require(
          current,
          None,
          Some(info.name.clone().expect("should have name")),
          &mut chunk_link.used_names,
          required,
        );

        // ensure we import the chunk
        entry_imports.entry(current).or_default();

        for (name, export_info) in exports_info.exports() {
          if matches!(export_info.provided(), Some(ExportProvided::NotProvided)) {
            continue;
          }

          let local = match export_info.used_name() {
            Some(UsedNameItem::Inlined(inlined)) => inlined.render().into(),
            Some(UsedNameItem::Str(name)) => {
              required_interop.property_access(name, &mut chunk_link.used_names)
            }
            None => required_interop.property_access(name, &mut chunk_link.used_names),
          };
          Self::add_chunk_export(
            current_chunk,
            local,
            name.clone(),
            exports,
            keep_export_name,
          );
        }
      }
    }

    // handle star exports
    Self::link_re_export(
      current,
      current_chunk,
      compilation,
      concate_modules_map,
      required,
      link,
      &module_graph,
      needed_namespace_objects,
      entry_imports,
      exports,
    );

    errors
  }

  // export * from 'target'
  // export * as n from 'target'
  #[allow(clippy::too_many_arguments)]
  fn link_re_export(
    current: ModuleIdentifier,
    current_chunk: ChunkUkey,
    compilation: &Compilation,
    concate_modules_map: &mut IdentifierIndexMap<ModuleInfo>,
    required: &mut IdentifierIndexMap<ExternalInterop>,
    link: &mut UkeyMap<ChunkUkey, ChunkLinkContext>,
    module_graph: &ModuleGraph,
    needed_namespace_objects: &mut IdentifierIndexSet,
    entry_imports: &mut IdentifierIndexMap<FxHashMap<Atom, Atom>>,
    exports: &mut UkeyMap<ChunkUkey, ExportsContext>,
  ) {
    let current_module = module_graph
      .module_by_identifier(&current)
      .expect("should have module");

    let all_re_exports = current_module
      .get_dependencies()
      .iter()
      .filter_map(|dep| {
        module_graph
          .dependency_by_id(dep)
          .and_then(|dep| dep.downcast_ref::<ESMExportImportedSpecifierDependency>())
          .and_then(|dep| {
            module_graph
              .get_module_by_dependency_id(&dep.id)
              .map(|module| (dep, module))
          })
      })
      .map(|(export_imported_dep, module)| {
        (
          export_imported_dep,
          module,
          export_imported_dep.get_mode(
            module_graph,
            None,
            &compilation.module_graph_cache_artifact,
          ),
        )
      });

    let mut module_re_exports =
      IdentifierIndexMap::<Vec<(&ESMExportImportedSpecifierDependency, ExportMode)>>::default();
    for (export_dep, ref_module, re_exports) in all_re_exports {
      module_re_exports
        .entry(ref_module.identifier())
        .or_default()
        .push((export_dep, re_exports));
    }

    for (orig_ref_module, deps_and_modes) in module_re_exports {
      for (export_dep, re_exports) in deps_and_modes {
        // reset ref_module for each dep
        let ref_module = orig_ref_module;
        // optimize `export * from 'external module'`
        let possible_to_optimize_mode = matches!(
          &re_exports,
          ExportMode::DynamicReexport(_) | ExportMode::EmptyStar(_)
        ) || matches!(&re_exports, ExportMode::Unused(mode) if &mode.name == "*");

        let ref_box_module = module_graph
          .module_by_identifier(&ref_module)
          .expect("should have mode");

        let optimize_reexport_star = possible_to_optimize_mode
          && export_dep.name.is_none()
          && ref_box_module
            .as_external_module()
            .is_some_and(|m| matches!(m.get_external_type().as_str(), "module-import" | "module"));

        if optimize_reexport_star {
          // render export * from 'external module'
          let chunk_link = link.get_mut_unwrap(&current_chunk);
          chunk_link
            .raw_star_exports
            .insert(export_dep.request.to_string());
          continue;
        }

        let chunk_link = link.get_mut_unwrap(&current_chunk);

        match re_exports {
          rspack_core::ExportMode::Missing
          | rspack_core::ExportMode::LazyMake
          | rspack_core::ExportMode::ReexportUndefined(_)
          | rspack_core::ExportMode::EmptyStar(_)
          | rspack_core::ExportMode::Unused(_) => {}

          rspack_core::ExportMode::DynamicReexport(_) => {
            // special handling for export * from normal module
            if export_dep.name.is_none() && export_dep.get_ids(module_graph).is_empty() {
              Self::link_re_export(
                ref_module,
                current_chunk,
                compilation,
                concate_modules_map,
                required,
                link,
                module_graph,
                needed_namespace_objects,
                entry_imports,
                exports,
              );
            }
          }

          rspack_core::ExportMode::ReexportDynamicDefault(mode) => {
            let ref_info = &concate_modules_map[&ref_module];
            if let ModuleInfo::External(ref_info) = ref_info {
              let interop_info = Self::add_require(
                ref_module,
                None,
                Some(ref_info.name.clone().expect("should have name")),
                &mut chunk_link.used_names,
                required,
              );
              let info = &mut concate_modules_map[&ref_module];
              info.set_interop_default_access_used(true);
              let default_exported = interop_info.default_exported(&mut chunk_link.used_names);
              // ensure we import this chunk
              entry_imports.entry(ref_module).or_default();

              Self::add_chunk_export(
                current_chunk,
                default_exported.clone(),
                mode.name.clone(),
                exports,
                true,
              );
            }
          }

          rspack_core::ExportMode::ReexportNamedDefault(mode) => {
            // export { default as n } from './foo.cjs'
            let ref_info = &mut concate_modules_map[&ref_module];
            match ref_info {
              ModuleInfo::External(ref_info) => {
                ref_info.interop_default_access_used = true;
                // var foo_default = /*#__PURE__*/ __webpack_require__.n(m3);
                let interop_info = Self::add_require(
                  ref_module,
                  None,
                  Some(ref_info.name.clone().expect("should have name")),
                  &mut chunk_link.used_names,
                  required,
                );

                let default_exported_symbol =
                  interop_info.default_exported(&mut chunk_link.used_names);

                // ensure we import this chunk
                entry_imports.entry(ref_module).or_default();

                Self::add_chunk_export(
                  current_chunk,
                  default_exported_symbol,
                  mode.name.clone(),
                  exports,
                  true,
                );
              }
              ModuleInfo::Concatenated(_) => {
                // TODO: not found any case for now
              }
            }
          }
          rspack_core::ExportMode::ReexportNamespaceObject(mode) => {
            match &concate_modules_map[&ref_module] {
              ModuleInfo::External(ref_info) => {
                let interop_info = Self::add_require(
                  ref_module,
                  None,
                  Some(ref_info.name.clone().expect("should have name")),
                  &mut chunk_link.used_names,
                  required,
                );

                let namespace = interop_info.namespace(&mut chunk_link.used_names);
                entry_imports.entry(ref_module).or_default();
                Self::add_chunk_export(current_chunk, namespace, mode.name.clone(), exports, true);
              }
              ModuleInfo::Concatenated(ref_info) => {
                // should render ref_info's namespace
                needed_namespace_objects.insert(ref_module);

                // the namespace is already set and de-conflicted
                let namespace = ref_info
                  .namespace_object_name
                  .as_ref()
                  .expect("should have namespace object");

                let ref_chunk = Self::get_module_chunk(ref_module, compilation);

                // ref chunk should expose exported symbol
                let exported = Self::add_chunk_export(
                  ref_chunk,
                  namespace.clone(),
                  mode.name.clone(),
                  exports,
                  ref_chunk == current_chunk,
                );

                if ref_chunk != current_chunk {
                  let chunk_link = link.get_mut_unwrap(&current_chunk);
                  chunk_link.add_re_export(
                    ref_chunk,
                    exported.expect("should have exported"),
                    mode.name.clone(),
                  );
                }
              }
            }
          }
          rspack_core::ExportMode::ReexportFakeNamespaceObject(mode) => {
            let ref_info = &concate_modules_map[&ref_module].as_external();

            let required_interop = Self::add_require(
              ref_module,
              None,
              Some(ref_info.name.clone().expect("should have name")),
              &mut chunk_link.used_names,
              required,
            );

            let namespace_name = required_interop.namespace(&mut chunk_link.used_names);
            entry_imports.entry(ref_module).or_default();

            Self::add_chunk_export(
              current_chunk,
              namespace_name,
              mode.name.clone(),
              exports,
              true,
            );
          }
          rspack_core::ExportMode::NormalReexport(mode) => {
            let exports_info = module_graph.get_exports_info(&ref_module);

            for item in &mode.items {
              let mut ref_module = orig_ref_module;

              if item.hidden {
                // ignore hidden
                continue;
              }

              if exports[&current_chunk]
                .exported_symbols
                .contains_key(&item.name)
              {
                continue;
              }

              let name = item.ids.first().unwrap_or(&item.name);
              let mut unknown_export_info = false;

              let mut export_info =
                if let Some(export_info) = exports_info.as_data(module_graph).named_exports(name) {
                  export_info
                } else {
                  unknown_export_info = true;
                  // export info not found, this is likely because the export is from unknown
                  item.export_info.as_data(module_graph)
                };

              let mut visited_modules = IdentifierSet::default();
              visited_modules.insert(ref_module);
              while export_info.is_reexport() {
                let targets = export_info.get_max_target();
                let (dep, _) = targets
                  .iter()
                  .next()
                  .expect("should have target if export info is reexport");
                let dep = dep.expect("should have dependency for re-exported export info");

                let Some(module) = module_graph.module_identifier_by_dependency_id(&dep) else {
                  unreachable!("should have module for re-exported dependency");
                };
                ref_module = *module;
                if !visited_modules.insert(*module) {
                  break;
                }
                let Some(target_export_info) = module_graph
                  .get_exports_info(&ref_module)
                  .as_data(module_graph)
                  .named_exports(name)
                else {
                  // unknown export info, break
                  unknown_export_info = true;
                  break;
                };
                export_info = target_export_info;
              }

              let chunk_link = link.get_mut_unwrap(&current_chunk);

              let used_name = if unknown_export_info {
                UsedNameItem::Str(item.name.clone())
              } else {
                export_info.get_used_name(None, None).unwrap_or_else(|| {
                  // dynamic export
                  UsedNameItem::Str(item.name.clone())
                })
              };

              if let UsedNameItem::Inlined(inlined) = used_name {
                let new_name = find_new_name(&item.name, &chunk_link.used_names, &vec![]);
                chunk_link.used_names.insert(new_name.clone());
                chunk_link
                  .init_fragments
                  .push(Box::new(NormalInitFragment::new(
                    format!("var {} = /* inlined */ {};\n", new_name, inlined.render()),
                    InitFragmentStage::StageConstants,
                    0,
                    InitFragmentKey::unique(),
                    None,
                  )));
                Self::add_chunk_export(current_chunk, new_name, item.name.clone(), exports, true);
                continue;
              };

              let UsedNameItem::Str(used_name) = used_name else {
                unreachable!()
              };

              // if item is from other module
              let ref_info = &concate_modules_map[&ref_module];

              match ref_info {
                ModuleInfo::External(ref_info) => {
                  let chunk_link = link.get_mut_unwrap(&current_chunk);
                  let interop_info = Self::add_require(
                    ref_info.module,
                    None,
                    Some(ref_info.name.clone().expect("should have name")),
                    &mut chunk_link.used_names,
                    required,
                  );

                  let variable_to_export =
                    find_new_name(&item.name, &chunk_link.used_names, &vec![]);

                  chunk_link.used_names.insert(variable_to_export.clone());
                  entry_imports.entry(ref_info.module).or_default();

                  let variable_to_export =
                    interop_info.property_access(&used_name, &mut chunk_link.used_names);
                  Self::add_chunk_export(
                    current_chunk,
                    variable_to_export,
                    item.name.clone(),
                    exports,
                    true,
                  );
                }
                ModuleInfo::Concatenated(ref_info) => {
                  let Some(internal_name) =
                    ref_info.get_internal_name(item.ids.first().unwrap_or(&item.name))
                  else {
                    continue;
                  };

                  let ref_chunk = Self::get_module_chunk(ref_module, compilation);

                  let exported = Self::add_chunk_export(
                    ref_chunk,
                    internal_name.clone(),
                    item.name.clone(),
                    exports,
                    ref_chunk == current_chunk,
                  );

                  if ref_chunk != current_chunk {
                    let chunk_link = link.get_mut_unwrap(&current_chunk);
                    chunk_link.add_re_export(
                      ref_chunk,
                      exported.expect("should have export"),
                      item.name.clone(),
                    );
                  }
                }
              }
            }
          }
        }
      }
    }
  }

  fn link_imports_and_exports(
    &self,
    compilation: &Compilation,
    link: &mut UkeyMap<ChunkUkey, ChunkLinkContext>,
    concate_modules_map: &mut IdentifierIndexMap<ModuleInfo>,
    needed_namespace_objects_by_ukey: &mut UkeyMap<ChunkUkey, IdentifierIndexSet>,
    escaped_identifiers: &FxHashMap<String, Vec<String>>,
  ) -> Vec<Diagnostic> {
    let mut errors = vec![];
    let context = &compilation.options.context;
    let module_graph: rspack_core::ModuleGraph<'_> = compilation.get_module_graph();

    // we don't modify exports and imports in chunk_link directly unless,
    // we re-borrow data from the chunk_link many times to avoid borrow
    // checker issue, so put chunk_link.exports, chunk_link.imports and
    // chunk_link.required ahead.
    let mut exports = compilation
      .chunk_by_ukey
      .keys()
      .map(|chunk| (*chunk, Default::default()))
      .collect::<UkeyMap<ChunkUkey, ExportsContext>>();
    let mut imports = compilation
      .chunk_by_ukey
      .keys()
      .map(|chunk| (*chunk, Default::default()))
      .collect::<UkeyMap<ChunkUkey, IdentifierIndexMap<FxHashMap<Atom, Atom>>>>();

    // const symbol = __webpack_require__(module);
    let mut required = UkeyMap::<ChunkUkey, IdentifierIndexMap<ExternalInterop>>::default();

    // link entry direct exports
    if let Some(preserve_modules) = &self.preserve_modules {
      for module_id in module_graph.modules().keys() {
        if compilation.entry_modules().contains(module_id) {
          continue;
        }

        let Some(module) = module_graph
          .module_by_identifier(module_id)
          .expect("should have module")
          .as_normal_module()
        else {
          continue;
        };
        let Some(resource_resolved_data) = module.resource_resolved_data().path() else {
          continue;
        };
        if !resource_resolved_data.starts_with(preserve_modules) {
          continue;
        }

        let chunk = Self::get_module_chunk(*module_id, compilation);
        let required = required.entry(chunk).or_default();
        let needed_namespace = needed_namespace_objects_by_ukey.entry(chunk).or_default();
        let entry_imports = imports
          .get_mut(&chunk)
          .unwrap_or_else(|| panic!("should set imports for chunk {chunk:?}"));

        errors.extend(self.link_module_exports(
          *module_id,
          chunk,
          compilation,
          concate_modules_map,
          required,
          link,
          needed_namespace,
          entry_imports,
          &mut exports,
          escaped_identifiers,
          true,
        ));
      }
    }

    for (entry_name, entrypoint_ukey) in compilation.entrypoints.iter() {
      let entrypoint = compilation.chunk_group_by_ukey.expect_get(entrypoint_ukey);
      let entry_chunk_ukey = entrypoint.get_entrypoint_chunk();
      let needed_namespace = needed_namespace_objects_by_ukey
        .entry(entry_chunk_ukey)
        .or_default();

      let entry_imports = imports
        .get_mut(&entry_chunk_ukey)
        .unwrap_or_else(|| panic!("should set imports for chunk {entry_chunk_ukey:?}"));

      // the entry modules may be moved to other chunks, in that case, we should re-export the entry exports from
      // other chunks
      let entry_data = &compilation.entries[entry_name];

      for entry_module in entry_data
        .all_dependencies()
        .filter_map(|dep_id| module_graph.module_identifier_by_dependency_id(dep_id))
        .copied()
      {
        let entry_module_chunk = Self::get_module_chunk(entry_module, compilation);

        /*
        entry module sometimes are splitted to whatever chunk user needs,
        so the entry chunk maynot actually contains entry modules
         */
        let needs_reexport = entry_module_chunk != entry_chunk_ukey;
        let required = required.entry(entry_module_chunk).or_default();

        errors.extend(self.link_module_exports(
          entry_module,
          entry_module_chunk,
          compilation,
          concate_modules_map,
          required,
          link,
          needed_namespace,
          entry_imports,
          &mut exports,
          escaped_identifiers,
          !needs_reexport,
        ));

        if needs_reexport {
          // the entry has been moved into other chunk, need to re-export the exports from other chunk
          let entry_info = concate_modules_map
            .get_mut(&entry_module)
            .unwrap_or_else(|| panic!("should have module info for entry module: {entry_module}"));

          match entry_info {
            ModuleInfo::Concatenated(info) => {
              if let Some(export_map) = info.export_map.as_ref() {
                for (export_name, local) in export_map {
                  let local = local.clone().into();
                  let internal_name = info.get_internal_name(&local).unwrap_or_else(|| {
                  panic!("{} should have internal name for exported member: {local}, internal_names: {:?}", info.module, &info.internal_names)
                });

                  // the real chunk needs export the symbol
                  let exported = Self::add_chunk_export(
                    entry_module_chunk,
                    internal_name.clone(),
                    export_name.clone(),
                    &mut exports,
                    false,
                  )
                  .expect("no strict export should always success");

                  let entry_chunk_link = link.get_mut_unwrap(&entry_chunk_ukey);
                  entry_chunk_link.add_re_export(
                    entry_module_chunk,
                    exported.clone(),
                    export_name.clone(),
                  );
                }
              }

              // render inline exports
              let exports_info = module_graph
                .get_prefetched_exports_info(&entry_module, PrefetchExportsInfoMode::Default);

              for (name, export_info) in exports_info.exports() {
                let Some(UsedNameItem::Inlined(_)) = export_info.get_used_name(None, None) else {
                  continue;
                };

                // find the local symbol of the exported chunk
                let exported =
                  Self::chunk_symbol_for_export(entry_module_chunk, name, &mut exports);

                if let Some(exported) = exported {
                  let entry_chunk_link = link.get_mut_unwrap(&entry_chunk_ukey);
                  entry_chunk_link.add_re_export(
                    entry_module_chunk,
                    exported.clone(),
                    name.clone(),
                  );
                }
              }
            }
            ModuleInfo::External(_) => {
              // entry is wrapped
              // should be rendered as
              //
              // ```js
              // var entry_exports = __webpack_require__('entry')
              // var __export_v = entry_exports.v
              // export { __export_v as export_symbol }
              // ```
              let exports_info = module_graph
                .get_exports_info(&entry_module)
                .as_data(&module_graph);
              // ensure we import the chunk
              entry_imports.entry(entry_module).or_default();

              for (name, export_info) in exports_info.exports() {
                if matches!(export_info.provided(), Some(ExportProvided::NotProvided)) {
                  continue;
                }

                // find the local symbol of the exported chunk
                let exported =
                  Self::chunk_symbol_for_export(entry_module_chunk, name, &mut exports);

                if let Some(exported) = exported {
                  let entry_chunk_link = link.get_mut_unwrap(&entry_chunk_ukey);
                  entry_chunk_link.add_re_export(
                    entry_module_chunk,
                    exported.clone(),
                    name.clone(),
                  );
                }
              }
            }
          }
        }
      }
    }

    // calculate exports based on imports
    for (chunk, chunk_link) in link.iter_mut() {
      let mut refs = FxIndexMap::default();
      let mut dyn_refs = FxHashMap::default();
      let needed_namespace_objects = needed_namespace_objects_by_ukey.entry(*chunk).or_default();
      let chunk_imports = imports.entry(*chunk).or_default();
      let required = required.entry(*chunk).or_default();
      // if one chunk has multiple modules that require the same
      // module, the first module require imported module, the
      // followings should not require the module again.
      //
      // ```js
      // const foo = __webpack_require__('foo')
      // foo; // access foo
      // foo; // access foo again, but no require call
      // ```
      for m in chunk_link.hoisted_modules.clone() {
        let module = module_graph
          .module_by_identifier(&m)
          .expect("should have module");

        // make sure all side-effect modules are rendered
        // eg.
        // import './foo.cjs'
        // should be rendered as __webpack_require__('./foo.cjs')
        for dep_id in module.get_dependencies() {
          let Some(dep) = module_graph.dependency_by_id(dep_id) else {
            continue;
          };

<<<<<<< HEAD
          if !matches!(
            dep.dependency_type(),
            DependencyType::EsmImport | DependencyType::EsmExportImport
          ) {
            continue;
          }

=======
>>>>>>> 84d653c0
          let Some(conn) = module_graph.connection_by_dependency_id(dep_id) else {
            continue;
          };
          if !conn.is_target_active(
            &module_graph,
            None,
            &compilation.module_graph_cache_artifact,
          ) {
            continue;
          }

          let outgoing_module_info = &concate_modules_map[conn.module_identifier()];
          let ref_module = *conn.module_identifier();
          //ensure chunk
          chunk_imports.entry(ref_module).or_default();

          if !matches!(dep.dependency_type(), DependencyType::EsmImport) {
            continue;
          }

          if outgoing_module_info.is_external() {
            if ChunkGraph::get_module_id(&compilation.module_ids_artifact, ref_module).is_none() {
              // if module don't contains id, it no need to be required
              // it's a hack for css-extract's css module
              continue;
            }

            Self::add_require(
              ref_module,
              Some(m),
              /*
              do not specify the symbol now, if it really needs to be used, it will be
              modified later by get_binding
              */
              None,
              &mut chunk_link.used_names,
              required,
            );
          }
        }

        let codegen_res = compilation.code_generation_results.get(&m, None);
        let concatenation_scope = codegen_res
          .concatenation_scope
          .as_ref()
          .expect("should have concatenation scope for scope hoisted module");

        for (ref_module, all_refs) in &concatenation_scope.refs {
          // import all atoms from ref_module
          for (ref_string, options) in all_refs.iter() {
            if refs.contains_key(ref_string) {
              continue;
            }

            let binding = Self::get_binding(
              Some(m),
              &module_graph,
              &compilation.module_graph_cache_artifact,
              ref_module,
              options.ids.clone(),
              concate_modules_map,
              needed_namespace_objects,
              options.call,
              !options.direct_import,
              module.build_meta().strict_esm_module,
              options.asi_safe,
              &mut Default::default(),
              required,
              &mut chunk_link.used_names,
            );

            refs.insert(
              ref_string
                .strip_suffix("._")
                .expect("should have prefix: '._'")
                .to_string(),
              binding,
            );
          }
        }

        for (ref_module, all_refs) in &concatenation_scope.dyn_refs {
          let ref_chunk = Self::get_module_chunk(*ref_module, compilation);
          let from_other_chunk = ref_chunk != *chunk;

          for (ref_string, ref_atom) in all_refs.iter() {
            if dyn_refs.contains_key(ref_string) {
              continue;
            }

            let mut binding = Self::get_binding(
              None,
              &module_graph,
              &compilation.module_graph_cache_artifact,
              ref_module,
              vec![ref_atom.clone()],
              concate_modules_map,
              needed_namespace_objects,
              false,
              false,
              module.build_meta().strict_esm_module,
              Some(false),
              &mut Default::default(),
              required,
              &mut chunk_link.used_names,
            );

            if let Ref::Symbol(symbol_binding) = &mut binding {
              let module_id = symbol_binding.module;
              let ref_chunk = Self::get_module_chunk(module_id, compilation);
              let ref_external = concate_modules_map[ref_module].is_external();

              if from_other_chunk && !ref_external {
                let exported = Self::add_chunk_export(
                  ref_chunk,
                  symbol_binding.symbol.clone(),
                  symbol_binding.symbol.clone(),
                  &mut exports,
                  false,
                );

                symbol_binding.symbol = exported.expect("should have exported");
              }
            }

            dyn_refs.insert(ref_string.clone(), (!from_other_chunk, binding));
          }
        }
      }

      // deconflict imported symbol and required symbols
      // if symbol is from outside, we should deconflict them,
      // because we've only deconflicted local symbols before
      let mut ref_by_symbol =
        FxIndexMap::<(Atom, ModuleIdentifier), Vec<(String, SymbolRef)>>::default();
      let mut inline_refs = FxHashMap::<String, Ref>::default();

      refs
        .into_iter()
        .filter_map(|(ref_string, binding_ref)| match binding_ref {
          Ref::Symbol(symbol_ref) => Some((ref_string, symbol_ref)),
          Ref::Inline(inlined_string) => {
            inline_refs.insert(ref_string.clone(), Ref::Inline(inlined_string));
            None
          }
        })
        .for_each(|(ref_string, symbol_ref)| {
          ref_by_symbol
            .entry((symbol_ref.symbol.clone(), symbol_ref.module))
            .or_default()
            .push((ref_string, symbol_ref));
        });

      let mut refs = inline_refs;
      let all_used_names = &mut chunk_link.used_names;

      for ((symbol, m), mut all_refs) in ref_by_symbol {
        let ref_chunk = Self::get_module_chunk(m, compilation);
        let info = &concate_modules_map[&m];
        let from_external = matches!(info, ModuleInfo::External(_));
        let needs_import_chunk = ref_chunk != *chunk;

        if needs_import_chunk {
          // ensure we import this chunk
          chunk_imports.entry(m).or_default();
        }

        if needs_import_chunk && !from_external {
          let readable_identifier = get_cached_readable_identifier(
            &m,
            &module_graph,
            &compilation.module_static_cache_artifact,
            context,
          );
          let (orig_symbol, local_symbol) = if all_used_names.contains(&symbol) {
            let new_symbol = find_new_name(
              &symbol,
              all_used_names,
              &escaped_identifiers[&readable_identifier],
            );
            all_used_names.insert(new_symbol.clone());

            for (_, cur_ref) in &mut all_refs {
              cur_ref.symbol = new_symbol.clone();
            }

            (symbol.clone(), new_symbol)
          } else {
            all_used_names.insert(symbol.clone());
            (symbol.clone(), symbol.clone())
          };

          // ref_chunk should ensure exporting the symbol
          let exported = Self::add_chunk_export(
            ref_chunk,
            orig_symbol.clone(),
            orig_symbol.clone(),
            &mut exports,
            false,
          )
          .expect("no strict export should always success");

          // import symbol from that chunk
          chunk_imports
            .entry(m)
            .or_default()
            .insert(exported, local_symbol);
        }

        for (ref_str, cur_ref) in all_refs {
          refs.insert(ref_str, Ref::Symbol(cur_ref));
        }
      }

      chunk_link.needed_namespace_objects = needed_namespace_objects.clone();
      chunk_link.refs = refs;
      chunk_link.dyn_refs = dyn_refs;

      // ensure imports external module
      for m in &chunk_link.decl_modules {
        let module = module_graph
          .module_by_identifier(m)
          .expect("should have module");
        for dep_id in module.get_dependencies() {
          let Some(ref_module) = module_graph.module_identifier_by_dependency_id(dep_id) else {
            continue;
          };
          chunk_imports.entry(*ref_module).or_default();
        }
      }
    }

    /*
    This is a hack for external module.
    export * from 'external module'
    will generate raw_import for external module request
    and also generate raw_star_export for it.

    we can remove the empty raw_import if there is star reexport.
    */
    for chunk_link in link.values_mut() {
      for source in &chunk_link.raw_star_exports {
        let key = (source.clone(), None);
        if let Some(import_spec) = chunk_link.raw_import_stmts.get(&key)
          && import_spec.atoms.is_empty()
          && import_spec.default_import.is_none()
        {
          chunk_link.raw_import_stmts.swap_remove(&key);
        }
      }
    }

    // put result into chunk_link context
    for (chunk, exports) in exports {
      *link
        .get_mut(&chunk)
        .expect("should have chunk")
        .exports_mut() = exports.exports;
    }
    for (chunk, imports) in imports {
      link.get_mut(&chunk).expect("should have chunk").imports = imports;
    }
    for (chunk, required) in required {
      link.get_mut(&chunk).expect("should have chunk").required = required;
    }

    errors
  }

  // the final name is the exact symbol in ref chunk
  #[allow(clippy::too_many_arguments)]
  fn get_binding(
    from: Option<ModuleIdentifier>,
    mg: &ModuleGraph,
    mg_cache: &ModuleGraphCacheArtifact,
    info_id: &ModuleIdentifier,
    mut export_name: Vec<Atom>,
    module_to_info_map: &mut IdentifierIndexMap<ModuleInfo>,
    needed_namespace_objects: &mut IdentifierIndexSet,
    as_call: bool,
    call_context: bool,
    strict_esm_module: bool,
    asi_safe: Option<bool>,
    already_visited: &mut FxHashSet<MaybeDynamicTargetExportInfoHashKey>,
    required: &mut IdentifierIndexMap<ExternalInterop>,
    all_used_names: &mut FxHashSet<Atom>,
  ) -> Ref {
    let module = mg
      .module_by_identifier(info_id)
      .expect("should have module");
    let exports_type = module.get_exports_type(mg, mg_cache, strict_esm_module);
    let info = &mut module_to_info_map[info_id];

    if export_name.is_empty() {
      match exports_type {
        ExportsType::DefaultOnly => {
          let symbol = match info {
            ModuleInfo::External(info) => {
              let required_info = Self::add_require(
                *info_id,
                from,
                Some(info.name.clone().expect("should have name")),
                all_used_names,
                required,
              );
              required_info.namespace2(all_used_names)
            }
            ModuleInfo::Concatenated(info) => info
              .interop_namespace_object2_name
              .clone()
              .expect("should already set interop namespace"),
          };

          return Ref::Symbol(SymbolRef::new(
            *info_id,
            symbol,
            export_name.clone(),
            Arc::new(move |binding| binding.symbol.to_string()),
          ));
        }
        ExportsType::DefaultWithNamed => {
          info.set_interop_namespace_object_used(true);
          let symbol = match info {
            ModuleInfo::External(external_info) => {
              let required_info = Self::add_require(
                *info_id,
                from,
                Some(external_info.name.clone().expect("should have name")),
                all_used_names,
                required,
              );
              required_info.namespace(all_used_names)
            }
            ModuleInfo::Concatenated(info) => info
              .interop_namespace_object_name
              .clone()
              .expect("should already set interop namespace"),
          };

          return Ref::Symbol(SymbolRef::new(
            *info_id,
            symbol,
            export_name.clone(),
            Arc::new(|binding| binding.symbol.to_string()),
          ));
        }
        _ => {}
      }
    } else {
      match exports_type {
        // normal case
        ExportsType::Namespace => {}
        ExportsType::DefaultWithNamed => match export_name.first().map(|atom| atom.as_str()) {
          Some("default") => {
            export_name = export_name[1..].to_vec();
          }
          Some("__esModule") => {
            return es_module_binding();
          }
          _ => {}
        },
        ExportsType::DefaultOnly => {
          if export_name.first().map(|item| item.as_str()) == Some("__esModule") {
            return es_module_binding();
          }

          let first_export_id = export_name.remove(0);
          if first_export_id != "default" {
            return Ref::Inline(
              "/* non-default import from default-exporting module */undefined".into(),
            );
          }
        }
        ExportsType::Dynamic => match export_name.first().map(|atom| atom.as_str()) {
          Some("default") => {
            // shadowing the previous immutable ref to avoid violating rustc borrow rules
            info.set_interop_default_access_used(true);
            let symbol = match info {
              ModuleInfo::External(info) => {
                let required_info = Self::add_require(
                  *info_id,
                  from,
                  Some(info.name.clone().expect("should have name")),
                  all_used_names,
                  required,
                );
                required_info.default_access(all_used_names)
              }
              ModuleInfo::Concatenated(info) => info
                .interop_default_access_name
                .clone()
                .expect("should already set interop namespace"),
            };

            export_name = export_name[1..].to_vec();

            return Ref::Symbol(SymbolRef::new(
              *info_id,
              symbol,
              export_name.clone(),
              Arc::new(move |binding| {
                let default_access_name = &binding.symbol;
                let default_export = if as_call {
                  format!("{default_access_name}()")
                } else if let Some(true) = asi_safe {
                  format!("({default_access_name}())")
                } else if let Some(false) = asi_safe {
                  format!(";({default_access_name}())")
                } else {
                  format!("{default_access_name}.a")
                };

                let exports = format!("{default_export}{}", property_access(&binding.ids, 0));

                if !binding.ids.is_empty() && as_call && !call_context {
                  return if asi_safe.unwrap_or_default() {
                    format!("(0,{exports})")
                  } else if let Some(_asi_safe) = asi_safe {
                    format!(";(0,{exports})")
                  } else {
                    format!("/*#__PURE__*/Object({exports})")
                  };
                }

                exports
              }),
            ));
          }
          Some("__esModule") => {
            return es_module_binding();
          }
          _ => {}
        },
      }
    }

    let exports_info =
      mg.get_prefetched_exports_info(info_id, PrefetchExportsInfoMode::Nested(&export_name));

    if export_name.is_empty() {
      let info = module_to_info_map.get_mut_unwrap(info_id);
      match info {
        ModuleInfo::Concatenated(info) => {
          needed_namespace_objects.insert(info.module);
          return Ref::Symbol(SymbolRef::new(
            info.module,
            info
              .namespace_object_name
              .clone()
              .expect("should have namespace_object_name"),
            vec![],
            Arc::new(move |binding| normal_render(binding, as_call, call_context, asi_safe)),
          ));
        }
        ModuleInfo::External(info) => {
          return Ref::Symbol(SymbolRef::new(
            info.module,
            Self::add_require(
              *info_id,
              None,
              Some(info.name.clone().expect("should have symbol")),
              all_used_names,
              required,
            )
            .required_symbol
            .clone()
            .expect("should have name"),
            vec![],
            Arc::new(move |binding| normal_render(binding, as_call, call_context, asi_safe)),
          ));
        }
      }
    }

    let export_info = exports_info.get_export_info_without_mut_module_graph(&export_name[0]);
    let export_info_hash_key = export_info.as_hash_key();

    if already_visited.contains(&export_info_hash_key) {
      return Ref::Inline("/* circular reexport */ Object(function x() { x() }())".into());
    }

    already_visited.insert(export_info_hash_key);

    let info = &module_to_info_map[info_id];
    match info {
      ModuleInfo::Concatenated(info) => {
        let export_id = export_name.first().cloned();
        if matches!(export_info.provided(), Some(ExportProvided::NotProvided)) {
          let info = module_to_info_map
            .get_mut_unwrap(info_id)
            .as_concatenated_mut();
          needed_namespace_objects.insert(info.module);

          return Ref::Symbol(SymbolRef::new(
            info.module,
            info
              .namespace_object_name
              .clone()
              .expect("should have namespace_object"),
            export_name.clone(),
            Arc::new(move |binding| normal_render(binding, as_call, call_context, asi_safe)),
          ));
        }

        let used_name = ExportsInfoGetter::get_used_name(
          GetUsedNameParam::WithNames(&exports_info),
          None,
          &export_name,
        );
        if let Some(ref export_id) = export_id
          && let Some(direct_export) = info.export_map.as_ref().and_then(|map| map.get(export_id))
        {
          if let Some(used_name) = used_name {
            match used_name {
              UsedName::Normal(used_name) => {
                let direct_export = Atom::new(direct_export.to_string());
                let symbol = info
                  .get_internal_name(&direct_export)
                  .unwrap_or_else(|| panic!("should set internal name for {direct_export}"));

                return Ref::Symbol(SymbolRef::new(
                  info.module,
                  symbol.clone(),
                  used_name[1..].to_vec(),
                  Arc::new(move |binding| normal_render(binding, as_call, call_context, asi_safe)),
                ));
              }
              UsedName::Inlined(inlined) => {
                return Ref::Inline(format!(
                  "{} {}",
                  to_normal_comment(&format!(
                    "inlined export {}",
                    property_access(&export_name, 0)
                  )),
                  inlined.render()
                ));
              }
            }
          } else {
            return Ref::Inline("/* unused export */ undefined".into());
          }
        }

        if let Some(ref export_id) = export_id
          && let Some(raw_export) = info
            .raw_export_map
            .as_ref()
            .and_then(|map| map.get(export_id))
        {
          let raw_export_symbol: Atom = raw_export.clone().into();
          let name = info
            .get_internal_name(&raw_export_symbol)
            .unwrap_or(&raw_export_symbol);
          return Ref::Symbol(SymbolRef::new(
            info.module,
            name.clone(),
            export_name[1..].to_vec(),
            Arc::new(move |binding| normal_render(binding, as_call, call_context, asi_safe)),
          ));
        }

        let reexport = export_info.find_target(
          mg,
          Arc::new(|module: &ModuleIdentifier| module_to_info_map.contains_key(module)),
        );
        match reexport {
          FindTargetResult::NoTarget => {}
          FindTargetResult::InvalidTarget(_) => {
            panic!(
              "Target module of reexport is not part of the concatenation (export '{:?}')",
              &export_id
            );
          }
          FindTargetResult::ValidTarget(reexport) => {
            if let Some(ref_info) = module_to_info_map.get(&reexport.module) {
              let build_meta = mg
                .module_by_identifier(&ref_info.id())
                .expect("should have module")
                .build_meta();
              return Self::get_binding(
                from,
                mg,
                mg_cache,
                &ref_info.id(),
                if let Some(reexport_export) = reexport.export {
                  [reexport_export.clone(), export_name[1..].to_vec()].concat()
                } else {
                  export_name[1..].to_vec()
                },
                module_to_info_map,
                needed_namespace_objects,
                as_call,
                call_context,
                build_meta.strict_esm_module,
                asi_safe,
                already_visited,
                required,
                all_used_names,
              );
            }
          }
        }

        if info.namespace_export_symbol.is_some() {
          // That's how webpack write https://github.com/webpack/webpack/blob/1f99ad6367f2b8a6ef17cce0e058f7a67fb7db18/lib/optimize/ConcatenatedModule.js#L463-L471
          let used_name = ExportsInfoGetter::get_used_name(
            GetUsedNameParam::WithNames(&exports_info),
            None,
            &export_name,
          )
          .expect("should have export name");
          return match used_name {
            UsedName::Normal(used_name) => Ref::Symbol(SymbolRef::new(
              info.module,
              info
                .namespace_object_name
                .clone()
                .expect("should have namespace_object_name"),
              used_name,
              Arc::new(move |binding| normal_render(binding, as_call, call_context, asi_safe)),
            )),
            // Inlined namespace export symbol is not possible for now but we compat it here
            UsedName::Inlined(inlined) => Ref::Inline(inlined.render()),
          };
        }

        if let Some(UsedName::Inlined(inlined)) = used_name {
          let comment = to_normal_comment(&format!(
            "inlined export {}",
            property_access(&export_name, 0)
          ));
          return Ref::Inline(format!("{comment}{}", inlined.render()));
        }

        panic!(
          "Cannot get final name for export '{}' of module '{}'",
          join_atom(export_name.iter(), "."),
          module.identifier()
        );
      }
      ModuleInfo::External(info) => {
        if let Some(used_name) = ExportsInfoGetter::get_used_name(
          GetUsedNameParam::WithNames(&exports_info),
          None,
          &export_name,
        ) {
          match used_name {
            UsedName::Normal(used_name) => Ref::Symbol(SymbolRef::new(
              info.module,
              Self::add_require(
                *info_id,
                None,
                Some(info.name.clone().expect("should have symbol")),
                all_used_names,
                required,
              )
              .required_symbol
              .clone()
              .expect("should have symbol"),
              used_name,
              Arc::new(move |binding| normal_render(binding, as_call, call_context, asi_safe)),
            )),
            UsedName::Inlined(inlined) => {
              let comment = to_normal_comment(&format!(
                "inlined export {}",
                property_access(&export_name, 0)
              ));
              Ref::Inline(format!("{}{comment}", inlined.render()))
            }
          }
        } else {
          Ref::Inline("/* unused export */ undefined".into())
        }
      }
    }
  }
}

fn es_module_binding() -> Ref {
  Ref::Inline("/* __esModule */true".into())
}

fn normal_render(
  binding: &SymbolRef,
  as_call: bool,
  call_context: bool,
  asi_safe: Option<bool>,
) -> String {
  let ids = &binding.ids;
  let reference = format!("{}{}", binding.symbol.as_ref(), property_access(ids, 0));

  if !ids.is_empty() && as_call && !call_context {
    return if asi_safe.unwrap_or_default() {
      format!("(0,{reference})")
    } else if let Some(_asi_safe) = asi_safe {
      format!(";(0,{reference})")
    } else {
      format!("/*#__PURE__*/Object({reference})")
    };
  }

  reference
}<|MERGE_RESOLUTION|>--- conflicted
+++ resolved
@@ -1728,16 +1728,12 @@
             continue;
           };
 
-<<<<<<< HEAD
           if !matches!(
             dep.dependency_type(),
             DependencyType::EsmImport | DependencyType::EsmExportImport
           ) {
             continue;
           }
-
-=======
->>>>>>> 84d653c0
           let Some(conn) = module_graph.connection_by_dependency_id(dep_id) else {
             continue;
           };
