use std::{
  collections::{self},
  hash::BuildHasher,
  sync::{Arc, LazyLock},
};

use rayon::{iter::Either, prelude::*};
use rspack_collections::{IdentifierIndexMap, IdentifierIndexSet, IdentifierMap, UkeyMap};
use rspack_core::{
  BuildMetaDefaultObject, BuildMetaExportsType, ChunkGraph, ChunkInitFragments, ChunkUkey,
  CodeGenerationPublicPathAutoReplace, Compilation, ConcatenatedModuleIdent, DependencyType,
  ExportMode, ExportProvided, ExportsInfoGetter, ExportsType, FindTargetResult, GetUsedNameParam,
  IdentCollector, MaybeDynamicTargetExportInfoHashKey, ModuleGraph, ModuleGraphCacheArtifact,
  ModuleIdentifier, ModuleInfo, NAMESPACE_OBJECT_EXPORT, PathData, PrefetchExportsInfoMode,
  RuntimeGlobals, SourceType, URLStaticMode, UsageState, UsedName, UsedNameItem, escape_name,
  find_new_name, get_cached_readable_identifier, get_js_chunk_filename_template, property_access,
  property_name, reserved_names::RESERVED_NAMES, rspack_sources::ReplaceSource,
  split_readable_identifier, to_normal_comment,
};
use rspack_error::{Diagnostic, Result};
use rspack_javascript_compiler::ast::Ast;
use rspack_plugin_javascript::{
  JsPlugin, RenderSource, dependency::ESMExportImportedSpecifierDependency,
  visitors::swc_visitor::resolver,
};
use rspack_util::{
  atom::Atom,
  fx_hash::{FxHashMap, FxHashSet, FxIndexMap, FxIndexSet, indexmap},
  swc::join_atom,
};
use swc_core::{
  common::{FileName, SyntaxContext},
  ecma::{
    ast::{EsVersion, Program},
    parser::{Syntax, parse_file_as_module},
  },
};

use crate::{
  EsmLibraryPlugin,
  chunk_link::{ChunkLinkContext, ExternalInterop, Ref, SymbolRef},
};

pub(crate) trait GetMut<K, V> {
  fn get_mut_unwrap(&mut self, key: &K) -> &mut V;
}

impl<K, V, S> GetMut<K, V> for collections::HashMap<K, V, S>
where
  K: Eq + std::hash::Hash,
  S: BuildHasher,
{
  fn get_mut_unwrap(&mut self, key: &K) -> &mut V {
    self.get_mut(key).expect("should have value in the map")
  }
}

impl<V> GetMut<ModuleIdentifier, V> for IdentifierIndexMap<V> {
  fn get_mut_unwrap(&mut self, key: &ModuleIdentifier) -> &mut V {
    self.get_mut(key).expect("should have value in the map")
  }
}

static START_EXPORTS: LazyLock<Atom> = LazyLock::new(|| "*".into());

#[derive(Default, Debug)]
struct ExportsContext {
  pub exports: FxHashMap<Atom, FxIndexSet<Atom>>,
  pub exported_symbols: FxHashMap<Atom, Atom>,
}

impl EsmLibraryPlugin {
  fn add_chunk_export(
    chunk: ChunkUkey,
    local: Atom,
    exported: Atom,
    chunk_exports: &mut UkeyMap<ChunkUkey, ExportsContext>,
    strict_exports: bool,
  ) -> Option<Atom> {
    {
      let ctx = chunk_exports.get_mut_unwrap(&chunk);

      // check if we've already exported this local symbol
      if let Some(already_exported) = ctx.exports.get_mut(&local)
        && !already_exported.is_empty()
      {
        if strict_exports {
          if let Some(exported_local) = ctx.exported_symbols.get(&exported)
            && exported_local != &local
          {
            // already exported the symbol and not the same local symbol
            return None;
          }
          already_exported.insert(exported.clone());
          ctx.exported_symbols.insert(exported.clone(), local.clone());
          return ctx.exported_symbols.get(&exported).cloned();
        } else {
          // not strict exports, we can export whatever we like
          return Some(
            already_exported
              .get(&exported)
              .unwrap_or(already_exported.iter().next().expect("should have export"))
              .clone(),
          );
        }
      }
    }

    let ctx = chunk_exports.get_mut_unwrap(&chunk);

    // we've not exported this local symbol, check if we've already exported this symbol
    if ctx.exported_symbols.contains_key(&exported) {
      // the name is already exported and we know the exported_local is not the same
      if strict_exports {
        return None;
      }

      let already_exported_names = ctx.exports.entry(local.clone()).or_default();

      // we find another name to export this symbol
      let mut idx = 0;
      let mut new_export = Atom::new(format!("{exported}_{idx}"));
      while ctx.exported_symbols.contains_key(&new_export) {
        idx += 1;
        new_export = format!("{exported}_{idx}").into();
      }

      ctx
        .exported_symbols
        .insert(new_export.clone(), local.clone());
      already_exported_names.insert(new_export.clone());
      already_exported_names.get(&new_export).cloned()
    } else {
      let already_exported_names = ctx.exports.entry(local.clone()).or_default();
      ctx.exported_symbols.insert(exported.clone(), local.clone());
      already_exported_names.insert(exported.clone());
      already_exported_names.get(&exported).cloned()
    }
  }

  pub(crate) async fn link(&self, compilation: &mut Compilation) -> Result<()> {
    let module_graph = compilation.get_module_graph();

    // codegen uses self.concatenated_modules_map_for_codegen which has hold another Arc, so
    // it's safe to access concate_modules_map lock
    let mut concate_modules_map = self.concatenated_modules_map.write().await;

    // analyze every modules and collect identifiers to concate_modules_map
    self
      .analyze_module(compilation, &mut concate_modules_map)
      .await?;

    // initialize data for link chunks
    let mut link: UkeyMap<ChunkUkey, ChunkLinkContext> = compilation
      .chunk_by_ukey
      .keys()
      .map(|ukey| {
        let modules = compilation.chunk_graph.get_chunk_modules_identifier(ukey);

        let mut decl_modules = IdentifierIndexSet::default();
        let mut hoisted_modules = IdentifierIndexSet::default();

        for m in modules.iter() {
          let info = concate_modules_map
            .get(m)
            .unwrap_or_else(|| panic!("should have set module info for {m}"));

          if matches!(info, ModuleInfo::Concatenated(_)) {
            hoisted_modules.insert(*m);
          } else {
            decl_modules.insert(*m);
          }
        }

        // sort by module identifier to get better gzip size, as similar identifiers
        // means more probably they are in the same directory, and the code is more
        // likely to be similar.
        decl_modules.sort_unstable();

        // sort scope-hoisted modules based on the post order index
        hoisted_modules.sort_by(|m1, m2| {
          let m1_index = module_graph.get_post_order_index(m1);
          let m2_index = module_graph.get_post_order_index(m2);
          m1_index.cmp(&m2_index)
        });

        let chunk_link = ChunkLinkContext::new(*ukey, hoisted_modules, decl_modules);

        (*ukey, chunk_link)
      })
      .collect();

    let (escaped_names, escaped_identifiers) = concate_modules_map
      .par_values()
      .map(|info| {
        let mut escaped_names: FxHashMap<String, String> = FxHashMap::default();
        let mut escaped_identifiers: FxHashMap<String, Vec<String>> = FxHashMap::default();
        let readable_identifier = get_cached_readable_identifier(
          &info.id(),
          module_graph,
          &compilation.module_static_cache_artifact,
          &compilation.options.context,
        );
        let splitted_readable_identifier: Vec<String> =
          split_readable_identifier(&readable_identifier);
        escaped_identifiers.insert(readable_identifier, splitted_readable_identifier);

        match info {
          ModuleInfo::Concatenated(info) => {
            for (id, _) in info.binding_to_ref.iter() {
              escaped_names.insert(id.0.to_string(), escape_name(id.0.as_str()));
            }

            if let Some(import_map) = &info.import_map {
              for ((source, _), imported_atoms) in import_map.iter() {
                escaped_identifiers
                  .insert(source.clone(), split_readable_identifier(source.as_str()));
                for atom in imported_atoms {
                  escaped_names.insert(atom.to_string(), escape_name(atom.as_str()));
                }
              }
            }
          }
          ModuleInfo::External(_) => (),
        }
        (escaped_names, escaped_identifiers)
      })
      .reduce(
        || (FxHashMap::default(), FxHashMap::default()),
        |mut a, b| {
          a.0.extend(b.0);
          a.1.extend(b.1);
          a
        },
      );

    for chunk_link in link.values_mut() {
      self.deconflict_symbols(
        compilation,
        &mut concate_modules_map,
        chunk_link,
        &escaped_names,
        &escaped_identifiers,
      );
    }

    // link imported specifier with exported symbol
    let mut needed_namespace_objects_by_ukey = UkeyMap::default();
    compilation.extend_diagnostics(self.link_imports_and_exports(
      compilation,
      &mut link,
      &mut concate_modules_map,
      &mut needed_namespace_objects_by_ukey,
      &escaped_identifiers,
    ));

    let mut namespace_object_sources: IdentifierMap<String> = IdentifierMap::default();
    for (ukey, mut needed_namespace_objects) in needed_namespace_objects_by_ukey {
      let mut visited = FxHashSet::default();

      let chunk_link = link.get_mut_unwrap(&ukey);

      // webpack require iterate the needed_namespace_objects and mutate `needed_namespace_objects`
      // at the same time, https://github.com/webpack/webpack/blob/1f99ad6367f2b8a6ef17cce0e058f7a67fb7db18/lib/optimize/ConcatenatedModule.js#L1514
      // Which is impossible in rust, using a fixed point algorithm  to reach the same goal.
      loop {
        let mut changed = false;

        // using the previous round snapshot `needed_namespace_objects` to iterate, and modify the
        // original `needed_namespace_objects` during the iteration,
        // if there is no new id inserted into `needed_namespace_objects`, break the outer loop
        for module_info_id in needed_namespace_objects.clone().iter() {
          if visited.contains(module_info_id) {
            continue;
          }
          visited.insert(*module_info_id);
          changed = true;

          let module_info = concate_modules_map[module_info_id].as_concatenated();

          let module_graph = compilation.get_module_graph();
          let box_module = module_graph
            .module_by_identifier(module_info_id)
            .expect("should have box module");
          let module_readable_identifier =
            box_module.readable_identifier(&compilation.options.context);
          let strict_esm_module = box_module.build_meta().strict_esm_module;

          // scope hoisted module can only exist in only 1 chunk
          // so it's safe to use module_info.namespace_object_name, which is
          // already de-conflicted
          let namespace_name = module_info.namespace_object_name.clone();

          if module_info.namespace_export_symbol.is_some() {
            continue;
          }

          let mut ns_obj = Vec::new();
          let exports_info = module_graph.get_exports_info(module_info_id);
          for export_info in exports_info.as_data(module_graph).exports().values() {
            if matches!(export_info.provided(), Some(ExportProvided::NotProvided)) {
              continue;
            }

            if matches!(export_info.get_used(None), UsageState::Unused) {
              // skip useless
              continue;
            }

            if let Some(UsedNameItem::Str(used_name)) = export_info.get_used_name(None, None) {
              let mut binding = Self::get_binding(
                None,
                compilation.get_module_graph(),
                &compilation.module_graph_cache_artifact,
                module_info_id,
                vec![export_info.name().cloned().unwrap_or("".into())],
                &mut concate_modules_map,
                &mut needed_namespace_objects,
                false,
                false,
                strict_esm_module,
                Some(true),
                &mut Default::default(),
                &mut chunk_link.required,
                &mut chunk_link.used_names,
              );

              if let Ref::Symbol(symbol_binding) = &mut binding
                && matches!(
                  concate_modules_map.get(&symbol_binding.module),
                  Some(ModuleInfo::External(_))
                )
              {
                chunk_link.imports.entry(symbol_binding.module).or_default();
              }

              ns_obj.push(format!(
                "\n  {}: {}",
                property_name(&used_name).expect("should have property_name"),
                compilation
                  .runtime_template
                  .returning_function(&binding.render(), "")
              ));
            }
          }
          // https://github.com/webpack/webpack/blob/ac7e531436b0d47cd88451f497cdfd0dad41535d/lib/optimize/ConcatenatedModule.js#L1539
          let name = namespace_name.expect("should have name_space_name");
          let define_getters = if !ns_obj.is_empty() {
            format!(
              "{}({}, {{ {} }});\n",
              compilation
                .runtime_template
                .render_runtime_globals(&RuntimeGlobals::DEFINE_PROPERTY_GETTERS),
              name,
              ns_obj.join(",")
            )
          } else {
            String::new()
          };

          let module_info = concate_modules_map[module_info_id].as_concatenated_mut();

          if !ns_obj.is_empty() {
            module_info
              .runtime_requirements
              .insert(RuntimeGlobals::DEFINE_PROPERTY_GETTERS);
          }

          namespace_object_sources.insert(
            *module_info_id,
            format!(
              r#"// NAMESPACE OBJECT: {}
var {} = {{}};
{}({});
{}
"#,
              module_readable_identifier,
              name,
              compilation
                .runtime_template
                .render_runtime_globals(&RuntimeGlobals::MAKE_NAMESPACE_OBJECT),
              name,
              define_getters
            ),
          );

          module_info
            .runtime_requirements
            .insert(RuntimeGlobals::MAKE_NAMESPACE_OBJECT);
        }
        if !changed {
          break;
        }
      }
    }

    for (module, source) in namespace_object_sources {
      let chunk = Self::get_module_chunk(module, compilation);
      let chunk_link = link.get_mut_unwrap(&chunk);
      chunk_link.namespace_object_sources.insert(module, source);
    }

    let mut links = self.links.borrow_mut();
    *links = link;
    Ok(())
  }

  pub fn get_module_chunk(m: ModuleIdentifier, compilation: &Compilation) -> ChunkUkey {
    let chunks = compilation.chunk_graph.get_module_chunks(m);
    if chunks.is_empty() {
      panic!("module {m} is not in any chunk");
    }

    if chunks.len() > 1 {
      panic!("module {m} is in multiple chunks");
    }

    *chunks.iter().next().expect("at least one chunk")
  }

  fn deconflict_symbols(
    &self,
    compilation: &Compilation,
    concate_modules_map: &mut IdentifierIndexMap<ModuleInfo>,
    chunk_link: &mut ChunkLinkContext,
    escaped_names: &FxHashMap<String, String>,
    escaped_identifiers: &FxHashMap<String, Vec<String>>,
  ) {
    let context = &compilation.options.context;

    let module_graph = compilation.get_module_graph();

    let mut all_used_names: FxHashSet<Atom> = RESERVED_NAMES
      .iter()
      .map(|s| Atom::new(*s))
      .chain(chunk_link.hoisted_modules.iter().flat_map(|m| {
        let info = &concate_modules_map[m];
        info
          .as_concatenated()
          .global_scope_ident
          .iter()
          .map(|ident| ident.id.sym.clone())
      }))
      .collect();

    // merge all all_used_names from hoisted modules
    for id in &chunk_link.hoisted_modules {
      let concate_info = concate_modules_map[id].as_concatenated();
      all_used_names.extend(concate_info.all_used_names.clone());
    }

    // deconflict top level symbols
    for id in chunk_link
      .hoisted_modules
      .iter()
      .chain(chunk_link.decl_modules.iter())
    {
      let module = module_graph
        .module_by_identifier(id)
        .expect("should have module");
      let exports_type = module.build_meta().exports_type;
      let default_object = module.build_meta().default_object;

      let info = &mut concate_modules_map[id];
      let readable_identifier = get_cached_readable_identifier(
        id,
        module_graph,
        &compilation.module_static_cache_artifact,
        context,
      );

      if let ModuleInfo::Concatenated(concate_info) = info {
        let mut internal_names = FxHashMap::default();

        // registered import map
        if let Some(import_map) = &concate_info.import_map {
          for ((source, attr), imported_atoms) in import_map.iter() {
            let total_imported_atoms = chunk_link
              .raw_import_stmts
              .entry((source.clone(), attr.clone()))
              .or_default();

            for atom in imported_atoms {
              // already import this symbol
              if let Some(internal_atom) = total_imported_atoms.atoms.get(atom) {
                internal_names.insert(atom.clone(), internal_atom.clone());
                // if the imported symbol is exported, we rename the export as well
                if let Some(raw_export_map) = concate_info.raw_export_map.as_mut()
                  && raw_export_map.contains_key(atom)
                {
                  raw_export_map.insert(atom.clone(), internal_atom.to_string());
                }
                continue;
              }

              let new_name = if all_used_names.contains(atom) {
                let new_name = if atom == "default" {
                  find_new_name("", &all_used_names, &escaped_identifiers[source])
                } else {
                  find_new_name(
                    &escaped_names[atom.as_str()],
                    &all_used_names,
                    &escaped_identifiers[&readable_identifier],
                  )
                };
                all_used_names.insert(new_name.clone());
                // if the imported symbol is exported, we rename the export as well
                if let Some(raw_export_map) = concate_info.raw_export_map.as_mut()
                  && raw_export_map.contains_key(atom)
                {
                  raw_export_map.insert(atom.clone(), new_name.to_string());
                }
                new_name
              } else {
                all_used_names.insert(atom.clone());
                atom.clone()
              };

              internal_names.insert(atom.clone(), new_name.clone());

              if atom == "default" {
                total_imported_atoms.default_import = Some(new_name.clone());
              } else {
                total_imported_atoms
                  .atoms
                  .insert(atom.clone(), new_name.clone());
              }
            }
          }
        }

        for (atom, ctxt) in concate_info.binding_to_ref.keys() {
          // only need to handle top level scope
          if ctxt != &concate_info.module_ctxt {
            continue;
          }

          if all_used_names.contains(atom) {
            let new_name = find_new_name(
              &escaped_names[atom.as_str()],
              &all_used_names,
              &escaped_identifiers[&readable_identifier],
            );

            all_used_names.insert(new_name.clone());
            internal_names.insert(atom.clone(), new_name);
          } else {
            all_used_names.insert(atom.clone());
            internal_names.insert(atom.clone(), atom.clone());
          }
        }

        concate_info.internal_names = internal_names;

        // Handle the name passed through by namespace_export_symbol
        if let Some(ref namespace_export_symbol) = concate_info.namespace_export_symbol
          && namespace_export_symbol.starts_with(NAMESPACE_OBJECT_EXPORT)
          && namespace_export_symbol.len() > NAMESPACE_OBJECT_EXPORT.len()
        {
          let name =
            Atom::from(namespace_export_symbol[NAMESPACE_OBJECT_EXPORT.len()..].to_string());
          all_used_names.insert(name.clone());
          concate_info
            .internal_names
            .insert(namespace_export_symbol.clone(), name.clone());
        }

        // Handle namespaceObjectName for concatenated type
        let namespace_object_name =
          if let Some(ref namespace_export_symbol) = concate_info.namespace_export_symbol {
            concate_info
              .get_internal_name(namespace_export_symbol)
              .cloned()
              .unwrap_or_else(|| {
                find_new_name(
                  "namespaceObject",
                  &all_used_names,
                  &escaped_identifiers[&readable_identifier],
                )
              })
          } else {
            find_new_name(
              "namespaceObject",
              &all_used_names,
              &escaped_identifiers[&readable_identifier],
            )
          };
        all_used_names.insert(namespace_object_name.clone());
        concate_info.namespace_object_name = Some(namespace_object_name.clone());

        // Handle additional logic based on module build meta
        if exports_type != BuildMetaExportsType::Namespace {
          let external_name_interop: Atom = find_new_name(
            "namespaceObject",
            &all_used_names,
            &escaped_identifiers[&readable_identifier],
          );
          all_used_names.insert(external_name_interop.clone());
          info.set_interop_namespace_object_name(Some(external_name_interop.clone()));
        }

        if exports_type == BuildMetaExportsType::Default
          && !matches!(default_object, BuildMetaDefaultObject::Redirect)
        {
          let external_name_interop: Atom = find_new_name(
            "namespaceObject2",
            &all_used_names,
            &escaped_identifiers[&readable_identifier],
          );
          all_used_names.insert(external_name_interop.clone());
          info.set_interop_namespace_object2_name(Some(external_name_interop.clone()));
        }

        if matches!(
          exports_type,
          BuildMetaExportsType::Dynamic | BuildMetaExportsType::Unset
        ) {
          let external_name_interop: Atom = find_new_name(
            "default",
            &all_used_names,
            &escaped_identifiers[&readable_identifier],
          );
          all_used_names.insert(external_name_interop.clone());
          info.set_interop_default_access_name(Some(external_name_interop.clone()));
        }
      }
    }

    for external_module in chunk_link.decl_modules.iter() {
      let ModuleInfo::External(info) = &mut concate_modules_map[external_module] else {
        unreachable!("should be un-scope-hoisted module");
      };

      if info.name.is_none() {
        let readable_identifier = get_cached_readable_identifier(
          external_module,
          module_graph,
          &compilation.module_static_cache_artifact,
          context,
        );

        info.name = Some(find_new_name(
          "",
          &chunk_link.used_names,
          &escaped_identifiers[&readable_identifier],
        ));
      }
    }

    chunk_link.used_names = all_used_names;
  }

  async fn analyze_module(
    &self,
    compilation: &Compilation,
    orig_concate_modules_map: &mut IdentifierIndexMap<ModuleInfo>,
  ) -> Result<()> {
    let mut outputs = UkeyMap::<ChunkUkey, String>::default();
    let concate_modules_map = orig_concate_modules_map.clone();
    for m in concate_modules_map.keys() {
      if compilation.chunk_graph.get_module_chunks(*m).is_empty() {
        // orphan module
        continue;
      }

      let chunk_ukey = Self::get_module_chunk(*m, compilation);
      let chunk = compilation.chunk_by_ukey.expect_get(&chunk_ukey);
      let filename_template = get_js_chunk_filename_template(
        chunk,
        &compilation.options.output,
        &compilation.chunk_group_by_ukey,
      );

      let output_path = compilation
        .get_path_with_info(
          &filename_template,
          PathData::default()
            .chunk_hash_optional(chunk.rendered_hash(
              &compilation.chunk_hashes_artifact,
              compilation.options.output.hash_digest_length,
            ))
            .chunk_id_optional(chunk.id().map(|id| id.as_str()))
            .chunk_name_optional(chunk.name_for_filename_template())
            .content_hash_optional(chunk.rendered_content_hash_by_source_type(
              &compilation.chunk_hashes_artifact,
              &SourceType::JavaScript,
              compilation.options.output.hash_digest_length,
            ))
            .runtime(chunk.runtime().as_str()),
          &mut Default::default(),
        )
        .await
        .expect("should have output path");
      outputs.insert(chunk_ukey, output_path);
    }

    let map = rspack_futures::scope::<_, _>(|token| {
      for (m, info) in concate_modules_map {
        if compilation.chunk_graph.get_module_chunks(m).is_empty() {
          // orphan module
          continue;
        }
        let chunk_ukey = Self::get_module_chunk(m, compilation);

        // SAFETY: caller will poll the futures
        let s = unsafe { token.used((compilation, m, chunk_ukey, info)) };
        s.spawn(
          async move |(compilation, id, chunk_ukey, info)| -> Result<ModuleInfo> {
            let module_graph = compilation.get_module_graph();

            match info {
              rspack_core::ModuleInfo::External(mut external_module_info) => {
                // we use __webpack_require__.add({...}) to register modules
                external_module_info
                  .runtime_requirements
                  .insert(RuntimeGlobals::REQUIRE | RuntimeGlobals::MODULE_FACTORIES);
                Ok(ModuleInfo::External(external_module_info))
              }
              rspack_core::ModuleInfo::Concatenated(mut concate_info) => {
                let hooks = JsPlugin::get_compilation_hooks(compilation.id());
                let hooks = hooks.read().await;

                let codegen_res = compilation.code_generation_results.get(&id, None);
                let Some(js_source) = codegen_res.get(&SourceType::JavaScript) else {
                  return Ok(ModuleInfo::Concatenated(concate_info));
                };

                let mut render_source = RenderSource {
                  source: js_source.clone(),
                };

                let mut chunk_init_fragments = vec![];
                hooks
                  .render_module_content
                  .call(
                    compilation,
                    &chunk_ukey,
                    module_graph
                      .module_by_identifier(&m)
                      .expect("should have module")
                      .as_ref(),
                    &mut render_source,
                    &mut chunk_init_fragments,
                  )
                  .await?;
                *concate_info = codegen_res
                  .concatenation_scope
                  .as_ref()
                  .expect("should have concatenation scope")
                  .current_module
                  .clone();

                let m = module_graph
                  .module_by_identifier(&id)
                  .expect("should have module");
                let cm: Arc<swc_core::common::SourceMap> = Default::default();
                let readable_identifier = m.readable_identifier(&compilation.options.context);
                let fm = cm.new_source_file(
                  Arc::new(FileName::Custom(readable_identifier.clone().into_owned())),
                  render_source
                    .source
                    .source()
                    .into_string_lossy()
                    .into_owned(),
                );
                let mut errors = vec![];
                let module = parse_file_as_module(
                  &fm,
                  Syntax::default(),
                  EsVersion::EsNext,
                  None,
                  &mut errors,
                )
                .expect("parse failed");
                let mut ast = Ast::new(Program::Module(module), cm, None);

                let mut global_ctxt = SyntaxContext::empty();
                let mut module_ctxt = SyntaxContext::empty();
                let mut collector = IdentCollector::default();
                let mut all_used_names = FxHashSet::default();
                ast.transform(|program, context| {
                  global_ctxt = global_ctxt.apply_mark(context.unresolved_mark);
                  module_ctxt = module_ctxt.apply_mark(context.top_level_mark);
                  program.visit_mut_with(&mut resolver(
                    context.unresolved_mark,
                    context.top_level_mark,
                    false,
                  ));
                  program.visit_with(&mut collector);
                });

                let mut idents = vec![];
                for ident in collector.ids {
                  if ident.id.ctxt == global_ctxt {
                    all_used_names.insert(ident.id.sym.clone());
                  }
                  if ident.is_class_expr_with_ident {
                    all_used_names.insert(ident.id.sym.clone());
                    continue;
                  }
                  if ident.id.ctxt != module_ctxt {
                    all_used_names.insert(ident.id.sym.clone());
                  }
                  idents.push(ident);
                }

                let mut binding_to_ref: FxIndexMap<
                  (Atom, SyntaxContext),
                  Vec<ConcatenatedModuleIdent>,
                > = Default::default();

                for ident in &idents {
                  match binding_to_ref.entry((ident.id.sym.clone(), ident.id.ctxt)) {
                    indexmap::map::Entry::Occupied(mut occ) => {
                      occ.get_mut().push(ident.clone());
                    }
                    indexmap::map::Entry::Vacant(vac) => {
                      vac.insert(vec![ident.clone()]);
                    }
                  };
                }

                concate_info.global_scope_ident = idents
                  .iter()
                  .filter(|ident| ident.id.ctxt == global_ctxt)
                  .cloned()
                  .collect();
                concate_info.global_ctxt = global_ctxt;
                concate_info.module_ctxt = module_ctxt;
                concate_info.idents = idents;
                concate_info.all_used_names = all_used_names;
                concate_info.binding_to_ref = binding_to_ref;
                concate_info.has_ast = true;
                concate_info.source = Some(ReplaceSource::new(render_source.source.clone()));
                concate_info.internal_source = Some(render_source.source.clone());
                concate_info.runtime_requirements = codegen_res.runtime_requirements;
                concate_info.chunk_init_fragments = codegen_res
                  .data
                  .get::<ChunkInitFragments>()
                  .cloned()
                  .unwrap_or_default();
                concate_info
                  .chunk_init_fragments
                  .extend(codegen_res.chunk_init_fragments.clone());
                concate_info
                  .chunk_init_fragments
                  .extend(chunk_init_fragments);
                if let Some(CodeGenerationPublicPathAutoReplace(true)) =
                  codegen_res
                    .data
                    .get::<CodeGenerationPublicPathAutoReplace>()
                {
                  concate_info.public_path_auto_replacement = Some(true);
                }
                if codegen_res.data.contains::<URLStaticMode>() {
                  concate_info.static_url_replacement = true;
                }
                Ok(ModuleInfo::Concatenated(concate_info))
              }
            }
          },
        )
      }
    })
    .await;

    for m in map {
      let m = m.map_err(|e| rspack_error::error!(e.to_string()))?;
      let m = m.map_err(|e| rspack_error::error!(e.to_string()))?;
      orig_concate_modules_map.insert(m.id(), m);
    }

    Ok(())
  }

  /**
  add __webpack_require__ call to current chunk at top level,
  if `from` is specified, the __webpack_require__ will be rendered
  as the `from` module renders.
  */
  pub(crate) fn add_require<'a>(
    m: ModuleIdentifier,
    from: Option<ModuleIdentifier>,
    symbol: Option<Atom>,
    all_used_names: &mut FxHashSet<Atom>,
    required: &'a mut IdentifierIndexMap<ExternalInterop>,
  ) -> &'a mut ExternalInterop {
    let require_info: &mut ExternalInterop = required.entry(m).or_insert(ExternalInterop {
      module: m,
      from_module: Default::default(),
      required_symbol: None,
      default_access: None,
      default_exported: None,
      namespace_object: None,
      namespace_object2: None,
      property_access: Default::default(),
    });

    if let Some(from) = from {
      require_info.from_module.insert(from);
    }

    if require_info.required_symbol.is_none()
      && let Some(symbol) = symbol
    {
      let new_name = if all_used_names.contains(&symbol) {
        let new_name = find_new_name(&symbol, all_used_names, &vec![]);
        all_used_names.insert(new_name.clone());
        new_name
      } else {
        all_used_names.insert(symbol.clone());
        symbol.clone()
      };

      require_info.required_symbol = Some(new_name.clone());
    }

    require_info
  }

  fn resolve_re_export_star_from_unknown(
    module_id: ModuleIdentifier,
    module_graph: &ModuleGraph,
    module_graph_cache: &ModuleGraphCacheArtifact,
    collect_own_exports: bool,
  ) -> FxIndexSet<Either<Atom, ModuleIdentifier>> {
    let module = module_graph
      .module_by_identifier(&module_id)
      .expect("should have module");

    if module.as_external_module().is_some() {
      return std::iter::once(Either::Right(module_id)).collect();
    }

    let mut exports = if collect_own_exports {
      let exports_info = module_graph
        .get_exports_info(&module_id)
        .as_data(module_graph);
      exports_info
        .exports()
        .iter()
        .filter(|(_, export_info)| matches!(export_info.provided(), Some(ExportProvided::Provided)))
        .map(|(name, _)| Either::Left(name.clone()))
        .collect()
    } else {
      FxIndexSet::default()
    };

    for dep in module.get_dependencies() {
      let dep = module_graph
        .dependency_by_id(dep)
        .expect("should have dependency");
      if let Some(dep) = dep.downcast_ref::<ESMExportImportedSpecifierDependency>()
        && dep.name.is_none()
      {
        let mode = dep.get_mode(module_graph, None, module_graph_cache);

        if matches!(mode, ExportMode::DynamicReexport(_))
          && let Some(ref_module) = module_graph.module_identifier_by_dependency_id(&dep.id)
        {
          // collect all exports from ref module
          exports.extend(Self::resolve_re_export_star_from_unknown(
            *ref_module,
            module_graph,
            module_graph_cache,
            true,
          ));
        }
      }
    }

    exports
  }

  #[allow(clippy::too_many_arguments)]
  fn link_entry_module_exports(
    &self,
    entry_module: ModuleIdentifier,
    current_chunk: ChunkUkey,
    entry_chunk: ChunkUkey,
    compilation: &Compilation,
    concate_modules_map: &mut IdentifierIndexMap<ModuleInfo>,
    required: &mut IdentifierIndexMap<ExternalInterop>,
    link: &mut UkeyMap<ChunkUkey, ChunkLinkContext>,
    needed_namespace_objects: &mut IdentifierIndexSet,
    entry_imports: &mut IdentifierIndexMap<FxHashMap<Atom, Atom>>,
    exports: &mut UkeyMap<ChunkUkey, ExportsContext>,
    escaped_identifiers: &FxHashMap<String, Vec<String>>,
  ) -> Vec<Diagnostic> {
    let mut errors = vec![];
    let context = &compilation.options.context;
    let module_graph = compilation.get_module_graph();

    let exports_info = module_graph
      .get_exports_info(&entry_module)
      .as_data(&module_graph);

    // detect reexport star
    let mut star_re_exports_modules = IdentifierIndexSet::default();
    let keep_export_name = current_chunk == entry_chunk;

    let mut entry_exports = exports_info
      .exports()
      .iter()
      .filter(|(_, export_info)| {
        !matches!(export_info.provided(), Some(ExportProvided::NotProvided))
      })
      .map(|(name, _)| name.clone())
      .collect::<FxIndexSet<_>>();

    Self::resolve_re_export_star_from_unknown(
      entry_module,
      &module_graph,
      &compilation.module_graph_cache_artifact,
      true,
    )
    .iter()
    .for_each(|either| {
      match either {
        Either::Left(atom) => entry_exports.insert(atom.clone()),
        Either::Right(module_id) => star_re_exports_modules.insert(*module_id),
      };
    });

<<<<<<< HEAD
          let inlined_value = inlined.render();
          let chunk_link = link.get_mut_unwrap(&current_chunk);
          let new_name = find_new_name(
            name,
            &chunk_link.used_names,
            &escaped_identifiers[&get_cached_readable_identifier(
              &current,
              module_graph,
              &compilation.module_static_cache_artifact,
              context,
            )],
          );
          chunk_link.used_names.insert(new_name.clone());
          chunk_link
            .init_fragments
            .push(Box::new(NormalInitFragment::new(
              format!("var {new_name} = {inlined_value};\n"),
              InitFragmentStage::StageConstants,
              0,
              InitFragmentKey::unique(),
              None,
            )));
          Self::add_chunk_export(
            current_chunk,
            new_name,
            name.clone(),
            exports,
            keep_export_name,
          );
        }
      }
      ModuleInfo::External(info) => {
        // entry is wrapped
        // should be rendered as
        //
        // ```js
        // var entry_exports = __webpack_require__('entry')
        // var __export_v = entry_exports.v
        // export { __export_v as export_symbol }
        // ```
        let exports_info = module_graph
          .get_exports_info(&current)
          .as_data(module_graph);
        let chunk_link = link.get_mut_unwrap(&current_chunk);
        let required_interop = Self::add_require(
          current,
          None,
          Some(info.name.clone().expect("should have name")),
          &mut chunk_link.used_names,
          required,
        );

        // ensure we import the chunk
        entry_imports.entry(current).or_default();

        for (name, export_info) in exports_info.exports() {
          if matches!(export_info.provided(), Some(ExportProvided::NotProvided)) {
            continue;
          }
=======
    for name in entry_exports {
      if keep_export_name && name == "__esModule" {
        // no need to keep __esModule for esm output
        continue;
      }
>>>>>>> 2e2784a5

      let module = module_graph
        .module_by_identifier(&entry_module)
        .expect("should have module");

<<<<<<< HEAD
    if link_re_export {
      Self::link_re_export(
        current,
        current_chunk,
        compilation,
        concate_modules_map,
        required,
        link,
        module_graph,
=======
      let chunk_link = link.get_mut_unwrap(&current_chunk);
      let binding = Self::get_binding(
        None,
        &module_graph,
        &compilation.module_graph_cache_artifact,
        &entry_module,
        vec![name.clone()],
        concate_modules_map,
>>>>>>> 2e2784a5
        needed_namespace_objects,
        false,
        false,
        module.build_meta().strict_esm_module,
        None,
        &mut Default::default(),
        required,
        &mut chunk_link.used_names,
      );

      match binding {
        Ref::Symbol(symbol_binding) => {
          let ref_chunk = Self::get_module_chunk(symbol_binding.module, compilation);
          let ref_info = &mut concate_modules_map[&symbol_binding.module];

          match ref_info {
            ModuleInfo::External(_) => {
              // import the ref chunk
              entry_imports.entry(symbol_binding.module).or_default();

              let required_info = &mut required[&symbol_binding.module];

              let export_name = if let Some(id) = symbol_binding.ids.first() {
                required_info.property_access(id, &mut chunk_link.used_names)
              } else if let Some(default_access) = &required_info.default_access
                && default_access == &symbol_binding.symbol
              {
                required_info.default_exported(&mut chunk_link.used_names)
              } else {
                symbol_binding.symbol
              };

              let exported = Self::add_chunk_export(
                entry_chunk,
                export_name.clone(),
                name.clone(),
                exports,
                keep_export_name,
              );

              if exported.is_none() && keep_export_name {
                errors.push(
                  rspack_error::error!(
                    "Entry {entry_module} has conflict exports: {name} has already been exported"
                  )
                  .into(),
                );
              }
            }
            ModuleInfo::Concatenated(_) => {
              let local_name = if symbol_binding.ids.is_empty() {
                symbol_binding.render().into()
              } else {
                let ref_chunk_link = link.get_mut_unwrap(&ref_chunk);
                let new_name = find_new_name(&name, &ref_chunk_link.used_names, &vec![]);
                ref_chunk_link.used_names.insert(new_name.clone());
                ref_chunk_link
                  .decl_before_exports
                  .insert(format!("var {new_name} = {};\n", symbol_binding.render()));

                new_name
              };

              let exported = Self::add_chunk_export(
                ref_chunk,
                local_name.clone(),
                name.clone(),
                exports,
                keep_export_name,
              );

              if exported.is_none() && keep_export_name {
                errors.push(
                  rspack_error::error!(
                    "Entry {entry_module} has conflict exports: {name} has already been exported"
                  )
                  .into(),
                );
              }

              if ref_chunk != entry_chunk
                && let Some(exported) = exported
              {
                let entry_chunk_link = link.get_mut_unwrap(&entry_chunk);
                entry_chunk_link.add_re_export(ref_chunk, exported.clone(), name.clone());
              }
            }
          }
        }
        Ref::Inline(inlined_value) => {
          let entry_chunk_link = link.get_mut_unwrap(&entry_chunk);
          let new_name = find_new_name(
            &name,
            &entry_chunk_link.used_names,
            &escaped_identifiers[&get_cached_readable_identifier(
              &entry_module,
              &module_graph,
              &compilation.module_static_cache_artifact,
              context,
            )],
          );
          entry_chunk_link.used_names.insert(new_name.clone());
          entry_chunk_link
            .decl_before_exports
            .insert(format!("var {new_name} = {inlined_value};\n"));

          Self::add_chunk_export(
            entry_chunk,
            new_name,
            name.clone(),
            exports,
            keep_export_name,
          );
        }
      }
    }

    let entry_chunk_link = link.get_mut_unwrap(&entry_chunk);

    for id in star_re_exports_modules {
      let external_module = module_graph
        .module_by_identifier(&id)
        .expect("should have module")
        .as_external_module()
        .expect("should be external module");
      entry_chunk_link
        .raw_star_exports
        .entry(external_module.get_request().primary().into())
        .or_default()
        .insert(START_EXPORTS.clone());
    }

    if concate_modules_map[&entry_module].is_external() {
      // execute
      Self::add_require(
        entry_module,
        None,
        None,
        &mut FxHashSet::default(),
        required,
      );
    }

    errors
  }

  fn link_imports_and_exports(
    &self,
    compilation: &Compilation,
    link: &mut UkeyMap<ChunkUkey, ChunkLinkContext>,
    concate_modules_map: &mut IdentifierIndexMap<ModuleInfo>,
    needed_namespace_objects_by_ukey: &mut UkeyMap<ChunkUkey, IdentifierIndexSet>,
    escaped_identifiers: &FxHashMap<String, Vec<String>>,
  ) -> Vec<Diagnostic> {
    let mut errors = vec![];
    let context = &compilation.options.context;
    let module_graph = compilation.get_module_graph();

    // we don't modify exports and imports in chunk_link directly unless,
    // we re-borrow data from the chunk_link many times to avoid borrow
    // checker issue, so put chunk_link.exports, chunk_link.imports and
    // chunk_link.required ahead.
    let mut exports = compilation
      .chunk_by_ukey
      .keys()
      .map(|chunk| (*chunk, Default::default()))
      .collect::<UkeyMap<ChunkUkey, ExportsContext>>();
    let mut imports = compilation
      .chunk_by_ukey
      .keys()
      .map(|chunk| (*chunk, Default::default()))
      .collect::<UkeyMap<ChunkUkey, IdentifierIndexMap<FxHashMap<Atom, Atom>>>>();

    // const symbol = __webpack_require__(module);
    let mut required = UkeyMap::<ChunkUkey, IdentifierIndexMap<ExternalInterop>>::default();

    // link entry direct exports
    for (entry_name, entrypoint_ukey) in compilation.entrypoints.iter() {
      let entrypoint = compilation.chunk_group_by_ukey.expect_get(entrypoint_ukey);
      let entry_chunk_ukey = entrypoint.get_entrypoint_chunk();
      let needed_namespace = needed_namespace_objects_by_ukey
        .entry(entry_chunk_ukey)
        .or_default();

      let entry_imports = imports
        .get_mut(&entry_chunk_ukey)
        .unwrap_or_else(|| panic!("should set imports for chunk {entry_chunk_ukey:?}"));

      // the entry modules may be moved to other chunks, in that case, we should re-export the entry exports from
      // other chunks
      let entry_data = &compilation.entries[entry_name];

      for entry_module in entry_data
        .all_dependencies()
        .chain(compilation.global_entry.all_dependencies())
        .filter_map(|dep_id| module_graph.module_identifier_by_dependency_id(dep_id))
        .copied()
      {
        let entry_module_chunk = Self::get_module_chunk(entry_module, compilation);
        entry_imports.entry(entry_module).or_default();

        /*
        entry module sometimes are splitted to whatever chunk user needs,
        so the entry chunk maynot actually contains entry modules
         */
        let required = required.entry(entry_module_chunk).or_default();

        errors.extend(self.link_entry_module_exports(
          entry_module,
          entry_module_chunk,
          entry_chunk_ukey,
          compilation,
          concate_modules_map,
          required,
          link,
          needed_namespace,
          entry_imports,
          &mut exports,
          escaped_identifiers,
        ));
<<<<<<< HEAD

        if needs_reexport {
          // the entry has been moved into other chunk, need to re-export the exports from other chunk
          let entry_info = concate_modules_map
            .get_mut(&entry_module)
            .unwrap_or_else(|| panic!("should have module info for entry module: {entry_module}"));

          match entry_info {
            ModuleInfo::Concatenated(info) => {
              if let Some(export_map) = info.export_map.as_ref() {
                for (export_name, local) in export_map {
                  let local = local.clone().into();
                  let internal_name = info.get_internal_name(&local).unwrap_or_else(|| {
                  panic!("{} should have internal name for exported member: {local}, internal_names: {:?}", info.module, &info.internal_names)
                });

                  // the real chunk needs export the symbol
                  let exported = Self::add_chunk_export(
                    entry_module_chunk,
                    internal_name.clone(),
                    export_name.clone(),
                    &mut exports,
                    false,
                  )
                  .expect("no strict export should always success");

                  let entry_chunk_link = link.get_mut_unwrap(&entry_chunk_ukey);
                  entry_chunk_link.add_re_export(
                    entry_module_chunk,
                    exported.clone(),
                    export_name.clone(),
                  );
                }
              }

              // render inline exports
              let exports_info = module_graph
                .get_prefetched_exports_info(&entry_module, PrefetchExportsInfoMode::Default);

              for (name, export_info) in exports_info.exports() {
                let Some(UsedNameItem::Inlined(_)) = export_info.get_used_name(None, None) else {
                  continue;
                };

                // find the local symbol of the exported chunk
                let exported =
                  Self::chunk_symbol_for_export(entry_module_chunk, name, &mut exports);

                if let Some(exported) = exported {
                  let entry_chunk_link = link.get_mut_unwrap(&entry_chunk_ukey);
                  entry_chunk_link.add_re_export(
                    entry_module_chunk,
                    exported.clone(),
                    name.clone(),
                  );
                }
              }
            }
            ModuleInfo::External(_) => {
              // entry is wrapped
              // should be rendered as
              //
              // ```js
              // var entry_exports = __webpack_require__('entry')
              // var __export_v = entry_exports.v
              // export { __export_v as export_symbol }
              // ```
              let exports_info = module_graph
                .get_exports_info(&entry_module)
                .as_data(module_graph);
              // ensure we import the chunk
              entry_imports.entry(entry_module).or_default();

              for (name, export_info) in exports_info.exports() {
                if matches!(export_info.provided(), Some(ExportProvided::NotProvided)) {
                  continue;
                }

                // find the local symbol of the exported chunk
                let exported =
                  Self::chunk_symbol_for_export(entry_module_chunk, name, &mut exports);

                if let Some(exported) = exported {
                  let entry_chunk_link = link.get_mut_unwrap(&entry_chunk_ukey);
                  entry_chunk_link.add_re_export(
                    entry_module_chunk,
                    exported.clone(),
                    name.clone(),
                  );
                }
              }
            }
          }
        }

        Self::link_re_export(
          entry_module,
          entry_chunk_ukey,
          compilation,
          concate_modules_map,
          required,
          link,
          module_graph,
          needed_namespace,
          entry_imports,
          &mut exports,
        );
=======
>>>>>>> 2e2784a5
      }
    }

    // calculate exports based on imports
    for (chunk, chunk_link) in link.iter_mut() {
      let mut refs = FxIndexMap::default();
      let mut dyn_refs = FxHashMap::default();
      let needed_namespace_objects = needed_namespace_objects_by_ukey.entry(*chunk).or_default();
      let chunk_imports = imports.entry(*chunk).or_default();
      let required = required.entry(*chunk).or_default();
      // if one chunk has multiple modules that require the same
      // module, the first module require imported module, the
      // followings should not require the module again.
      //
      // ```js
      // const foo = __webpack_require__('foo')
      // foo; // access foo
      // foo; // access foo again, but no require call
      // ```
      for m in chunk_link.hoisted_modules.clone() {
        let module = module_graph
          .module_by_identifier(&m)
          .expect("should have module");

        // make sure all side-effect modules are rendered
        // eg.
        // import './foo.cjs'
        // should be rendered as __webpack_require__('./foo.cjs')
        for dep_id in module.get_dependencies() {
          let Some(dep) = module_graph.dependency_by_id(dep_id) else {
            continue;
          };

          let Some(conn) = module_graph.connection_by_dependency_id(dep_id) else {
            continue;
          };
          if !conn.is_target_active(module_graph, None, &compilation.module_graph_cache_artifact) {
            continue;
          }

          let outgoing_module_info = &concate_modules_map[conn.module_identifier()];
          let ref_module = *conn.module_identifier();

          //ensure chunk
          chunk_imports.entry(ref_module).or_default();

          if !matches!(dep.dependency_type(), DependencyType::EsmImport) {
            continue;
          }

          if outgoing_module_info.is_external() {
            if ChunkGraph::get_module_id(&compilation.module_ids_artifact, ref_module).is_none() {
              // if module don't contains id, it no need to be required
              // it's a hack for css-extract's css module
              continue;
            }

            Self::add_require(
              ref_module,
              Some(m),
              /*
              do not specify the symbol now, if it really needs to be used, it will be
              modified later by get_binding
              */
              None,
              &mut chunk_link.used_names,
              required,
            );
          }
        }

        let codegen_res = compilation.code_generation_results.get(&m, None);
        let concatenation_scope = codegen_res
          .concatenation_scope
          .as_ref()
          .expect("should have concatenation scope for scope hoisted module");

        for (ref_module, all_refs) in &concatenation_scope.refs {
          // import all atoms from ref_module
          for (ref_string, options) in all_refs.iter() {
            if refs.contains_key(ref_string) {
              continue;
            }

            let binding = Self::get_binding(
              Some(m),
              module_graph,
              &compilation.module_graph_cache_artifact,
              ref_module,
              options.ids.clone(),
              concate_modules_map,
              needed_namespace_objects,
              options.call,
              !options.direct_import,
              module.build_meta().strict_esm_module,
              options.asi_safe,
              &mut Default::default(),
              required,
              &mut chunk_link.used_names,
            );

            refs.insert(
              ref_string
                .strip_suffix("._")
                .expect("should have prefix: '._'")
                .to_string(),
              binding,
            );
          }
        }

        for (ref_module, all_refs) in &concatenation_scope.dyn_refs {
          let ref_chunk = Self::get_module_chunk(*ref_module, compilation);
          let from_other_chunk = ref_chunk != *chunk;

          for (ref_string, ref_atom) in all_refs.iter() {
            if dyn_refs.contains_key(ref_string) {
              continue;
            }

            let mut binding = Self::get_binding(
              None,
              module_graph,
              &compilation.module_graph_cache_artifact,
              ref_module,
              vec![ref_atom.clone()],
              concate_modules_map,
              needed_namespace_objects,
              false,
              false,
              module.build_meta().strict_esm_module,
              Some(false),
              &mut Default::default(),
              required,
              &mut chunk_link.used_names,
            );

            if let Ref::Symbol(symbol_binding) = &mut binding {
              let module_id = symbol_binding.module;
              let ref_chunk = Self::get_module_chunk(module_id, compilation);
              let ref_external = concate_modules_map[ref_module].is_external();

              if from_other_chunk && !ref_external {
                let exported = Self::add_chunk_export(
                  ref_chunk,
                  symbol_binding.symbol.clone(),
                  symbol_binding.symbol.clone(),
                  &mut exports,
                  false,
                );

                symbol_binding.symbol = exported.expect("should have exported");
              }
            }

            dyn_refs.insert(ref_string.clone(), (!from_other_chunk, binding));
          }
        }
      }

      // deconflict imported symbol and required symbols
      // if symbol is from outside, we should deconflict them,
      // because we've only deconflicted local symbols before
      let mut ref_by_symbol =
        FxIndexMap::<(Atom, ModuleIdentifier), Vec<(String, SymbolRef)>>::default();
      let mut inline_refs = FxHashMap::<String, Ref>::default();

      refs
        .into_iter()
        .filter_map(|(ref_string, binding_ref)| match binding_ref {
          Ref::Symbol(symbol_ref) => Some((ref_string, symbol_ref)),
          Ref::Inline(inlined_string) => {
            inline_refs.insert(ref_string.clone(), Ref::Inline(inlined_string));
            None
          }
        })
        .for_each(|(ref_string, symbol_ref)| {
          ref_by_symbol
            .entry((symbol_ref.symbol.clone(), symbol_ref.module))
            .or_default()
            .push((ref_string, symbol_ref));
        });

      let mut refs = inline_refs;
      let all_used_names = &mut chunk_link.used_names;

      for ((symbol, m), mut all_refs) in ref_by_symbol {
        let ref_chunk = Self::get_module_chunk(m, compilation);
        let info = &concate_modules_map[&m];
        let from_external = matches!(info, ModuleInfo::External(_));
        let needs_import_chunk = ref_chunk != *chunk;

        if needs_import_chunk {
          // ensure we import this chunk
          chunk_imports.entry(m).or_default();
        }

        if needs_import_chunk && !from_external {
          let readable_identifier = get_cached_readable_identifier(
            &m,
            module_graph,
            &compilation.module_static_cache_artifact,
            context,
          );
          let (orig_symbol, local_symbol) = if all_used_names.contains(&symbol) {
            let new_symbol = find_new_name(
              &symbol,
              all_used_names,
              &escaped_identifiers[&readable_identifier],
            );
            all_used_names.insert(new_symbol.clone());

            for (_, cur_ref) in &mut all_refs {
              cur_ref.symbol = new_symbol.clone();
            }

            (symbol.clone(), new_symbol)
          } else {
            all_used_names.insert(symbol.clone());
            (symbol.clone(), symbol.clone())
          };

          // ref_chunk should ensure exporting the symbol
          let exported = Self::add_chunk_export(
            ref_chunk,
            orig_symbol.clone(),
            orig_symbol.clone(),
            &mut exports,
            false,
          )
          .expect("no strict export should always success");

          // import symbol from that chunk
          chunk_imports
            .entry(m)
            .or_default()
            .insert(exported, local_symbol);
        }

        for (ref_str, cur_ref) in all_refs {
          refs.insert(ref_str, Ref::Symbol(cur_ref));
        }
      }

      chunk_link.needed_namespace_objects = needed_namespace_objects.clone();
      chunk_link.refs = refs;
      chunk_link.dyn_refs = dyn_refs;

      // ensure imports external module
      for m in &chunk_link.decl_modules {
        let module = module_graph
          .module_by_identifier(m)
          .expect("should have module");
        for dep_id in module.get_dependencies() {
          let Some(conn) = module_graph.connection_by_dependency_id(dep_id) else {
            continue;
          };

          if !conn.is_target_active(module_graph, None, &compilation.module_graph_cache_artifact) {
            continue;
          }

          let ref_module = conn.module_identifier();
          chunk_imports.entry(*ref_module).or_default();
        }
      }
    }

    /*
    optimize code style

    for example:

    ```js
    import 'external module'
    export * from 'external module'

    import { a } from 'external module'
    export { a }
    ```
    change to
    ```js
    export * from 'external module'

    export { a } from 'external module'
    ```
    */
    for chunk_link in link.values_mut() {
      let all_chunk_used_symbols = chunk_link
        .refs
        .iter()
        .filter_map(|(_, symbol_ref)| {
          if let Ref::Symbol(symbol_ref) = symbol_ref {
            Some(&symbol_ref.symbol)
          } else {
            None
          }
        })
        .chain(
          chunk_link
            .dyn_refs
            .iter()
            .filter_map(|(_, (_, symbol_ref))| {
              if let Ref::Symbol(symbol_ref) = symbol_ref {
                Some(&symbol_ref.symbol)
              } else {
                None
              }
            }),
        )
        .collect::<FxHashSet<_>>();

      let all_chunk_exported_symbols = &exports[&chunk_link.chunk].exports;

      for (source, _) in &chunk_link.raw_star_exports {
        let key = (source.clone(), None);
        if let Some(import_spec) = chunk_link.raw_import_stmts.get(&key)
          && import_spec.atoms.is_empty()
          && import_spec.default_import.is_none()
        {
          chunk_link.raw_import_stmts.swap_remove(&key);
        }
      }

      let mut removed_import_stmts = vec![];
      for (key, specifiers) in &chunk_link.raw_import_stmts {
        if specifiers.atoms.is_empty() && specifiers.default_import.is_none() {
          // import 'externals'
          continue;
        }

        if key.1.is_some() {
          // TODO: optimize import attributes
          continue;
        }

        let locals = specifiers
          .atoms
          .iter()
          .map(|(imported, atom)| (atom.clone(), imported.clone()))
          .chain(
            specifiers
              .default_import
              .as_ref()
              .map(|atom| vec![(atom.clone(), "default".into())])
              .unwrap_or(vec![]),
          )
          .collect::<Vec<_>>();

        // check if all atoms are not used, and only used for export
        if locals.iter().all(|(local, _)| {
          // not accessed but exported
          !all_chunk_used_symbols.contains(local) && all_chunk_exported_symbols.contains_key(local)
        }) {
          // remove the import statement
          removed_import_stmts.push((key.clone(), locals));
        }
      }

      let exports = exports
        .get_mut(&chunk_link.chunk)
        .expect("should have exports");

      for (key, locals) in removed_import_stmts {
        chunk_link.raw_import_stmts.swap_remove(&key);

        // change it from normal export to re-export
        for (local, imported) in locals {
          // remove local from exported names
          let Some(export_names) = exports.exports.remove(&local) else {
            continue;
          };

          // add local to re-export
          for export_name in export_names {
            chunk_link.add_re_export_from_request(key.0.clone(), imported.clone(), export_name);
          }
        }
      }
    }

    // put result into chunk_link context
    for (chunk, exports) in exports {
      *link
        .get_mut(&chunk)
        .expect("should have chunk")
        .exports_mut() = exports.exports;
    }
    for (chunk, imports) in imports {
      link.get_mut(&chunk).expect("should have chunk").imports = imports;
    }
    for (chunk, required) in required {
      link.get_mut(&chunk).expect("should have chunk").required = required;
    }

    errors
  }

  // the final name is the exact symbol in ref chunk
  #[allow(clippy::too_many_arguments)]
  fn get_binding(
    from: Option<ModuleIdentifier>,
    mg: &ModuleGraph,
    mg_cache: &ModuleGraphCacheArtifact,
    info_id: &ModuleIdentifier,
    mut export_name: Vec<Atom>,
    module_to_info_map: &mut IdentifierIndexMap<ModuleInfo>,
    needed_namespace_objects: &mut IdentifierIndexSet,
    as_call: bool,
    call_context: bool,
    strict_esm_module: bool,
    asi_safe: Option<bool>,
    already_visited: &mut FxHashSet<MaybeDynamicTargetExportInfoHashKey>,
    required: &mut IdentifierIndexMap<ExternalInterop>,
    all_used_names: &mut FxHashSet<Atom>,
  ) -> Ref {
    let module = mg
      .module_by_identifier(info_id)
      .expect("should have module");
    let exports_type = module.get_exports_type(mg, mg_cache, strict_esm_module);
    let info = &mut module_to_info_map[info_id];

    if export_name.is_empty() {
      match exports_type {
        ExportsType::DefaultOnly => {
          info.set_interop_namespace_object2_used(true);
          let symbol = match info {
            ModuleInfo::External(info) => {
              let required_info = Self::add_require(
                *info_id,
                from,
                Some(info.name.clone().expect("should have name")),
                all_used_names,
                required,
              );
              required_info.namespace2(all_used_names)
            }
            ModuleInfo::Concatenated(info) => info
              .interop_namespace_object2_name
              .clone()
              .expect("should already set interop namespace"),
          };

          return Ref::Symbol(SymbolRef::new(
            *info_id,
            symbol,
            export_name.clone(),
            Arc::new(move |binding| binding.symbol.to_string()),
          ));
        }
        ExportsType::DefaultWithNamed => {
          info.set_interop_namespace_object_used(true);
          let symbol = match info {
            ModuleInfo::External(external_info) => {
              let required_info = Self::add_require(
                *info_id,
                from,
                Some(external_info.name.clone().expect("should have name")),
                all_used_names,
                required,
              );
              required_info.namespace(all_used_names)
            }
            ModuleInfo::Concatenated(info) => info
              .interop_namespace_object_name
              .clone()
              .expect("should already set interop namespace"),
          };

          return Ref::Symbol(SymbolRef::new(
            *info_id,
            symbol,
            export_name.clone(),
            Arc::new(|binding| binding.symbol.to_string()),
          ));
        }
        _ => {}
      }
    } else {
      match exports_type {
        // normal case
        ExportsType::Namespace => {}
        ExportsType::DefaultWithNamed => match export_name.first().map(|atom| atom.as_str()) {
          Some("default") => {
            export_name = export_name[1..].to_vec();
          }
          Some("__esModule") => {
            return es_module_binding();
          }
          _ => {}
        },
        ExportsType::DefaultOnly => {
          if export_name.first().map(|item| item.as_str()) == Some("__esModule") {
            return es_module_binding();
          }

          let first_export_id = export_name.remove(0);
          if first_export_id != "default" {
            return Ref::Inline(
              "/* non-default import from default-exporting module */undefined".into(),
            );
          }
        }
        ExportsType::Dynamic => match export_name.first().map(|atom| atom.as_str()) {
          Some("default") => {
            // shadowing the previous immutable ref to avoid violating rustc borrow rules
            info.set_interop_default_access_used(true);
            let symbol = match info {
              ModuleInfo::External(info) => {
                let required_info = Self::add_require(
                  *info_id,
                  from,
                  Some(info.name.clone().expect("should have name")),
                  all_used_names,
                  required,
                );
                required_info.default_access(all_used_names)
              }
              ModuleInfo::Concatenated(info) => info
                .interop_default_access_name
                .clone()
                .expect("should already set interop namespace"),
            };

            export_name = export_name[1..].to_vec();

            return Ref::Symbol(SymbolRef::new(
              *info_id,
              symbol,
              export_name.clone(),
              Arc::new(move |binding| {
                let default_access_name = &binding.symbol;
                let default_export = if as_call {
                  format!("{default_access_name}()")
                } else if let Some(true) = asi_safe {
                  format!("({default_access_name}())")
                } else if let Some(false) = asi_safe {
                  format!(";({default_access_name}())")
                } else {
                  format!("{default_access_name}.a")
                };

                let exports = format!("{default_export}{}", property_access(&binding.ids, 0));

                if !binding.ids.is_empty() && as_call && !call_context {
                  return if asi_safe.unwrap_or_default() {
                    format!("(0,{exports})")
                  } else if let Some(_asi_safe) = asi_safe {
                    format!(";(0,{exports})")
                  } else {
                    format!("/*#__PURE__*/Object({exports})")
                  };
                }

                exports
              }),
            ));
          }
          Some("__esModule") => {
            return es_module_binding();
          }
          _ => {}
        },
      }
    }

    let exports_info =
      mg.get_prefetched_exports_info(info_id, PrefetchExportsInfoMode::Nested(&export_name));

    if export_name.is_empty() {
      let info = module_to_info_map.get_mut_unwrap(info_id);
      match info {
        ModuleInfo::Concatenated(info) => {
          needed_namespace_objects.insert(info.module);
          return Ref::Symbol(SymbolRef::new(
            info.module,
            info
              .namespace_object_name
              .clone()
              .expect("should have namespace_object_name"),
            vec![],
            Arc::new(move |binding| normal_render(binding, as_call, call_context, asi_safe)),
          ));
        }
        ModuleInfo::External(info) => {
          return Ref::Symbol(SymbolRef::new(
            info.module,
            Self::add_require(
              *info_id,
              None,
              Some(info.name.clone().expect("should have symbol")),
              all_used_names,
              required,
            )
            .required_symbol
            .clone()
            .expect("should have name"),
            vec![],
            Arc::new(move |binding| normal_render(binding, as_call, call_context, asi_safe)),
          ));
        }
      }
    }

    let export_info = exports_info.get_export_info_without_mut_module_graph(&export_name[0]);
    let export_info_hash_key = export_info.as_hash_key();

    if already_visited.contains(&export_info_hash_key) {
      return Ref::Inline("/* circular reexport */ Object(function x() { x() }())".into());
    }

    already_visited.insert(export_info_hash_key);

    let info = &module_to_info_map[info_id];
    match info {
      ModuleInfo::Concatenated(info) => {
        let export_id = export_name.first().cloned();
        if matches!(export_info.provided(), Some(ExportProvided::NotProvided)) {
          let info = module_to_info_map
            .get_mut_unwrap(info_id)
            .as_concatenated_mut();
          needed_namespace_objects.insert(info.module);

          return Ref::Symbol(SymbolRef::new(
            info.module,
            info
              .namespace_object_name
              .clone()
              .expect("should have namespace_object"),
            export_name.clone(),
            Arc::new(move |binding| normal_render(binding, as_call, call_context, asi_safe)),
          ));
        }

        let used_name = ExportsInfoGetter::get_used_name(
          GetUsedNameParam::WithNames(&exports_info),
          None,
          &export_name,
        );
        if let Some(ref export_id) = export_id
          && let Some(direct_export) = info.export_map.as_ref().and_then(|map| map.get(export_id))
        {
          if let Some(used_name) = used_name {
            match used_name {
              UsedName::Normal(used_name) => {
                let direct_export = Atom::new(direct_export.clone());
                let symbol = info
                  .get_internal_name(&direct_export)
                  .unwrap_or_else(|| panic!("should set internal name for {direct_export}"));

                return Ref::Symbol(SymbolRef::new(
                  info.module,
                  symbol.clone(),
                  used_name[1..].to_vec(),
                  Arc::new(move |binding| normal_render(binding, as_call, call_context, asi_safe)),
                ));
              }
              UsedName::Inlined(inlined) => {
                return Ref::Inline(format!(
                  "{} {}",
                  to_normal_comment(&format!(
                    "inlined export {}",
                    property_access(&export_name, 0)
                  )),
                  inlined.render()
                ));
              }
            }
          } else {
            return Ref::Inline("/* unused export */ undefined".into());
          }
        }

        if let Some(ref export_id) = export_id
          && let Some(raw_export) = info
            .raw_export_map
            .as_ref()
            .and_then(|map| map.get(export_id))
        {
          let raw_export_symbol: Atom = raw_export.clone().into();
          let name = info
            .get_internal_name(&raw_export_symbol)
            .unwrap_or(&raw_export_symbol);
          return Ref::Symbol(SymbolRef::new(
            info.module,
            name.clone(),
            export_name[1..].to_vec(),
            Arc::new(move |binding| normal_render(binding, as_call, call_context, asi_safe)),
          ));
        }

        let reexport = export_info.find_target(
          mg,
          Arc::new(|module: &ModuleIdentifier| module_to_info_map.contains_key(module)),
        );
        match reexport {
          FindTargetResult::NoTarget => {}
          FindTargetResult::InvalidTarget(target) => {
            if let Some(export) = target.export {
              let exports_info = mg.get_prefetched_exports_info(
                &target.module,
                PrefetchExportsInfoMode::Nested(&export),
              );
              if let Some(UsedName::Inlined(inlined)) = ExportsInfoGetter::get_used_name(
                GetUsedNameParam::WithNames(&exports_info),
                None,
                &export,
              ) {
                return Ref::Inline(format!(
                  "{} {}",
                  to_normal_comment(&format!(
                    "inlined export {}",
                    property_access(&export_name, 0)
                  )),
                  inlined.inlined_value().render()
                ));
              }
            }
            panic!(
              "Target module of reexport is not part of the concatenation (export '{:?}')",
              &export_id
            );
          }
          FindTargetResult::ValidTarget(reexport) => {
            if let Some(ref_info) = module_to_info_map.get(&reexport.module) {
              let build_meta = mg
                .module_by_identifier(info_id)
                .expect("should have module")
                .build_meta();

              return Self::get_binding(
                from,
                mg,
                mg_cache,
                &ref_info.id(),
                if let Some(reexport_export) = reexport.export {
                  [reexport_export.clone(), export_name[1..].to_vec()].concat()
                } else {
                  export_name[1..].to_vec()
                },
                module_to_info_map,
                needed_namespace_objects,
                as_call,
                call_context,
                build_meta.strict_esm_module,
                asi_safe,
                already_visited,
                required,
                all_used_names,
              );
            }
          }
        }

        if info.namespace_export_symbol.is_some() {
          // That's how webpack write https://github.com/webpack/webpack/blob/1f99ad6367f2b8a6ef17cce0e058f7a67fb7db18/lib/optimize/ConcatenatedModule.js#L463-L471
          let used_name = ExportsInfoGetter::get_used_name(
            GetUsedNameParam::WithNames(&exports_info),
            None,
            &export_name,
          )
          .expect("should have export name");
          return match used_name {
            UsedName::Normal(used_name) => Ref::Symbol(SymbolRef::new(
              info.module,
              info
                .namespace_object_name
                .clone()
                .expect("should have namespace_object_name"),
              used_name,
              Arc::new(move |binding| normal_render(binding, as_call, call_context, asi_safe)),
            )),
            // Inlined namespace export symbol is not possible for now but we compat it here
            UsedName::Inlined(inlined) => Ref::Inline(inlined.render()),
          };
        }

        if let Some(UsedName::Inlined(inlined)) = used_name {
          let comment = to_normal_comment(&format!(
            "inlined export {}",
            property_access(&export_name, 0)
          ));
          return Ref::Inline(format!("{comment}{}", inlined.render()));
        }

        panic!(
          "Cannot get final name for export '{}' of module '{}'",
          join_atom(export_name.iter(), "."),
          module.identifier()
        );
      }
      ModuleInfo::External(info) => {
        if let Some(used_name) = ExportsInfoGetter::get_used_name(
          GetUsedNameParam::WithNames(&exports_info),
          None,
          &export_name,
        ) {
          match used_name {
            UsedName::Normal(used_name) => Ref::Symbol(SymbolRef::new(
              info.module,
              Self::add_require(
                *info_id,
                None,
                Some(info.name.clone().expect("should have symbol")),
                all_used_names,
                required,
              )
              .required_symbol
              .clone()
              .expect("should have symbol"),
              used_name,
              Arc::new(move |binding| normal_render(binding, as_call, call_context, asi_safe)),
            )),
            UsedName::Inlined(inlined) => {
              let comment = to_normal_comment(&format!(
                "inlined export {}",
                property_access(&export_name, 0)
              ));
              Ref::Inline(format!("{}{comment}", inlined.render()))
            }
          }
        } else {
          Ref::Inline("/* unused export */ undefined".into())
        }
      }
    }
  }
}

fn es_module_binding() -> Ref {
  Ref::Inline("/* __esModule */true".into())
}

fn normal_render(
  binding: &SymbolRef,
  as_call: bool,
  call_context: bool,
  asi_safe: Option<bool>,
) -> String {
  let ids = &binding.ids;
  let reference = format!("{}{}", binding.symbol.as_ref(), property_access(ids, 0));

  if !ids.is_empty() && as_call && !call_context {
    return if asi_safe.unwrap_or_default() {
      format!("(0,{reference})")
    } else if let Some(_asi_safe) = asi_safe {
      format!(";(0,{reference})")
    } else {
      format!("/*#__PURE__*/Object({reference})")
    };
  }

  reference
}<|MERGE_RESOLUTION|>--- conflicted
+++ resolved
@@ -197,7 +197,7 @@
         let mut escaped_identifiers: FxHashMap<String, Vec<String>> = FxHashMap::default();
         let readable_identifier = get_cached_readable_identifier(
           &info.id(),
-          module_graph,
+          &module_graph,
           &compilation.module_static_cache_artifact,
           &compilation.options.context,
         );
@@ -297,7 +297,7 @@
 
           let mut ns_obj = Vec::new();
           let exports_info = module_graph.get_exports_info(module_info_id);
-          for export_info in exports_info.as_data(module_graph).exports().values() {
+          for export_info in exports_info.as_data(&module_graph).exports().values() {
             if matches!(export_info.provided(), Some(ExportProvided::NotProvided)) {
               continue;
             }
@@ -310,7 +310,7 @@
             if let Some(UsedNameItem::Str(used_name)) = export_info.get_used_name(None, None) {
               let mut binding = Self::get_binding(
                 None,
-                compilation.get_module_graph(),
+                &compilation.get_module_graph(),
                 &compilation.module_graph_cache_artifact,
                 module_info_id,
                 vec![export_info.name().cloned().unwrap_or("".into())],
@@ -464,7 +464,7 @@
       let info = &mut concate_modules_map[id];
       let readable_identifier = get_cached_readable_identifier(
         id,
-        module_graph,
+        &module_graph,
         &compilation.module_static_cache_artifact,
         context,
       );
@@ -634,7 +634,7 @@
       if info.name.is_none() {
         let readable_identifier = get_cached_readable_identifier(
           external_module,
-          module_graph,
+          &module_graph,
           &compilation.module_static_cache_artifact,
           context,
         );
@@ -1022,89 +1022,16 @@
       };
     });
 
-<<<<<<< HEAD
-          let inlined_value = inlined.render();
-          let chunk_link = link.get_mut_unwrap(&current_chunk);
-          let new_name = find_new_name(
-            name,
-            &chunk_link.used_names,
-            &escaped_identifiers[&get_cached_readable_identifier(
-              &current,
-              module_graph,
-              &compilation.module_static_cache_artifact,
-              context,
-            )],
-          );
-          chunk_link.used_names.insert(new_name.clone());
-          chunk_link
-            .init_fragments
-            .push(Box::new(NormalInitFragment::new(
-              format!("var {new_name} = {inlined_value};\n"),
-              InitFragmentStage::StageConstants,
-              0,
-              InitFragmentKey::unique(),
-              None,
-            )));
-          Self::add_chunk_export(
-            current_chunk,
-            new_name,
-            name.clone(),
-            exports,
-            keep_export_name,
-          );
-        }
-      }
-      ModuleInfo::External(info) => {
-        // entry is wrapped
-        // should be rendered as
-        //
-        // ```js
-        // var entry_exports = __webpack_require__('entry')
-        // var __export_v = entry_exports.v
-        // export { __export_v as export_symbol }
-        // ```
-        let exports_info = module_graph
-          .get_exports_info(&current)
-          .as_data(module_graph);
-        let chunk_link = link.get_mut_unwrap(&current_chunk);
-        let required_interop = Self::add_require(
-          current,
-          None,
-          Some(info.name.clone().expect("should have name")),
-          &mut chunk_link.used_names,
-          required,
-        );
-
-        // ensure we import the chunk
-        entry_imports.entry(current).or_default();
-
-        for (name, export_info) in exports_info.exports() {
-          if matches!(export_info.provided(), Some(ExportProvided::NotProvided)) {
-            continue;
-          }
-=======
     for name in entry_exports {
       if keep_export_name && name == "__esModule" {
         // no need to keep __esModule for esm output
         continue;
       }
->>>>>>> 2e2784a5
 
       let module = module_graph
         .module_by_identifier(&entry_module)
         .expect("should have module");
 
-<<<<<<< HEAD
-    if link_re_export {
-      Self::link_re_export(
-        current,
-        current_chunk,
-        compilation,
-        concate_modules_map,
-        required,
-        link,
-        module_graph,
-=======
       let chunk_link = link.get_mut_unwrap(&current_chunk);
       let binding = Self::get_binding(
         None,
@@ -1113,7 +1040,6 @@
         &entry_module,
         vec![name.clone()],
         concate_modules_map,
->>>>>>> 2e2784a5
         needed_namespace_objects,
         false,
         false,
@@ -1334,116 +1260,6 @@
           &mut exports,
           escaped_identifiers,
         ));
-<<<<<<< HEAD
-
-        if needs_reexport {
-          // the entry has been moved into other chunk, need to re-export the exports from other chunk
-          let entry_info = concate_modules_map
-            .get_mut(&entry_module)
-            .unwrap_or_else(|| panic!("should have module info for entry module: {entry_module}"));
-
-          match entry_info {
-            ModuleInfo::Concatenated(info) => {
-              if let Some(export_map) = info.export_map.as_ref() {
-                for (export_name, local) in export_map {
-                  let local = local.clone().into();
-                  let internal_name = info.get_internal_name(&local).unwrap_or_else(|| {
-                  panic!("{} should have internal name for exported member: {local}, internal_names: {:?}", info.module, &info.internal_names)
-                });
-
-                  // the real chunk needs export the symbol
-                  let exported = Self::add_chunk_export(
-                    entry_module_chunk,
-                    internal_name.clone(),
-                    export_name.clone(),
-                    &mut exports,
-                    false,
-                  )
-                  .expect("no strict export should always success");
-
-                  let entry_chunk_link = link.get_mut_unwrap(&entry_chunk_ukey);
-                  entry_chunk_link.add_re_export(
-                    entry_module_chunk,
-                    exported.clone(),
-                    export_name.clone(),
-                  );
-                }
-              }
-
-              // render inline exports
-              let exports_info = module_graph
-                .get_prefetched_exports_info(&entry_module, PrefetchExportsInfoMode::Default);
-
-              for (name, export_info) in exports_info.exports() {
-                let Some(UsedNameItem::Inlined(_)) = export_info.get_used_name(None, None) else {
-                  continue;
-                };
-
-                // find the local symbol of the exported chunk
-                let exported =
-                  Self::chunk_symbol_for_export(entry_module_chunk, name, &mut exports);
-
-                if let Some(exported) = exported {
-                  let entry_chunk_link = link.get_mut_unwrap(&entry_chunk_ukey);
-                  entry_chunk_link.add_re_export(
-                    entry_module_chunk,
-                    exported.clone(),
-                    name.clone(),
-                  );
-                }
-              }
-            }
-            ModuleInfo::External(_) => {
-              // entry is wrapped
-              // should be rendered as
-              //
-              // ```js
-              // var entry_exports = __webpack_require__('entry')
-              // var __export_v = entry_exports.v
-              // export { __export_v as export_symbol }
-              // ```
-              let exports_info = module_graph
-                .get_exports_info(&entry_module)
-                .as_data(module_graph);
-              // ensure we import the chunk
-              entry_imports.entry(entry_module).or_default();
-
-              for (name, export_info) in exports_info.exports() {
-                if matches!(export_info.provided(), Some(ExportProvided::NotProvided)) {
-                  continue;
-                }
-
-                // find the local symbol of the exported chunk
-                let exported =
-                  Self::chunk_symbol_for_export(entry_module_chunk, name, &mut exports);
-
-                if let Some(exported) = exported {
-                  let entry_chunk_link = link.get_mut_unwrap(&entry_chunk_ukey);
-                  entry_chunk_link.add_re_export(
-                    entry_module_chunk,
-                    exported.clone(),
-                    name.clone(),
-                  );
-                }
-              }
-            }
-          }
-        }
-
-        Self::link_re_export(
-          entry_module,
-          entry_chunk_ukey,
-          compilation,
-          concate_modules_map,
-          required,
-          link,
-          module_graph,
-          needed_namespace,
-          entry_imports,
-          &mut exports,
-        );
-=======
->>>>>>> 2e2784a5
       }
     }
 
@@ -1480,7 +1296,11 @@
           let Some(conn) = module_graph.connection_by_dependency_id(dep_id) else {
             continue;
           };
-          if !conn.is_target_active(module_graph, None, &compilation.module_graph_cache_artifact) {
+          if !conn.is_target_active(
+            &module_graph,
+            None,
+            &compilation.module_graph_cache_artifact,
+          ) {
             continue;
           }
 
@@ -1530,7 +1350,7 @@
 
             let binding = Self::get_binding(
               Some(m),
-              module_graph,
+              &module_graph,
               &compilation.module_graph_cache_artifact,
               ref_module,
               options.ids.clone(),
@@ -1566,7 +1386,7 @@
 
             let mut binding = Self::get_binding(
               None,
-              module_graph,
+              &module_graph,
               &compilation.module_graph_cache_artifact,
               ref_module,
               vec![ref_atom.clone()],
@@ -1644,7 +1464,7 @@
         if needs_import_chunk && !from_external {
           let readable_identifier = get_cached_readable_identifier(
             &m,
-            module_graph,
+            &module_graph,
             &compilation.module_static_cache_artifact,
             context,
           );
@@ -1702,7 +1522,11 @@
             continue;
           };
 
-          if !conn.is_target_active(module_graph, None, &compilation.module_graph_cache_artifact) {
+          if !conn.is_target_active(
+            &module_graph,
+            None,
+            &compilation.module_graph_cache_artifact,
+          ) {
             continue;
           }
 
