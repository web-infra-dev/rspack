--- conflicted
+++ resolved
@@ -261,13 +261,9 @@
   let module_graph =
     Compilation::get_make_module_graph_mut(&mut compilation.build_module_graph_artifact);
   for m in entry_modules {
-<<<<<<< HEAD
-    let exports_info = module_graph.get_exports_info(&m).as_data_mut(module_graph);
-=======
     let exports_info = module_graph.get_exports_info(&m);
->>>>>>> 2e2784a5
-
-    exports_info.set_used_in_unknown_way(&mut module_graph, None);
+
+    exports_info.set_used_in_unknown_way(module_graph, None);
   }
 
   Ok(())
