--- conflicted
+++ resolved
@@ -1,13 +1,9 @@
 use napi::bindgen_prelude::{Either3, Null};
 use napi::Either;
 use napi_derive::napi;
-<<<<<<< HEAD
 use rspack_core::PathData;
+use rspack_napi::threadsafe_function::ThreadsafeFunction;
 use rspack_napi_shared::threadsafe_function::{ThreadsafeFunction, ThreadsafeFunctionCallMode};
-use rspack_napi_shared::{get_napi_env, NapiResultExt};
-=======
-use rspack_napi::threadsafe_function::ThreadsafeFunction;
->>>>>>> 74dbde21
 use rspack_plugin_devtool::{
   Append, EvalDevToolModulePluginOptions, ModuleFilenameTemplate, ModuleFilenameTemplateFnCtx,
   SourceMapDevToolPluginOptions, TestFn,
@@ -15,7 +11,7 @@
 use serde::Deserialize;
 use tokio::runtime::Handle;
 
-type RawAppend = Either3<String, bool, ThreadsafeFunction<(), Option<String>>>;
+type RawAppend = Either3<String, bool, ThreadsafeFunction<RawPathData, String>>;
 
 #[derive(Debug, Clone)]
 #[napi(object)]
@@ -40,32 +36,11 @@
   match raw {
     Either3::A(str) => Append::String(str),
     Either3::B(_) => Append::Disabled,
-<<<<<<< HEAD
-    Either3::C(v) => {
-      let fn_payload: napi::Result<ThreadsafeFunction<RawPathData, String>> = try {
-        let env = get_napi_env();
-        rspack_binding_macros::js_fn_into_threadsafe_fn!(v, &Env::from(env))
-      };
-      let fn_payload = fn_payload.expect("convert to threadsafe function failed");
-      Append::Fn(Box::new(move |ctx| {
-        let fn_payload = fn_payload.clone();
-        let value = ctx.into();
-        Box::pin(async move {
-          fn_payload
-            .call(value, ThreadsafeFunctionCallMode::NonBlocking)
-            .into_rspack_result()?
-            .await
-            .unwrap_or_else(|err| panic!("Failed to call append function: {err}"))
-        })
-      }))
-    }
-=======
-    Either3::C(v) => Append::Fn(Arc::new(move || {
-      handle
-        .block_on(v.call(()))
-        .expect("failed to block raw append")
+    Either3::C(v) => Append::Fn(Box::new(move |ctx| {
+      let v = v.clone();
+      let value = ctx.into();
+      Box::pin(async move { v.call(value).await })
     })),
->>>>>>> 74dbde21
   }
 }
 
