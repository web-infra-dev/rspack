--- conflicted
+++ resolved
@@ -77,10 +77,6 @@
     let output: OutputOptions = self.output.try_into()?;
     let resolve = self.resolve.try_into()?;
     let resolve_loader = self.resolve_loader.try_into()?;
-<<<<<<< HEAD
-    let devtool = Devtool::default();
-=======
->>>>>>> 8bd03b98
     let mode = self.mode.unwrap_or_default().into();
     let module: ModuleOptions = self.module.try_into()?;
     let target = Target::new(&self.target)?;
@@ -115,11 +111,7 @@
       output,
       resolve,
       resolve_loader,
-<<<<<<< HEAD
-      devtool: RwLock::new(devtool),
-=======
       devtool: self.devtool,
->>>>>>> 8bd03b98
       experiments,
       stats,
       cache,
