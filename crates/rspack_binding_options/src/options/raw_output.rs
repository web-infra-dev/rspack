--- conflicted
+++ resolved
@@ -68,7 +68,6 @@
       .filename
       .unwrap_or(format!("{}{}", NAME_PLACEHOLDER, ".js",));
 
-<<<<<<< HEAD
     let chunk_filename = self.chunk_filename.unwrap_or_else(|| {
       // Align with https://github.com/webpack/webpack/blob/9fcaa243573005d6fdece9a3f8d89a0e8b399613/lib/config/defaults.js#L754
       let has_name = filename.contains(NAME_PLACEHOLDER);
@@ -97,11 +96,6 @@
         )
       }
     });
-=======
-    let chunk_filename = self
-      .chunk_filename
-      .unwrap_or_else(|| filename.replace(NAME_PLACEHOLDER, ID_PLACEHOLDER));
->>>>>>> 44f7a421
     let path = generate_path(
       self.path,
       options.context.as_ref().context("should have context")?,
