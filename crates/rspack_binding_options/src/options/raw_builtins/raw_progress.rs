use napi_derive::napi;
use rspack_plugin_progress::ProgressPluginOptions;
use serde::{Deserialize, Serialize};

#[derive(Deserialize, Debug, Serialize, Clone)]
#[serde(rename_all = "camelCase")]
#[napi(object)]
<<<<<<< HEAD
pub struct RawProgressPluginConfig {
  pub prefix: String,
  pub profile: bool,
=======
pub struct RawProgressPluginOptions {
  pub prefix: Option<String>,
>>>>>>> 5fd80076
}

impl From<RawProgressPluginOptions> for ProgressPluginOptions {
  fn from(value: RawProgressPluginOptions) -> Self {
    Self {
      prefix: value.prefix,
      profile: value.profile,
    }
  }
}<|MERGE_RESOLUTION|>--- conflicted
+++ resolved
@@ -5,14 +5,9 @@
 #[derive(Deserialize, Debug, Serialize, Clone)]
 #[serde(rename_all = "camelCase")]
 #[napi(object)]
-<<<<<<< HEAD
-pub struct RawProgressPluginConfig {
+pub struct RawProgressPluginOptions {
   pub prefix: String,
   pub profile: bool,
-=======
-pub struct RawProgressPluginOptions {
-  pub prefix: Option<String>,
->>>>>>> 5fd80076
 }
 
 impl From<RawProgressPluginOptions> for ProgressPluginOptions {
