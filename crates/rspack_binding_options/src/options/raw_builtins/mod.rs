#[cfg(feature = "node-api")]
use napi_derive::napi;
use rspack_core::{Builtins, CompilerOptionsBuilder, Define, Mode, Plugin};
use rspack_plugin_css::plugin::{CssConfig, PostcssConfig};
use rspack_plugin_progress::{ProgressPlugin, ProgressPluginConfig};

mod raw_css;
mod raw_html;
mod raw_postcss;
mod raw_progress;

use crate::RawOption;
pub use raw_css::*;
pub use raw_html::*;
pub use raw_postcss::*;
pub use raw_progress::*;

use serde::Deserialize;

#[derive(Debug, Deserialize, Default)]
#[cfg(feature = "node-api")]
#[napi(object)]
#[serde(rename_all = "camelCase")]
pub struct RawBuiltins {
  pub html: Option<Vec<RawHtmlPluginConfig>>,
  pub css: Option<RawCssPluginConfig>,
  pub postcss: Option<RawPostCssConfig>,
  pub minify: Option<bool>,
  pub polyfill: Option<bool>,
  pub browserslist: Option<Vec<String>>,
  #[napi(ts_type = "Record<string, string>")]
  pub define: Option<Define>,
<<<<<<< HEAD
  pub tree_shaking: Option<bool>,
=======
  pub progress: Option<RawProgressPluginConfig>,
>>>>>>> 69ace814
}

#[derive(Debug, Deserialize, Default)]
#[cfg(not(feature = "node-api"))]
#[serde(rename_all = "camelCase")]
pub struct RawBuiltins {
  pub html: Option<Vec<RawHtmlPluginConfig>>,
  pub css: Option<RawCssPluginConfig>,
  pub postcss: Option<RawPostCssConfig>,
  pub minify: Option<bool>,
  pub polyfill: Option<bool>,
  pub browserslist: Option<Vec<String>>,
  pub define: Option<Define>,
<<<<<<< HEAD
  pub tree_shaking: Option<bool>,
=======
  pub progress: Option<RawProgressPluginConfig>,
>>>>>>> 69ace814
}

pub(super) fn normalize_builtin(
  builtins: RawBuiltins,
  plugins: &mut Vec<Box<dyn Plugin>>,
  options: &CompilerOptionsBuilder,
) -> Result<Builtins, anyhow::Error> {
  if let Some(configs) = builtins.html {
    for config in configs {
      plugins.push(Box::new(rspack_plugin_html::HtmlPlugin::new(
        config.to_compiler_option(options)?,
      )));
    }
  }

  let css_config = builtins.css.clone().unwrap_or_default();
  let postcss_config = builtins.postcss.clone().unwrap_or_default();
  plugins.push(Box::new(rspack_plugin_css::CssPlugin::new(CssConfig {
    preset_env: css_config.preset_env,
    postcss: postcss_config.into(),
  })));
  if let Some(progress_config) = builtins.progress.clone() {
    plugins.push(Box::new(ProgressPlugin::new(ProgressPluginConfig {
      prefix: progress_config.prefix,
    })));
  }

  Ok(Builtins {
    browserslist: builtins.browserslist.unwrap_or_default(),
    minify: builtins
      .minify
      .unwrap_or(matches!(options.mode, Some(Mode::Production))),
    polyfill: builtins.polyfill.unwrap_or(true),
    define: builtins.define.unwrap_or_default(),
    tree_shaking: builtins.tree_shaking.unwrap_or_default(),
  })
}

#[allow(clippy::from_over_into)]
/// I need to use `Into` instead of `From` because
/// using `From` means I need to import [RawPostCssConfig]
/// in `rspack_plugin_css` which lead a cycle reference
/// `rspack_plugin_css <- rspack_binding_options` <- `rspack_plugin_css`
impl Into<PostcssConfig> for RawPostCssConfig {
  fn into(self) -> PostcssConfig {
    PostcssConfig {
      pxtorem: self.pxtorem.map(|item| item.into()),
    }
  }
}<|MERGE_RESOLUTION|>--- conflicted
+++ resolved
@@ -30,11 +30,8 @@
   pub browserslist: Option<Vec<String>>,
   #[napi(ts_type = "Record<string, string>")]
   pub define: Option<Define>,
-<<<<<<< HEAD
   pub tree_shaking: Option<bool>,
-=======
   pub progress: Option<RawProgressPluginConfig>,
->>>>>>> 69ace814
 }
 
 #[derive(Debug, Deserialize, Default)]
@@ -48,11 +45,8 @@
   pub polyfill: Option<bool>,
   pub browserslist: Option<Vec<String>>,
   pub define: Option<Define>,
-<<<<<<< HEAD
   pub tree_shaking: Option<bool>,
-=======
   pub progress: Option<RawProgressPluginConfig>,
->>>>>>> 69ace814
 }
 
 pub(super) fn normalize_builtin(
