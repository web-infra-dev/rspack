use rspack_core::{BundleOptions, Plugin};
use rspack_css_plugin::plugin::CssSourcePlugin;

pub mod log;

pub fn inject_built_in_plugins(
  mut user_plugins: Vec<Box<dyn Plugin>>,
  options: &mut BundleOptions,
) -> Vec<Box<dyn Plugin>> {
  let mut plugins: Vec<Box<dyn Plugin>> = vec![Box::new(rspack_react_plugin::ReactPlugin {
    runtime: options.react.runtime,
  })];
  if let Some(loader_options) = options.loader.take() {
    plugins.push(Box::new(rspack_plugin_loader::LoaderPlugin {
      options: loader_options,
    }));
  }
  plugins.append(&mut user_plugins);
  if options.inline_style {
    plugins.push(Box::new(rspack_style_plugin::StyleLoaderPlugin {}));
  } else {
    let css_plugin: Box<CssSourcePlugin> = std::default::Default::default();
    plugins.push(css_plugin);
  }
<<<<<<< HEAD
  if let Some(loader_options) = options.loader.take() {
    plugins.push(Box::new(rspack_loader_plugin::LoaderPlugin {
      options: loader_options,
    }));
  }
=======
>>>>>>> 98e5817a
  plugins
}<|MERGE_RESOLUTION|>--- conflicted
+++ resolved
@@ -11,7 +11,7 @@
     runtime: options.react.runtime,
   })];
   if let Some(loader_options) = options.loader.take() {
-    plugins.push(Box::new(rspack_plugin_loader::LoaderPlugin {
+    plugins.push(Box::new(rspack_loader_plugin::LoaderPlugin {
       options: loader_options,
     }));
   }
@@ -22,13 +22,5 @@
     let css_plugin: Box<CssSourcePlugin> = std::default::Default::default();
     plugins.push(css_plugin);
   }
-<<<<<<< HEAD
-  if let Some(loader_options) = options.loader.take() {
-    plugins.push(Box::new(rspack_loader_plugin::LoaderPlugin {
-      options: loader_options,
-    }));
-  }
-=======
->>>>>>> 98e5817a
   plugins
 }