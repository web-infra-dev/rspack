--- conflicted
+++ resolved
@@ -3674,8 +3674,6 @@
   parallel_code_splitting: Option<bool>,
   /// Whether to enable async web assembly.
   async_web_assembly: Option<bool>,
-  /// Whether to enable module federation async startup.
-  mf_async_startup: Option<bool>,
   // TODO: lazy compilation
 }
 
@@ -3691,7 +3689,6 @@
       future_defaults: None,
       css: Some(value.css),
       async_web_assembly: None,
-      mf_async_startup: Some(value.mf_async_startup),
     }
   }
 }
@@ -3708,7 +3705,6 @@
       css: value.css.take(),
       parallel_code_splitting: value.parallel_code_splitting.take(),
       async_web_assembly: value.async_web_assembly.take(),
-      mf_async_startup: value.mf_async_startup.take(),
     }
   }
 }
@@ -3753,12 +3749,6 @@
   /// Set whether to enable parallel code splitting.
   pub fn parallel_code_splitting(&mut self, parallel_code_splitting: bool) -> &mut Self {
     self.parallel_code_splitting = Some(parallel_code_splitting);
-    self
-  }
-
-  /// Set whether to enable module federation async startup.
-  pub fn mf_async_startup(&mut self, mf_async_startup: bool) -> &mut Self {
-    self.mf_async_startup = Some(mf_async_startup);
     self
   }
 
@@ -3799,7 +3789,6 @@
     w!(self.output_module, false);
 
     let parallel_code_splitting = d!(self.parallel_code_splitting, false);
-    let mf_async_startup = d!(self.mf_async_startup, false);
 
     Ok(Experiments {
       incremental,
@@ -3812,11 +3801,7 @@
       inline_enum: false,
       type_reexports_presence: false,
       lazy_barrel: false,
-<<<<<<< HEAD
-      mf_async_startup,
-=======
       defer_import: false,
->>>>>>> b01417b7
     })
   }
 }
