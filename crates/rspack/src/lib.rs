#![deny(clippy::all)]

extern crate core;

pub mod chunk_spliter;
pub mod external_module;

pub mod utils;

pub use swc_ecma_ast as ast;

pub mod bundler;
<<<<<<< HEAD
pub mod css;
pub mod plugin_driver;
=======
pub mod mark_box;
pub mod plugin_driver;
pub mod statement;
pub mod structs;
pub mod traits;
pub mod visitors;
>>>>>>> 191e5b66
<|MERGE_RESOLUTION|>--- conflicted
+++ resolved
@@ -9,15 +9,4 @@
 
 pub use swc_ecma_ast as ast;
 
-pub mod bundler;
-<<<<<<< HEAD
-pub mod css;
-pub mod plugin_driver;
-=======
-pub mod mark_box;
-pub mod plugin_driver;
-pub mod statement;
-pub mod structs;
-pub mod traits;
-pub mod visitors;
->>>>>>> 191e5b66
+pub mod bundler;