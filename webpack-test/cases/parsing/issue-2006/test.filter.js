--- conflicted
+++ resolved
@@ -1,8 +1,2 @@
 
-<<<<<<< HEAD
-module.exports = () => {return true}
-=======
 module.exports = () => {return "https://github.com/web-infra-dev/rspack/issues/3180"}
-
-							
->>>>>>> 570c98d9
