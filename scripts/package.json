{
  "name": "workflow",
  "version": "1.0.0",
  "description": "",
  "type": "module",
  "keywords": [],
  "author": "",
  "license": "MIT",
  "private": true,
  "scripts": {
    "typecheck": "tsc --noEmit"
  },
  "devDependencies": {
    "@actions/core": "1.11.1",
    "chalk": "^5.4.1",
    "@types/fs-extra": "11.0.4",
    "fs-extra": "^11.3.0",
    "typescript": "^5.8.3",
    "jest-environment-jsdom": "^29.7.0",
    "glob":"^11.0.2",
    "semver": "^7.7.2",
<<<<<<< HEAD
    "zx": "8.6.1"
=======
    "zx": "8.6.1",
    "@iarna/toml": "^3.0.0"
>>>>>>> 6cddb40f
  }
}<|MERGE_RESOLUTION|>--- conflicted
+++ resolved
@@ -19,11 +19,7 @@
     "jest-environment-jsdom": "^29.7.0",
     "glob":"^11.0.2",
     "semver": "^7.7.2",
-<<<<<<< HEAD
-    "zx": "8.6.1"
-=======
     "zx": "8.6.1",
     "@iarna/toml": "^3.0.0"
->>>>>>> 6cddb40f
   }
 }