--- conflicted
+++ resolved
@@ -1,10 +1,6 @@
 {
   "name": "@rspack/binding-win32-x64-msvc",
-<<<<<<< HEAD
-  "version": "1.4.2",
-=======
   "version": "1.4.4",
->>>>>>> 6cddb40f
   "license": "MIT",
   "description": "Node binding for rspack",
   "main": "rspack.win32-x64-msvc.node",
