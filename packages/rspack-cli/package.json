--- conflicted
+++ resolved
@@ -43,13 +43,8 @@
     "yargs": "17.6.2"
   },
   "devDependencies": {
-<<<<<<< HEAD
-    "@rslib/core": "0.0.12",
-    "@rspack/core": "workspace:*",
-=======
     "@rspack/core": "workspace:*",
     "@rslib/core": "0.0.15",
->>>>>>> 9e8f2e75
     "@types/interpret": "^1.1.3",
     "@types/rechoir": "^0.6.1",
     "@types/semver": "^7.5.6",
