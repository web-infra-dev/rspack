{
  "name": "@rspack/cli",
  "version": "1.3.5",
  "description": "CLI for rspack",
  "homepage": "https://rspack.dev",
  "bugs": "https://github.com/web-infra-dev/rspack/issues",
  "repository": {
    "type": "git",
    "url": "https://github.com/web-infra-dev/rspack",
    "directory": "packages/rspack-cli"
  },
  "license": "MIT",
  "exports": {
    ".": {
      "types": "./dist/index.d.ts",
      "import": "./dist/index.mjs",
      "require": "./dist/index.js"
    },
    "./package.json": "./package.json"
  },
  "main": "./dist/index.js",
  "types": "./dist/index.d.ts",
  "bin": {
    "rspack": "./bin/rspack.js"
  },
  "files": [
    "bin",
    "dist"
  ],
  "scripts": {
    "build": "rslib build",
    "dev": "rslib build -w",
    "test": "cross-env RUST_BACKTRACE=full jest --colors"
  },
  "dependencies": {
    "@discoveryjs/json-ext": "^0.5.7",
    "@rspack/dev-server": "1.1.1",
    "colorette": "2.0.20",
    "exit-hook": "^4.0.0",
    "interpret": "^3.1.1",
    "rechoir": "^0.8.0",
    "webpack-bundle-analyzer": "4.10.2",
    "yargs": "17.7.2"
  },
  "devDependencies": {
<<<<<<< HEAD
    "@rslib/core": "0.6.2",
=======
    "@rslib/core": "0.6.3",
>>>>>>> 1bb3a1d7
    "@rspack/core": "workspace:*",
    "@rspack/tracing": "workspace:*",
    "@types/interpret": "^1.1.3",
    "@types/rechoir": "^0.6.4",
    "@types/webpack-bundle-analyzer": "^4.7.0",
    "@types/yargs": "17.0.33",
    "concat-stream": "^2.0.0",
    "cross-env": "^7.0.3",
    "execa": "^5.1.1",
    "ts-node": "^10.9.2",
    "typescript": "^5.7.3"
  },
  "peerDependencies": {
    "@rspack/core": "^1.0.0-alpha || ^1.x",
    "@rspack/tracing": "^1.x"
  },
  "peerDependenciesMeta": {
    "@rspack/tracing": {
      "optional": true
    }
  },
  "publishConfig": {
    "access": "public",
    "provenance": true
  }
}<|MERGE_RESOLUTION|>--- conflicted
+++ resolved
@@ -43,11 +43,7 @@
     "yargs": "17.7.2"
   },
   "devDependencies": {
-<<<<<<< HEAD
-    "@rslib/core": "0.6.2",
-=======
     "@rslib/core": "0.6.3",
->>>>>>> 1bb3a1d7
     "@rspack/core": "workspace:*",
     "@rspack/tracing": "workspace:*",
     "@types/interpret": "^1.1.3",
