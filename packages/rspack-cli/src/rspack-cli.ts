import semver from "semver";
import { hideBin } from "yargs/helpers";
import yargs from "yargs";
import util from "util";
import {
	RspackBuildCLIOptions,
	RspackCLIColors,
	RspackCLILogger,
	RspackCLIOptions
} from "./types";
import { BuildCommand } from "./commands/build";
import { ServeCommand } from "./commands/serve";
import { PreviewCommand } from "./commands/preview";
import {
	RspackOptions,
	MultiCompiler,
	Compiler,
	rspack,
	MultiRspackOptions,
	Stats,
	MultiStats
} from "@rspack/core";
import { normalizeEnv } from "./utils/options";
import {
	loadRspackConfig,
	findFileWithSupportedExtensions
} from "./utils/loadConfig";
import { Mode } from "@rspack/core/src/config";
import { RspackPluginInstance, RspackPluginFunction } from "@rspack/core";
import path from "path";

type Command = "serve" | "build";

const defaultEntry = "src/index";
export class RspackCLI {
	colors: RspackCLIColors;
	program: yargs.Argv<{}>;
	constructor() {
		this.colors = this.createColors();
		this.program = yargs();
	}
	async createCompiler(
<<<<<<< HEAD
		options: RspackBuildCLIOptions,
		rspackEnv: Command,
=======
		options: RspackCLIOptions,
		rspackCommand: Command,
>>>>>>> 22c9b5bf
		callback?: (e: Error, res?: Stats | MultiStats) => void
	): Promise<Compiler | MultiCompiler> {
		process.env.RSPACK_CONFIG_VALIDATE = "loose";
		let nodeEnv = process?.env?.NODE_ENV;
		let rspackCommandDefaultEnv =
			rspackCommand === "build" ? "production" : "development";
		if (typeof options.nodeEnv === "string") {
			process.env.NODE_ENV = nodeEnv || options.nodeEnv;
		} else {
			process.env.NODE_ENV = nodeEnv || rspackCommandDefaultEnv;
		}
		let config = await this.loadConfig(options);
		config = await this.buildConfig(config, options, rspackCommand);

		const isWatch = Array.isArray(config)
			? (config as MultiRspackOptions).some(i => i.watch)
			: (config as RspackOptions).watch;

		const compiler = rspack(config, isWatch ? callback : undefined);
		return compiler;
	}
	createColors(useColor?: boolean): RspackCLIColors {
		const { createColors, isColorSupported } = require("colorette");

		let shouldUseColor;

		if (useColor) {
			shouldUseColor = useColor;
		} else {
			shouldUseColor = isColorSupported;
		}

		return {
			...createColors({ useColor: shouldUseColor }),
			isColorSupported: shouldUseColor
		};
	}
	getLogger(): RspackCLILogger {
		return {
			error: val =>
				console.error(`[rspack-cli] ${this.colors.red(util.format(val))}`),
			warn: val => console.warn(`[rspack-cli] ${this.colors.yellow(val)}`),
			info: val => console.info(`[rspack-cli] ${this.colors.cyan(val)}`),
			success: val => console.log(`[rspack-cli] ${this.colors.green(val)}`),
			log: val => console.log(`[rspack-cli] ${val}`),
			raw: val => console.log(val)
		};
	}
	async run(argv: string[]) {
		if (semver.lt(semver.clean(process.version), "14.0.0")) {
			this.getLogger().warn(
				`Minimum recommended Node.js version is 14.0.0, current version is ${process.version}`
			);
		}

		this.program.usage("[options]");
		this.program.scriptName("rspack");
		this.program.strictCommands(true).strict(true);
		this.program.middleware(normalizeEnv);
		this.registerCommands();
		await this.program.parseAsync(hideBin(argv));
	}
	async registerCommands() {
		const builtinCommands = [
			new BuildCommand(),
			new ServeCommand(),
			new PreviewCommand()
		];
		for (const command of builtinCommands) {
			command.apply(this);
		}
	}
	async buildConfig(
		item: RspackOptions | MultiRspackOptions,
		options: RspackBuildCLIOptions,
		command: Command
	): Promise<RspackOptions | MultiRspackOptions> {
		let commandDefaultEnv: "production" | "development" =
			command === "build" ? "production" : "development";
		let isBuild = command === "build";
		let isServe = command === "serve";
		const internalBuildConfig = async (item: RspackOptions) => {
			let entry = {};
			if (!item.entry) {
				if (options.entry) {
					entry = {
						main: options.entry.map(x => path.resolve(process.cwd(), x))[0] // Fix me when entry supports array
					};
				} else {
					const defaultEntryBase = path.resolve(process.cwd(), defaultEntry);
					const defaultEntryPath =
						findFileWithSupportedExtensions(defaultEntryBase) ||
						defaultEntryBase + ".js"; // default entry is js
					entry = {
						main: defaultEntryPath
					};
				}
				item.entry = entry;
			}
			if (options.analyze) {
				const { BundleAnalyzerPlugin } = await import(
					"webpack-bundle-analyzer"
				);
				(item.plugins ??= []).push({
					name: "rspack-bundle-analyzer",
					apply(compiler) {
						new BundleAnalyzerPlugin({
							generateStatsFile: true
						}).apply(compiler as any);
					}
				});
			}
			// cli --watch overrides the watch config
			if (options.watch) {
				item.watch = options.watch;
			}
			// auto set default mode if user config don't set it
			if (!item.mode) {
				item.mode = commandDefaultEnv ?? "none";
			}
			// user parameters always has highest priority than default mode and config mode
			if (options.mode) {
				item.mode = options.mode as Mode;
			}

			// false is also a valid value for sourcemap, so don't override it
			if (typeof item.devtool === "undefined") {
				item.devtool = isBuild ? "source-map" : "cheap-module-source-map";
			}
			item.builtins = item.builtins || {};
			if (isServe) {
				item.builtins.progress = item.builtins.progress ?? true;
			}

			// no emit assets when run dev server, it will use node_binding api get file content
			if (typeof item.builtins.noEmitAssets === "undefined") {
				item.builtins.noEmitAssets = false; // @FIXME memory fs currently cause problems for outputFileSystem, so we disable it temporarily
			}

			// Tells webpack to set process.env.NODE_ENV to a given string value.
			// optimization.nodeEnv uses DefinePlugin unless set to false.
			// optimization.nodeEnv defaults to mode if set, else falls back to 'production'.
			// See doc: https://webpack.js.org/configuration/optimization/#optimizationnodeenv
			// See source: https://github.com/webpack/webpack/blob/8241da7f1e75c5581ba535d127fa66aeb9eb2ac8/lib/WebpackOptionsApply.js#L563

			// When mode is set to 'none', optimization.nodeEnv defaults to false.
			if (item.mode !== "none") {
				item.builtins.define = {
					// User defined `process.env.NODE_ENV` always has highest priority than default define
					"process.env.NODE_ENV": JSON.stringify(item.mode),
					...item.builtins.define
				};
			}

			if (typeof item.stats === "undefined") {
				item.stats = { preset: "errors-warnings", timings: true };
			} else if (typeof item.stats === "boolean") {
				item.stats = item.stats ? { preset: "normal" } : { preset: "none" };
			} else if (typeof item.stats === "string") {
				item.stats = {
					preset: item.stats as
						| "normal"
						| "none"
						| "verbose"
						| "errors-only"
						| "errors-warnings"
				};
			}
			if (
				this.colors.isColorSupported &&
				typeof item.stats.colors === "undefined"
			) {
				item.stats.colors = true;
			}
			return item;
		};

		if (Array.isArray(item)) {
			return Promise.all(item.map(internalBuildConfig));
		} else {
			return internalBuildConfig(item as RspackOptions);
		}
	}

	async loadConfig(
		options: RspackCLIOptions
	): Promise<RspackOptions | MultiRspackOptions> {
		let loadedConfig = await loadRspackConfig(options);
		if (options.configName) {
			const notFoundConfigNames: string[] = [];

			// @ts-expect-error
			loadedConfig = options.configName.map((configName: string) => {
				let found: RspackOptions | MultiRspackOptions | undefined;

				if (Array.isArray(loadedConfig)) {
					found = loadedConfig.find(options => options.name === configName);
				} else {
					found =
						(loadedConfig as RspackOptions).name === configName
							? (loadedConfig as RspackOptions)
							: undefined;
				}

				if (!found) {
					notFoundConfigNames.push(configName);
				}

				return found;
			});

			if (notFoundConfigNames.length > 0) {
				this.getLogger().error(
					notFoundConfigNames
						.map(
							configName =>
								`Configuration with the name "${configName}" was not found.`
						)
						.join(" ")
				);
				process.exit(2);
			}
		}

		if (typeof loadedConfig === "function") {
			loadedConfig = loadedConfig(options.argv?.env, options.argv);
			// if return promise we should await its result
			if (
				typeof (loadedConfig as unknown as Promise<unknown>).then === "function"
			) {
				loadedConfig = await loadedConfig;
			}
		}
		return loadedConfig;
	}

	isMultipleCompiler(
		compiler: Compiler | MultiCompiler
	): compiler is MultiCompiler {
		return Boolean((compiler as MultiCompiler).compilers);
	}
	isWatch(compiler: Compiler | MultiCompiler): boolean {
		return Boolean(
			this.isMultipleCompiler(compiler)
				? compiler.compilers.some(compiler => compiler.options.watch)
				: compiler.options.watch
		);
	}
}

export function defineConfig(config: RspackOptions): RspackOptions {
	return config;
}

// Note: use union type will make apply function's `compiler` type to be `any`
export function definePlugin(
	plugin: RspackPluginFunction
): RspackPluginFunction;
export function definePlugin(
	plugin: RspackPluginInstance
): RspackPluginInstance;
export function definePlugin(plugin: any): any {
	return plugin;
}<|MERGE_RESOLUTION|>--- conflicted
+++ resolved
@@ -40,13 +40,8 @@
 		this.program = yargs();
 	}
 	async createCompiler(
-<<<<<<< HEAD
-		options: RspackBuildCLIOptions,
-		rspackEnv: Command,
-=======
 		options: RspackCLIOptions,
 		rspackCommand: Command,
->>>>>>> 22c9b5bf
 		callback?: (e: Error, res?: Stats | MultiStats) => void
 	): Promise<Compiler | MultiCompiler> {
 		process.env.RSPACK_CONFIG_VALIDATE = "loose";
