--- conflicted
+++ resolved
@@ -16,7 +16,6 @@
 				initial: defaultProjectName,
 				message: "Project folder"
 			}
-<<<<<<< HEAD
 		]).then(result => {
 			const { projectDir } = result;
 			const root = path.resolve(process.cwd(), projectDir);
@@ -33,24 +32,6 @@
 			console.log(`npm install\n`);
 			console.log(`npm run dev\n`);
 		});
-=======
-		]);
-		const { projectDir } = result;
-		const root = path.resolve(process.cwd(), projectDir);
-		if (fs.existsSync(root)) {
-			throw new Error("project directory already exists");
-		}
-		fs.mkdirSync(root);
-		// TODO support more template in the future
-		const templateDir = "template-react";
-		const srcFolder = path.resolve(__dirname, templateDir);
-		copyFolder(srcFolder, projectDir);
-		const pkgManager = getPkgManager();
-		console.log("\nDone. Now run:\n");
-		console.log(`cd ${projectDir}\n`);
-		console.log(`${pkgManager} install\n`);
-		console.log(`${pkgManager} run dev\n`);
->>>>>>> 35669ee7
 	})
 	.help()
 	.parse();
