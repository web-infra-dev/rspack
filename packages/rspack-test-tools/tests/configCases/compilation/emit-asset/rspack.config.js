--- conflicted
+++ resolved
@@ -5,84 +5,36 @@
 const SYMBOL = Symbol("mark");
 
 class Plugin {
-<<<<<<< HEAD
-    /**
-     * @param {import("@rspack/core").Compiler} compiler
-     */
-    apply(compiler) {
-        compiler.hooks.compilation.tap(PLUGIN_NAME, (compilation) => {
-            compilation.hooks.processAssets.tap(
-                {
-                    name: PLUGIN_NAME,
-                    stage: rspack.Compilation.PROCESS_ASSETS_STAGE_ADDITIONS,
-                },
-                () => {
-                    compilation.emitAsset("/foo.txt", new compiler.webpack.sources.RawSource("foo"), {
-                        bool: true,
-                        number: 1,
-                        string: "foo",
-                        array: ["foo", "bar"],
-                        object: {
-                            bool: true,
-                            number: 1,
-                            string: "foo",
-                            array: ["foo", "bar"],
-                        },
-                        [SYMBOL]: "foo",
-                    });
-                }
-            );
-=======
 	/**
 	 * @param {import("@rspack/core").Compiler} compiler
 	 */
 	apply(compiler) {
-		compiler.hooks.compilation.tap(PLUGIN_NAME, compilation => {
+		compiler.hooks.compilation.tap(PLUGIN_NAME, (compilation) => {
 			compilation.hooks.processAssets.tap(
 				{
 					name: PLUGIN_NAME,
-					stage: rspack.Compilation.PROCESS_ASSETS_STAGE_ADDITIONS
+					stage: rspack.Compilation.PROCESS_ASSETS_STAGE_ADDITIONS,
 				},
 				() => {
-					compilation.emitAsset(
-						"/foo.txt",
-						new compiler.webpack.sources.RawSource("foo"),
-						{
+					compilation.emitAsset("/foo.txt", new compiler.webpack.sources.RawSource("foo"), {
+						bool: true,
+						number: 1,
+						string: "foo",
+						array: ["foo", "bar"],
+						object: {
 							bool: true,
 							number: 1,
 							string: "foo",
 							array: ["foo", "bar"],
-							object: {
-								bool: true,
-								number: 1,
-								string: "foo",
-								array: ["foo", "bar"]
-							}
-						}
-					);
+						},
+						[SYMBOL]: "foo",
+					});
 				}
 			);
->>>>>>> 49b1b3b8
 
 			compilation.hooks.afterProcessAssets.tap(PLUGIN_NAME, () => {
 				const { info } = compilation.getAsset("/foo.txt");
 
-<<<<<<< HEAD
-                expect(info.bool).toBe(true);
-                expect(info.number).toBe(1);
-                expect(info.string).toBe("foo");
-                expect(info.array).toEqual(["foo", "bar"]);
-                expect(info.object).toEqual({
-                    bool: true,
-                    number: 1,
-                    string: "foo",
-                    array: ["foo", "bar"],
-                });
-                expect(info[SYMBOL]).toBe("foo");
-            });
-        });
-    }
-=======
 				expect(info.bool).toBe(true);
 				expect(info.number).toBe(1);
 				expect(info.string).toBe("foo");
@@ -91,12 +43,12 @@
 					bool: true,
 					number: 1,
 					string: "foo",
-					array: ["foo", "bar"]
+					array: ["foo", "bar"],
 				});
+				expect(info[SYMBOL]).toBe("foo");
 			});
 		});
 	}
->>>>>>> 49b1b3b8
 }
 
 /**@type {import("@rspack/core").Configuration}*/
