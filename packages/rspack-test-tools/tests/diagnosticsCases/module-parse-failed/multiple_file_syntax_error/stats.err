--- conflicted
+++ resolved
@@ -1,21 +1,5 @@
 ERROR in ./a.js
   × Module parse failed:
-<<<<<<< HEAD
-  ╰─▶   × JavaScript parsing error: Expression expected
-         ╭─[4:1]
-       4 │     d = 10
-       5 │     g = CONST
-       6 │ }
-         · ─
-         ╰────
-      
-  help: 
-        You may need an appropriate loader to handle this file type.
-
-ERROR in ./a.js
-  × Module parse failed:
-=======
->>>>>>> 6b6dfa2e
   ╰─▶   × JavaScript parsing error: Expected a semicolon
          ╭─[2:9]
        1 │ const CONST = 9000 % 2;
@@ -40,10 +24,6 @@
       
   help: 
         You may need an appropriate loader to handle this file type.
-<<<<<<< HEAD
-=======
- @ ./a.js
->>>>>>> 6b6dfa2e
 
 ERROR in ./b.js
   × Module parse failed:
@@ -71,10 +51,6 @@
       
   help: 
         You may need an appropriate loader to handle this file type.
-<<<<<<< HEAD
-=======
- @ ./b.js
->>>>>>> 6b6dfa2e
 
 ERROR in ./c.js
   × Module parse failed:
@@ -102,10 +78,6 @@
       
   help: 
         You may need an appropriate loader to handle this file type.
-<<<<<<< HEAD
-=======
- @ ./c.js
->>>>>>> 6b6dfa2e
 
 ERROR in ./d.js
   × Module parse failed:
@@ -133,10 +105,6 @@
       
   help: 
         You may need an appropriate loader to handle this file type.
-<<<<<<< HEAD
-=======
- @ ./d.js
->>>>>>> 6b6dfa2e
 
 ERROR in ./e.js
   × Module parse failed:
@@ -164,10 +132,6 @@
       
   help: 
         You may need an appropriate loader to handle this file type.
-<<<<<<< HEAD
-=======
- @ ./e.js
->>>>>>> 6b6dfa2e
 
 ERROR in ./f.js
   × Module parse failed:
@@ -195,10 +159,6 @@
       
   help: 
         You may need an appropriate loader to handle this file type.
-<<<<<<< HEAD
-=======
- @ ./f.js
->>>>>>> 6b6dfa2e
 
 ERROR in ./g.js
   × Module parse failed:
@@ -212,11 +172,7 @@
          ╰────
       
   help: 
-<<<<<<< HEAD
         You may need an appropriate loader to handle this file type.
-=======
-        You may need an appropriate loader to handle this file type.
- @ ./g.js
 
 ERROR in ./g.js
   × Module parse failed:
@@ -229,6 +185,4 @@
          ╰────
       
   help: 
-        You may need an appropriate loader to handle this file type.
- @ ./g.js
->>>>>>> 6b6dfa2e
+        You may need an appropriate loader to handle this file type.