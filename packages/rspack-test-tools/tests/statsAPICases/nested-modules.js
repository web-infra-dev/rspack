/** @type {import('../..').TStatsAPICaseConfig} */
module.exports = {
	description: "should have nested modules",
	options(context) {
		return {
			context: context.getSource(),
			entry: "./fixtures/esm/abc",
			optimization: {
				concatenateModules: true
			}
		};
	},
	async check(stats) {
		const statsOptions = {
			modules: true,
			nestedModules: true,
			timings: false,
			builtAt: false,
			version: false
		};
		expect(typeof stats?.hash).toBe("string");
		const statsJson = stats?.toJson(statsOptions);
		const concatedModule = statsJson.modules.find(
			m => m.name === "./fixtures/esm/abc.js + 3 modules"
		);
		expect(concatedModule).toBeTruthy();
		expect(concatedModule.modules).toMatchInlineSnapshot(`
		Array [
		  Object {
		    "assets": Array [],
		    "buildTimeExecuted": false,
		    "built": true,
		    "cacheable": true,
		    "cached": false,
		    "chunks": Array [],
		    "codeGenerated": false,
		    "dependent": undefined,
		    "depth": 0,
		    "errors": 0,
		    "failed": false,
		    "id": undefined,
		    "identifier": "<PROJECT_ROOT>/tests/fixtures/esm/abc.js",
		    "index": 0,
		    "index2": 3,
		    "issuer": undefined,
		    "issuerId": undefined,
		    "issuerName": undefined,
<<<<<<< HEAD
		    "issuerPath": undefined,
=======
		    "issuerPath": Array [],
		    "layer": undefined,
>>>>>>> 6b6dfa2e
		    "moduleType": "javascript/auto",
		    "name": "./fixtures/esm/abc.js",
		    "nameForCondition": "<PROJECT_ROOT>/tests/fixtures/esm/abc.js",
		    "optimizationBailout": Array [
		      "ModuleConcatenation bailout: Module is an entry point",
		    ],
		    "optional": false,
		    "orphan": true,
		    "postOrderIndex": 3,
		    "preOrderIndex": 0,
		    "providedExports": Array [],
		    "reasons": Array [],
		    "size": 80,
		    "sizes": Object {
		      "javascript": 80,
		    },
		    "type": "module",
		    "usedExports": Array [],
		    "warnings": 0,
		  },
		  Object {
		    "assets": Array [],
		    "buildTimeExecuted": false,
		    "built": true,
		    "cacheable": true,
		    "cached": false,
		    "chunks": Array [],
		    "codeGenerated": false,
		    "dependent": undefined,
		    "depth": 1,
		    "errors": 0,
		    "failed": false,
		    "id": undefined,
		    "identifier": "<PROJECT_ROOT>/tests/fixtures/esm/a.js",
		    "index": 1,
		    "index2": 0,
		    "issuer": "<PROJECT_ROOT>/tests/fixtures/esm/abc.js",
		    "issuerId": undefined,
		    "issuerName": "./fixtures/esm/abc.js",
		    "issuerPath": Array [
		      Object {
		        "id": undefined,
		        "identifier": "<PROJECT_ROOT>/tests/fixtures/esm/abc.js",
		        "name": "./fixtures/esm/abc.js",
		      },
		    ],
		    "layer": undefined,
		    "moduleType": "javascript/auto",
		    "name": "./fixtures/esm/a.js",
		    "nameForCondition": "<PROJECT_ROOT>/tests/fixtures/esm/a.js",
		    "optimizationBailout": Array [],
		    "optional": false,
		    "orphan": true,
		    "postOrderIndex": 0,
		    "preOrderIndex": 1,
		    "providedExports": Array [
		      "a",
		      "default",
		    ],
		    "reasons": Array [
		      Object {
		        "moduleId": undefined,
		        "moduleIdentifier": "<PROJECT_ROOT>/tests/fixtures/esm/abc.js",
		        "moduleName": "./fixtures/esm/abc.js",
		        "type": "esm import",
		        "userRequest": "./a",
		      },
		      Object {
		        "moduleId": undefined,
		        "moduleIdentifier": "<PROJECT_ROOT>/tests/fixtures/esm/abc.js",
		        "moduleName": "./fixtures/esm/abc.js",
		        "type": "esm import specifier",
		        "userRequest": "./a",
		      },
		    ],
		    "size": 37,
		    "sizes": Object {
		      "javascript": 37,
		    },
		    "type": "module",
		    "usedExports": Array [
		      "a",
		    ],
		    "warnings": 0,
		  },
		  Object {
		    "assets": Array [],
		    "buildTimeExecuted": false,
		    "built": true,
		    "cacheable": true,
		    "cached": false,
		    "chunks": Array [],
		    "codeGenerated": false,
		    "dependent": undefined,
		    "depth": 1,
		    "errors": 0,
		    "failed": false,
		    "id": undefined,
		    "identifier": "<PROJECT_ROOT>/tests/fixtures/esm/b.js",
		    "index": 2,
		    "index2": 1,
		    "issuer": "<PROJECT_ROOT>/tests/fixtures/esm/abc.js",
		    "issuerId": undefined,
		    "issuerName": "./fixtures/esm/abc.js",
		    "issuerPath": Array [
		      Object {
		        "id": undefined,
		        "identifier": "<PROJECT_ROOT>/tests/fixtures/esm/abc.js",
		        "name": "./fixtures/esm/abc.js",
		      },
		    ],
		    "layer": undefined,
		    "moduleType": "javascript/auto",
		    "name": "./fixtures/esm/b.js",
		    "nameForCondition": "<PROJECT_ROOT>/tests/fixtures/esm/b.js",
		    "optimizationBailout": Array [],
		    "optional": false,
		    "orphan": true,
		    "postOrderIndex": 1,
		    "preOrderIndex": 2,
		    "providedExports": Array [
		      "b",
		      "default",
		    ],
		    "reasons": Array [
		      Object {
		        "moduleId": undefined,
		        "moduleIdentifier": "<PROJECT_ROOT>/tests/fixtures/esm/abc.js",
		        "moduleName": "./fixtures/esm/abc.js",
		        "type": "esm import",
		        "userRequest": "./b",
		      },
		      Object {
		        "moduleId": undefined,
		        "moduleIdentifier": "<PROJECT_ROOT>/tests/fixtures/esm/abc.js",
		        "moduleName": "./fixtures/esm/abc.js",
		        "type": "esm import specifier",
		        "userRequest": "./b",
		      },
		    ],
		    "size": 38,
		    "sizes": Object {
		      "javascript": 38,
		    },
		    "type": "module",
		    "usedExports": Array [
		      "default",
		    ],
		    "warnings": 0,
		  },
		  Object {
		    "assets": Array [],
		    "buildTimeExecuted": false,
		    "built": true,
		    "cacheable": true,
		    "cached": false,
		    "chunks": Array [],
		    "codeGenerated": false,
		    "dependent": undefined,
		    "depth": 1,
		    "errors": 0,
		    "failed": false,
		    "id": undefined,
		    "identifier": "<PROJECT_ROOT>/tests/fixtures/esm/c.js",
		    "index": 3,
		    "index2": 2,
		    "issuer": "<PROJECT_ROOT>/tests/fixtures/esm/abc.js",
		    "issuerId": undefined,
		    "issuerName": "./fixtures/esm/abc.js",
		    "issuerPath": Array [
		      Object {
		        "id": undefined,
		        "identifier": "<PROJECT_ROOT>/tests/fixtures/esm/abc.js",
		        "name": "./fixtures/esm/abc.js",
		      },
		    ],
		    "layer": undefined,
		    "moduleType": "javascript/auto",
		    "name": "./fixtures/esm/c.js",
		    "nameForCondition": "<PROJECT_ROOT>/tests/fixtures/esm/c.js",
		    "optimizationBailout": Array [],
		    "optional": false,
		    "orphan": true,
		    "postOrderIndex": 2,
		    "preOrderIndex": 3,
		    "providedExports": Array [
		      "c",
		      "default",
		    ],
		    "reasons": Array [
		      Object {
		        "moduleId": undefined,
		        "moduleIdentifier": "<PROJECT_ROOT>/tests/fixtures/esm/abc.js",
		        "moduleName": "./fixtures/esm/abc.js",
		        "type": "esm import",
		        "userRequest": "./c",
		      },
		      Object {
		        "moduleId": undefined,
		        "moduleIdentifier": "<PROJECT_ROOT>/tests/fixtures/esm/abc.js",
		        "moduleName": "./fixtures/esm/abc.js",
		        "type": "esm import specifier",
		        "userRequest": "./c",
		      },
		    ],
		    "size": 37,
		    "sizes": Object {
		      "javascript": 37,
		    },
		    "type": "module",
		    "usedExports": true,
		    "warnings": 0,
		  },
		]
	`);
		expect(stats?.toString(statsOptions).replace(/\d+ ms/g, "X ms"))
			.toMatchInlineSnapshot(`
		"asset main.js 441 bytes [emitted] (name: main)
		orphan modules 192 bytes [orphan] 4 modules
		runtime modules 677 bytes 3 modules
		./fixtures/esm/abc.js + 3 modules 192 bytes [code generated]
		  | orphan modules 192 bytes [orphan] 4 modules
		Rspack compiled successfully"
	`);
	}
};<|MERGE_RESOLUTION|>--- conflicted
+++ resolved
@@ -45,12 +45,8 @@
 		    "issuer": undefined,
 		    "issuerId": undefined,
 		    "issuerName": undefined,
-<<<<<<< HEAD
 		    "issuerPath": undefined,
-=======
-		    "issuerPath": Array [],
-		    "layer": undefined,
->>>>>>> 6b6dfa2e
+		    "layer": undefined,
 		    "moduleType": "javascript/auto",
 		    "name": "./fixtures/esm/abc.js",
 		    "nameForCondition": "<PROJECT_ROOT>/tests/fixtures/esm/abc.js",
