/** @type {import('../..').TStatsAPICaseConfig} */
module.exports = {
	description: "should have stats",
	options(context) {
		return {
			context: context.getSource(),
			entry: {
				main: "./fixtures/a"
			}
		};
	},
	async check(stats) {
		const statsOptions = {
			all: true,
			timings: false,
			builtAt: false,
			version: false
		};
		expect(typeof stats?.hash).toBe("string");
		expect(stats?.toJson(statsOptions)).toMatchSnapshot();
		expect(stats?.toString(statsOptions)).toMatchInlineSnapshot(`
		PublicPath: auto
		asset main.js 204 bytes {909} [emitted] (name: main)
		Entrypoint main 204 bytes = main.js
		chunk {909} (runtime: main) main.js (main) 55 bytes [entry] [rendered]
		  > ./fixtures/a main
		  ./fixtures/a.js [585] 55 bytes {909} [depth 0] [built] [code generated]
		    [used exports unknown]
		    Statement with side_effects in source code at ./fixtures/a.js<LINE_COL_RANGE>
		    ModuleConcatenation bailout: Module is not an ECMAScript module
		    entry ./fixtures/a
		    cjs self exports reference self [585] ./fixtures/a.js
		./fixtures/a.js [585] 55 bytes {909} [depth 0] [built] [code generated]
		  [used exports unknown]
		  Statement with side_effects in source code at ./fixtures/a.js<LINE_COL_RANGE>
		  ModuleConcatenation bailout: Module is not an ECMAScript module
		  entry ./fixtures/a
		  cjs self exports reference self [585] ./fixtures/a.js
		  
<<<<<<< HEAD
		Rspack compiled successfully (a02ca542d9e6049b)
=======
		Rspack compiled successfully (74404557098e37ce)
>>>>>>> 6cddb40f
	`);
	}
};<|MERGE_RESOLUTION|>--- conflicted
+++ resolved
@@ -37,11 +37,7 @@
 		  entry ./fixtures/a
 		  cjs self exports reference self [585] ./fixtures/a.js
 		  
-<<<<<<< HEAD
-		Rspack compiled successfully (a02ca542d9e6049b)
-=======
 		Rspack compiled successfully (74404557098e37ce)
->>>>>>> 6cddb40f
 	`);
 	}
 };