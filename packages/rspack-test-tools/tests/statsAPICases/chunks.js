--- conflicted
+++ resolved
@@ -161,12 +161,8 @@
 		        "issuer": undefined,
 		        "issuerId": undefined,
 		        "issuerName": undefined,
-<<<<<<< HEAD
 		        "issuerPath": undefined,
-=======
-		        "issuerPath": Array [],
 		        "layer": undefined,
->>>>>>> 6b6dfa2e
 		        "moduleType": "javascript/auto",
 		        "name": "./fixtures/chunk-b.js",
 		        "nameForCondition": "<PROJECT_ROOT>/tests/fixtures/chunk-b.js",
