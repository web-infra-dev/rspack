```js title=main.js
(() => { // webpackBootstrap
var __webpack_modules__ = ({
"./a.js": (function (module) {
module.exports = "a";
}),
"./c.js": (function (module) {
module.exports = "c";
}),
"fs": (function (module) {
module.exports = require('fs')}),

});
/************************************************************************/
// The module cache
var __webpack_module_cache__ = {};

// The require function
function __webpack_require__(moduleId) {

// Check if module is in cache
var cachedModule = __webpack_module_cache__[moduleId];
if (cachedModule !== undefined) {
return cachedModule.exports;
}
// Create a new module (and put it into the cache)
var module = (__webpack_module_cache__[moduleId] = {
exports: {}
});
// Execute the module function
__webpack_modules__[moduleId](module, module.exports, __webpack_require__);

// Return the exports of the module
return module.exports;

}

/************************************************************************/
// webpack/runtime/compat_get_default_export
(() => {
// getDefaultExport function for compatibility with non-harmony modules
__webpack_require__.n = function (module) {
	var getter = module && module.__esModule ?
		function () { return module['default']; } :
		function () { return module; };
	__webpack_require__.d(getter, { a: getter });
	return getter;
};




})();
// webpack/runtime/define_property_getters
(() => {
__webpack_require__.d = function(exports, definition) {
	for(var key in definition) {
        if(__webpack_require__.o(definition, key) && !__webpack_require__.o(exports, key)) {
            Object.defineProperty(exports, key, { enumerable: true, get: definition[key] });
        }
    }
};
})();
// webpack/runtime/has_own_property
(() => {
__webpack_require__.o = function (obj, prop) {
	return Object.prototype.hasOwnProperty.call(obj, prop);
};

})();
/************************************************************************/
var __webpack_exports__ = {};
// This entry need to be wrapped in an IIFE because it need to be in strict mode.
(() => {
"use strict";
/* harmony import */var _a__WEBPACK_IMPORTED_MODULE_0__ = __webpack_require__("./a.js");
/* harmony import */var _a__WEBPACK_IMPORTED_MODULE_0___default = /*#__PURE__*/__webpack_require__.n(_a__WEBPACK_IMPORTED_MODULE_0__);
/* harmony import */var _b__WEBPACK_IMPORTED_MODULE_1__ = __webpack_require__("./c.js");
/* harmony import */var _b__WEBPACK_IMPORTED_MODULE_1___default = /*#__PURE__*/__webpack_require__.n(_b__WEBPACK_IMPORTED_MODULE_1__);
/* harmony import */var fs__WEBPACK_IMPORTED_MODULE_2__ = __webpack_require__("fs");
/* harmony import */var fs__WEBPACK_IMPORTED_MODULE_2___default = /*#__PURE__*/__webpack_require__.n(fs__WEBPACK_IMPORTED_MODULE_2__);

<<<<<<< HEAD

// b.js will be transform to c.js


=======
 // b.js will be transform to c.js


>>>>>>> bf189242
it("should remove duplicate request modules generate by after resolve hook", ()=>{
    expect((_a__WEBPACK_IMPORTED_MODULE_0___default())).toBe("a");
    expect((_b__WEBPACK_IMPORTED_MODULE_1___default())).toBe("c");
    expect((_b__WEBPACK_IMPORTED_MODULE_1___default())).toBe("c");
    const ext = ".js";
    expect(fs__WEBPACK_IMPORTED_MODULE_2___default().readFileSync(__filename, "utf-8")).not.toContain("./b" + ext);
    expect(fs__WEBPACK_IMPORTED_MODULE_2___default().readFileSync(__filename, "utf-8")).toContain("./c" + ext);
    expect(fs__WEBPACK_IMPORTED_MODULE_2___default().readFileSync(__filename, "utf-8").split("./c" + ext).length - 1).toBe(2);
});

})();

})()
;
```<|MERGE_RESOLUTION|>--- conflicted
+++ resolved
@@ -80,16 +80,9 @@
 /* harmony import */var fs__WEBPACK_IMPORTED_MODULE_2__ = __webpack_require__("fs");
 /* harmony import */var fs__WEBPACK_IMPORTED_MODULE_2___default = /*#__PURE__*/__webpack_require__.n(fs__WEBPACK_IMPORTED_MODULE_2__);
 
-<<<<<<< HEAD
-
-// b.js will be transform to c.js
-
-
-=======
  // b.js will be transform to c.js
 
 
->>>>>>> bf189242
 it("should remove duplicate request modules generate by after resolve hook", ()=>{
     expect((_a__WEBPACK_IMPORTED_MODULE_0___default())).toBe("a");
     expect((_b__WEBPACK_IMPORTED_MODULE_1___default())).toBe("c");
