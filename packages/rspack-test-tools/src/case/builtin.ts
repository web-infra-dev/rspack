import path from "path";

import { BuiltinProcessor, IBuiltinProcessorOptions } from "../processor";
import { BasicCaseCreator } from "../test/creator";
import { ECompilerType } from "../type";

const FILTERS: Record<
	string,
	IBuiltinProcessorOptions<ECompilerType>["snapshotFileFilter"]
> = {
	"plugin-css": (file: string) => file.endsWith(".css"),
	"plugin-css-modules": (file: string) =>
		file.endsWith(".css") ||
		(file.endsWith(".js") && !file.includes("runtime")),
	"plugin-html": (file: string) => file.endsWith(".html")
};

const creator = new BasicCaseCreator({
	clean: true,
	describe: false,
	description(name) {
		return `${name} should match snapshot`;
	},
	steps: ({ name, src }) => {
		const cat = path.basename(path.dirname(src));
		const filter = FILTERS[cat];
		return [
			new BuiltinProcessor({
				name,
				snapshot: "output.snap.txt",
				snapshotFileFilter: filter,
<<<<<<< HEAD
				compilerType: ECompilerType.Rspack,
				configFiles: ["rspack.config.js", "webpack.config.js"]
=======
				compilerType: ECompilerType.Rspack
>>>>>>> bf189242
			})
		];
	}
});

export function createBuiltinCase(name: string, src: string, dist: string) {
	creator.create(name, src, dist);
}<|MERGE_RESOLUTION|>--- conflicted
+++ resolved
@@ -29,12 +29,7 @@
 				name,
 				snapshot: "output.snap.txt",
 				snapshotFileFilter: filter,
-<<<<<<< HEAD
-				compilerType: ECompilerType.Rspack,
-				configFiles: ["rspack.config.js", "webpack.config.js"]
-=======
 				compilerType: ECompilerType.Rspack
->>>>>>> bf189242
 			})
 		];
 	}
