import { rspack } from "@rspack/core";
import fs from "fs-extra";
import path from "path";

import {
	ECompilerType,
	ITestContext,
	ITestEnv,
	ITestRunner,
	TCompilerOptions
} from "../type";
import { BasicProcessor, IBasicProcessorOptions } from "./basic";

export interface IHotProcessorOptions<T extends ECompilerType>
<<<<<<< HEAD
	extends Omit<
		IBasicProcessorOptions<T>,
		"defaultOptions" | "overrideOptions" | "runable" | "findBundle"
	> {
=======
	extends Omit<IBasicProcessorOptions<T>, "runable"> {
>>>>>>> bf189242
	target: TCompilerOptions<T>["target"];
}

export type TUpdateOptions = {
	updateIndex: number;
	totalIndex: number;
};

export class HotProcessor<T extends ECompilerType> extends BasicProcessor<T> {
	protected updateOptions: TUpdateOptions;
	protected runner: ITestRunner | null = null;

	constructor(protected _hotOptions: IHotProcessorOptions<T>) {
		const fakeUpdateLoaderOptions: TUpdateOptions = {
			updateIndex: 0,
			totalIndex: 0
		};
		super({
			defaultOptions: HotProcessor.defaultOptions(
				_hotOptions,
				fakeUpdateLoaderOptions
			),
			overrideOptions: HotProcessor.overrideOptions(
				_hotOptions,
				fakeUpdateLoaderOptions
			),
			findBundle: HotProcessor.findBundle(_hotOptions),
			runable: true,
			..._hotOptions
		});
		this.updateOptions = fakeUpdateLoaderOptions;
	}

	async run(env: ITestEnv, context: ITestContext) {
		const changedFiles: string[] = require(
			context.getSource("changed-file.js")
		);
		this.updateOptions.totalIndex = changedFiles.reduce<number>(
			(res: number, file: string) => {
				return Math.max(
					fs.readFileSync(file, "utf-8").split("---").length,
					res
				);
			},
			0
		);
		context.setValue(
			this._options.name,
			"hotUpdateContext",
			this.updateOptions
		);
		await super.run(env, context);
	}

	static findBundle<T extends ECompilerType>(
		hotOptions: IHotProcessorOptions<T>
	): IBasicProcessorOptions<T>["findBundle"] {
		return context => {
			let files: string[] = [];
			let prefiles: string[] = [];
			const compiler = context.getCompiler(hotOptions.name);
			if (!compiler) throw new Error("Compiler should exists when find bundle");
			const stats = compiler.getStats();
			if (!stats) throw new Error("Stats should exists when find bundle");
			const info = stats.toJson({ all: false, entrypoints: true });
			if (hotOptions.target === "web" || hotOptions.target === "webworker") {
				for (const file of info.entrypoints!.main.assets!) {
					if (file.name.endsWith(".js")) {
						files.push(file.name);
					} else {
						prefiles.push(file.name);
					}
				}
			} else {
				const assets = info.entrypoints!.main.assets!.filter(s =>
					s.name.endsWith(".js")
				);
				files.push(assets[assets.length - 1].name);
			}
			return [...prefiles, ...files];
		};
	}

	async afterAll(context: ITestContext) {
		await super.afterAll(context);
		if (this.updateOptions.updateIndex + 1 !== this.updateOptions.totalIndex) {
			throw new Error(
				`Should run all hot steps (${this.updateOptions.updateIndex + 1} / ${this.updateOptions.totalIndex}): ${this._options.name}`
			);
		}
	}

	static defaultOptions<T extends ECompilerType>(
		hotOptions: IHotProcessorOptions<T>,
		updateOptions: TUpdateOptions
	): IBasicProcessorOptions<T>["defaultOptions"] {
		return (context: ITestContext) => {
			const options = {
				context: context.getSource(),
				mode: "development",
				devtool: false,
				output: {
					path: context.getDist(),
					filename: "bundle.js",
					chunkFilename: "[name].chunk.[fullhash].js",
					publicPath: "https://test.cases/path/",
					library: { type: "commonjs2" }
				},
				optimization: {
					moduleIds: "named"
				},
				target: hotOptions.target
			} as TCompilerOptions<T>;

			if (hotOptions.compilerType === ECompilerType.Rspack) {
				options.plugins ??= [];
				(options as TCompilerOptions<ECompilerType.Rspack>).plugins!.push(
					new rspack.HotModuleReplacementPlugin()
				);
			}
			return options;
		};
	}

	static overrideOptions<T extends ECompilerType>(
		hotOptions: IHotProcessorOptions<T>,
		updateOptions: TUpdateOptions
	): IBasicProcessorOptions<T>["overrideOptions"] {
		return (context: ITestContext, options: TCompilerOptions<T>) => {
			if (!options.entry) {
				options.entry = "./index.js";
			}
			options.module ??= {};
			options.module.rules ??= [];
			options.module.rules.push({
				test: /\.(js|css|json)/,
				use: [
					{
						loader: path.resolve(
							__dirname,
							"../helper/legacy/fake-update-loader.js"
						),
						options: updateOptions
					}
				]
			});
			if (hotOptions.compilerType === ECompilerType.Rspack) {
				options.plugins ??= [];
				(options as TCompilerOptions<ECompilerType.Rspack>).plugins!.push(
					new rspack.LoaderOptionsPlugin(updateOptions)
				);
			}
		};
	}
}<|MERGE_RESOLUTION|>--- conflicted
+++ resolved
@@ -12,14 +12,7 @@
 import { BasicProcessor, IBasicProcessorOptions } from "./basic";
 
 export interface IHotProcessorOptions<T extends ECompilerType>
-<<<<<<< HEAD
-	extends Omit<
-		IBasicProcessorOptions<T>,
-		"defaultOptions" | "overrideOptions" | "runable" | "findBundle"
-	> {
-=======
 	extends Omit<IBasicProcessorOptions<T>, "runable"> {
->>>>>>> bf189242
 	target: TCompilerOptions<T>["target"];
 }
 
