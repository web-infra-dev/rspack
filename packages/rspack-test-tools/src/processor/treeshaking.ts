--- conflicted
+++ resolved
@@ -3,14 +3,7 @@
 import { ISnapshotProcessorOptions, SnapshotProcessor } from "./snapshot";
 
 export interface ITreeShakingProcessorOptions<T extends ECompilerType>
-<<<<<<< HEAD
-	extends Omit<
-		ISnapshotProcessorOptions<T>,
-		"defaultOptions" | "overrideOptions" | "runable"
-	> {}
-=======
 	extends Omit<ISnapshotProcessorOptions<T>, "runable"> {}
->>>>>>> bf189242
 
 export class TreeShakingProcessor<
 	T extends ECompilerType
