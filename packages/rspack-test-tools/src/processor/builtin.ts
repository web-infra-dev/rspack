--- conflicted
+++ resolved
@@ -6,11 +6,7 @@
 import { ISnapshotProcessorOptions, SnapshotProcessor } from "./snapshot";
 
 export interface IBuiltinProcessorOptions<T extends ECompilerType>
-<<<<<<< HEAD
-	extends Omit<ISnapshotProcessorOptions<T>, "defaultOptions" | "runable"> {}
-=======
 	extends Omit<ISnapshotProcessorOptions<T>, "runable"> {}
->>>>>>> bf189242
 
 export class BuiltinProcessor<
 	T extends ECompilerType
@@ -129,14 +125,7 @@
 				},
 				devtool: false,
 				context: context.getSource(),
-<<<<<<< HEAD
-				plugins: [],
-				builtins: {
-					treeShaking: false
-				}
-=======
 				plugins: []
->>>>>>> bf189242
 			} as TCompilerOptions<T>;
 
 			if (compilerType === ECompilerType.Rspack) {
@@ -152,39 +141,21 @@
 				}
 
 				// TODO: remove builtin compatible code
-<<<<<<< HEAD
-				const defineOptions = (rspackDefaultOptions.builtins as any)?.define;
-=======
 				const defineOptions = (rspackDefaultOptions as any).builtins?.define;
->>>>>>> bf189242
 				if (defineOptions) {
 					rspackDefaultOptions.plugins!.push(
 						new rspack.DefinePlugin(defineOptions)
 					);
-<<<<<<< HEAD
-					delete (rspackDefaultOptions.builtins as any)?.define;
-				}
-
-				const provideOptions = (rspackDefaultOptions.builtins as any)?.provide;
-=======
 				}
 
 				const provideOptions = (rspackDefaultOptions as any).builtins?.provide;
->>>>>>> bf189242
 				if (provideOptions) {
 					rspackDefaultOptions.plugins!.push(
 						new rspack.ProvidePlugin(provideOptions)
 					);
-<<<<<<< HEAD
-					delete (rspackDefaultOptions.builtins as any)?.provide;
-				}
-
-				const htmlOptions = (rspackDefaultOptions.builtins as any)?.html;
-=======
 				}
 
 				const htmlOptions = (rspackDefaultOptions as any).builtins?.html;
->>>>>>> bf189242
 				if (htmlOptions) {
 					if (Array.isArray(htmlOptions)) {
 						for (let item of htmlOptions) {
@@ -197,16 +168,10 @@
 							new rspack.HtmlRspackPlugin(htmlOptions)
 						);
 					}
-<<<<<<< HEAD
-					delete (rspackDefaultOptions.builtins as any)?.html;
-				}
-
-=======
 				}
 
 				delete (rspackDefaultOptions as any).builtins;
 
->>>>>>> bf189242
 				defaultOptions = rspackDefaultOptions as TCompilerOptions<T>;
 			}
 
