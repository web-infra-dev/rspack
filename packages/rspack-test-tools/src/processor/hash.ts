--- conflicted
+++ resolved
@@ -7,14 +7,7 @@
 import { IMultiTaskProcessorOptions, MultiTaskProcessor } from "./multi";
 
 export interface IHashProcessorOptions<T extends ECompilerType>
-<<<<<<< HEAD
-	extends Omit<
-		IMultiTaskProcessorOptions<T>,
-		"defaultOptions" | "overrideOptions" | "runable"
-	> {}
-=======
 	extends Omit<IMultiTaskProcessorOptions<T>, "runable"> {}
->>>>>>> bf189242
 
 const REG_ERROR_CASE = /error$/;
 
