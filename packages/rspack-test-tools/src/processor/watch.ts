--- conflicted
+++ resolved
@@ -21,14 +21,7 @@
 type TRspackOptimization = TCompilerOptions<ECompilerType>["optimization"];
 
 export interface IWatchProcessorOptions<T extends ECompilerType>
-<<<<<<< HEAD
-	extends Omit<
-		IMultiTaskProcessorOptions<T>,
-		"overrideOptinos" | "findBundle"
-	> {
-=======
 	extends IMultiTaskProcessorOptions<T> {
->>>>>>> bf189242
 	stepName: string;
 	tempDir: string;
 	experiments?: TRspackExperiments;
