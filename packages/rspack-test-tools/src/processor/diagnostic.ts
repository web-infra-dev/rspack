import assert from "assert";
import fs from "fs";
import path from "path";

import { escapeEOL } from "../helper";
import {
	ECompilerType,
	ITestContext,
	ITestEnv,
	TCompilerOptions
} from "../type";
import { BasicProcessor, IBasicProcessorOptions } from "./basic";
const serializer = require("jest-serializer-path");
const normalizePaths = serializer.normalizePaths;
const rspackPath = path.resolve(__dirname, "../../../rspack");

const replacePaths = (input: string) => {
	const rspackRoot = normalizePaths(rspackPath);
	return normalizePaths(input).split(rspackRoot).join("<RSPACK_ROOT>");
};

declare var global: {
	updateSnapshot: boolean;
};

export interface IDiagnosticProcessorOptions<T extends ECompilerType>
<<<<<<< HEAD
	extends Omit<IBasicProcessorOptions<T>, "defaultOptions" | "runable"> {
=======
	extends Omit<IBasicProcessorOptions<T>, "runable"> {
>>>>>>> bf189242
	snapshot: string;
}

export class DiagnosticProcessor<
	T extends ECompilerType
> extends BasicProcessor<T> {
	constructor(protected _diagnosticOptions: IDiagnosticProcessorOptions<T>) {
		super({
			defaultOptions: DiagnosticProcessor.defaultOptions<T>,
			runable: false,
			..._diagnosticOptions
		});
	}

	async check(env: ITestEnv, context: ITestContext) {
		const compiler = this.getCompiler(context);
		const stats = compiler.getStats();
		if (!stats) {
			throw new Error("Stats should exists");
		}
		assert(stats.hasErrors() || stats.hasWarnings());
		let output = replacePaths(
			stats.toString({
				all: false,
				errors: true,
				warnings: true
			})
		);
		// TODO: change to stats.errorStack
		output = output
			.split("│")
			.join("")
			.split(/\r?\n/)
			.map((s: string) => s.trim())
			.join("");

		const errorOutputPath = path.resolve(
			context.getSource(this._diagnosticOptions.snapshot)
		);
		if (!fs.existsSync(errorOutputPath) || global.updateSnapshot) {
			fs.writeFileSync(errorOutputPath, escapeEOL(output));
		} else {
			const expectContent = fs.readFileSync(errorOutputPath, "utf-8");
			expect(escapeEOL(output)).toBe(escapeEOL(expectContent));
		}
	}

	static defaultOptions<T extends ECompilerType>(
		context: ITestContext
	): TCompilerOptions<T> {
		return {
			target: "node",
			context: context.getSource(),
			entry: {
				main: "./"
			},
			mode: "development",
			devServer: {
				hot: false
			},
			infrastructureLogging: {
				debug: false
			},
			output: {
				path: context.getDist()
			}
		};
	}
}<|MERGE_RESOLUTION|>--- conflicted
+++ resolved
@@ -24,11 +24,7 @@
 };
 
 export interface IDiagnosticProcessorOptions<T extends ECompilerType>
-<<<<<<< HEAD
-	extends Omit<IBasicProcessorOptions<T>, "defaultOptions" | "runable"> {
-=======
 	extends Omit<IBasicProcessorOptions<T>, "runable"> {
->>>>>>> bf189242
 	snapshot: string;
 }
 
