--- conflicted
+++ resolved
@@ -15,14 +15,7 @@
 import { IMultiTaskProcessorOptions, MultiTaskProcessor } from "./multi";
 
 export interface IStatsProcessorOptions<T extends ECompilerType>
-<<<<<<< HEAD
-	extends Omit<
-		IMultiTaskProcessorOptions<T>,
-		"defaultOptions" | "overrideOptions" | "runable"
-	> {}
-=======
 	extends Omit<IMultiTaskProcessorOptions<T>, "runable"> {}
->>>>>>> bf189242
 
 const REG_ERROR_CASE = /error$/;
 const quoteMeta = (str: string) => {
