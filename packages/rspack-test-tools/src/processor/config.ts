import fs from "fs";
import path from "path";

import { parseResource } from "../helper/legacy/parseResource";
import { ECompilerType, ITestContext, TCompilerOptions } from "../type";
import { IMultiTaskProcessorOptions, MultiTaskProcessor } from "./multi";

export interface IConfigProcessorOptions<T extends ECompilerType>
<<<<<<< HEAD
	extends Omit<
		IMultiTaskProcessorOptions<T>,
		"defaultOptions" | "overrideOptions" | "findBundle"
	> {}
=======
	extends IMultiTaskProcessorOptions<T> {}
>>>>>>> bf189242

export class ConfigProcessor<
	T extends ECompilerType
> extends MultiTaskProcessor<T> {
	constructor(protected _configOptions: IConfigProcessorOptions<T>) {
		super({
			defaultOptions: ConfigProcessor.defaultOptions<T>,
			overrideOptions: ConfigProcessor.overrideOptions<T>,
			findBundle: ConfigProcessor.findBundle<T>,
			..._configOptions
		});
	}

	static findBundle<T extends ECompilerType>(
		index: number,
		context: ITestContext,
		options: TCompilerOptions<T>
	) {
		const testConfig = context.getTestConfig();

		if (typeof testConfig.findBundle === "function") {
			return testConfig.findBundle!(index, options);
		}

		const ext = path.extname(parseResource(options.output?.filename).path);
		if (
			options.output?.path &&
			fs.existsSync(path.join(options.output.path!, "bundle" + index + ext))
		) {
			return "./bundle" + index + ext;
		}
	}

	static defaultOptions<T extends ECompilerType>(
		index: number,
		context: ITestContext
	): TCompilerOptions<T> {
		return {
			context: context.getSource(),
			mode: "production",
			target: "async-node",
			devtool: false,
			cache: false,
			output: {
				path: context.getDist()
			},
			optimization: {
				minimize: false
			}
		} as TCompilerOptions<T>;
	}
	static overrideOptions<T extends ECompilerType>(
		index: number,
		context: ITestContext,
		options: TCompilerOptions<T>
	): void {
		if (!options.entry) {
			options.entry = "./index.js";
		}
		if (!options.output?.filename) {
			const outputModule = options.experiments?.outputModule;
			options.output ??= {};
			options.output.filename = `bundle${index}${
				outputModule ? ".mjs" : ".js"
			}`;
		}
	}
}<|MERGE_RESOLUTION|>--- conflicted
+++ resolved
@@ -6,14 +6,7 @@
 import { IMultiTaskProcessorOptions, MultiTaskProcessor } from "./multi";
 
 export interface IConfigProcessorOptions<T extends ECompilerType>
-<<<<<<< HEAD
-	extends Omit<
-		IMultiTaskProcessorOptions<T>,
-		"defaultOptions" | "overrideOptions" | "findBundle"
-	> {}
-=======
 	extends IMultiTaskProcessorOptions<T> {}
->>>>>>> bf189242
 
 export class ConfigProcessor<
 	T extends ECompilerType
