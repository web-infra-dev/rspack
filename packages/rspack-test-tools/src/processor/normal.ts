import fs from "fs";
import path from "path";

import {
	ECompilerType,
	ITestContext,
	TCompiler,
	TCompilerOptions
} from "../type";
import { BasicProcessor } from "./basic";

export interface INormalProcessorOptions<T extends ECompilerType> {
	name: string;
	root: string;
	compilerOptions?: TCompilerOptions<T>;
	runable: boolean;
	compilerType: T;
}

export class NormalProcessor<
	T extends ECompilerType
> extends BasicProcessor<T> {
	constructor(protected _normalOptions: INormalProcessorOptions<T>) {
		super({
			compilerType: _normalOptions.compilerType,
			findBundle: (context, options) => {
				const filename = options.output?.filename;
				return typeof filename === "string" ? filename : undefined;
			},
			defaultOptions: NormalProcessor.defaultOptions<T>(_normalOptions),
			name: _normalOptions.name,
			runable: _normalOptions.runable
		});
	}

	static defaultOptions<T extends ECompilerType>({
		compilerOptions,
		root,
		compilerType
	}: INormalProcessorOptions<T>) {
		return (context: ITestContext): TCompilerOptions<T> => {
			let testConfig: TCompilerOptions<T> = {};
			const testConfigPath = path.join(context.getSource(), "test.config.js");
			if (fs.existsSync(testConfigPath)) {
				testConfig = require(testConfigPath);
			}
			const TerserPlugin = require("terser-webpack-plugin");
			const terserForTesting = new TerserPlugin({
				parallel: false
			});
			return {
				context: root,
				entry: "./" + path.relative(root, context.getSource()) + "/",
				target: compilerOptions?.target || "async-node",
				devtool: compilerOptions?.devtool,
				mode: compilerOptions?.mode || "none",
				optimization: compilerOptions?.mode
					? {
							// emitOnErrors: true,
							minimizer: [terserForTesting],
							...testConfig.optimization
						}
					: {
							removeAvailableModules: true,
							removeEmptyChunks: true,
							mergeDuplicateChunks: true,
							// CHANGE: rspack does not support `flagIncludedChunks` yet.
							// flagIncludedChunks: true,
							sideEffects: true,
							providedExports: true,
							usedExports: true,
							mangleExports: true,
							// CHANGE: rspack does not support `emitOnErrors` yet.
							// emitOnErrors: true,
							concatenateModules:
								!!testConfig?.optimization?.concatenateModules,
							innerGraph: true,
							// CHANGE: size is not supported yet
							// moduleIds: "size",
							// chunkIds: "size",
							moduleIds: "named",
							chunkIds: "named",
							minimizer: [terserForTesting],
							...compilerOptions?.optimization
						},
				// CHANGE: rspack does not support `performance` yet.
				// performance: {
				// 	hints: false
				// },
				node: {
					__dirname: "mock",
					__filename: "mock"
				},
				cache: compilerOptions?.cache && {
					// cacheDirectory,
					...(compilerOptions.cache as any)
				},
				output: {
					pathinfo: "verbose",
					path: context.getDist(),
					filename: compilerOptions?.module ? "bundle.mjs" : "bundle.js"
				},
				resolve: {
					modules: ["web_modules", "node_modules"],
					mainFields: ["webpack", "browser", "web", "browserify", "main"],
					aliasFields: ["browser"],
					extensions: [".webpack.js", ".web.js", ".js", ".json"]
				},
				resolveLoader: {
					modules: [
						"web_loaders",
						"web_modules",
						"node_loaders",
						"node_modules"
					],
					mainFields: ["webpackLoader", "webLoader", "loader", "main"],
					extensions: [
						".webpack-loader.js",
						".web-loader.js",
						".loader.js",
						".js"
					]
				},
				module: {
					rules: [
						{
							test: /\.coffee$/,
							loader: "coffee-loader"
						},
						{
							test: /\.pug/,
							loader: "pug-loader"
						},
						{
							test: /\.wat$/i,
							loader: "wast-loader",
							type: "webassembly/async"
						}
					]
				},
				plugins: (compilerOptions?.plugins || [])
					// @ts-ignore
					.concat(testConfig.plugins || [])
					.concat(function (this: TCompiler<T>) {
						this.hooks.compilation.tap("TestCasesTest", compilation => {
							[
								// CHANGE: the follwing hooks are not supported yet, so comment it out
								// "optimize",
								// "optimizeModules",
								// "optimizeChunks",
								// "afterOptimizeTree",
								// "afterOptimizeAssets"
							].forEach(hook => {
								(compilation.hooks[hook] as any).tap("TestCasesTest", () =>
									(compilation as any).checkConstraints()
								);
							});
						});
					}),
				experiments: {
					asyncWebAssembly: true,
					topLevelAwait: true,
					// CHANGE: rspack does not support `backCompat` yet.
					// backCompat: false,
					// CHANGE: Rspack enables `css` by default.
					// Turning off here to fallback to webpack's default css processing logic.
<<<<<<< HEAD
					// @ts-ignore
					rspackFuture: testConfig?.experiments?.rspackFuture ?? {
						newTreeshaking: true
					},
=======
>>>>>>> bf189242
					css: false,
					...(compilerOptions?.module ? { outputModule: true } : {})
				}
				// infrastructureLogging: compilerOptions?.cache && {
				//   debug: true,
				//   console: createLogger(infraStructureLog)
				// }
			} as TCompilerOptions<T>;
		};
	}
}<|MERGE_RESOLUTION|>--- conflicted
+++ resolved
@@ -164,13 +164,6 @@
 					// backCompat: false,
 					// CHANGE: Rspack enables `css` by default.
 					// Turning off here to fallback to webpack's default css processing logic.
-<<<<<<< HEAD
-					// @ts-ignore
-					rspackFuture: testConfig?.experiments?.rspackFuture ?? {
-						newTreeshaking: true
-					},
-=======
->>>>>>> bf189242
 					css: false,
 					...(compilerOptions?.module ? { outputModule: true } : {})
 				}
