--- conflicted
+++ resolved
@@ -20,11 +20,7 @@
   "scripts": {
     "build": "tsc -b ./tsconfig.build.json",
     "dev": "tsc -w -b ./tsconfig.build.json",
-<<<<<<< HEAD
     "test": "rimraf .test-temp && cross-env NO_COLOR=1 node --expose-gc --max-old-space-size=8192 --experimental-vm-modules ../../node_modules/jest-cli/bin/jest --colors",
-=======
-    "test": "rimraf .test-temp && cross-env NO_COLOR=1 node --expose-gc --max-old-space-size=8192 --experimental-vm-modules ../../node_modules/jest-cli/bin/jest --logHeapUsage",
->>>>>>> b6c79947
     "api-extractor": "api-extractor run --verbose",
     "api-extractor:ci": "api-extractor run --verbose || diff temp/api.md etc/api.md"
   },
