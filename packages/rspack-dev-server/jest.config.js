--- conflicted
+++ resolved
@@ -8,11 +8,7 @@
 	},
 	testMatch: [
 		"<rootDir>/tests/*.test.ts",
-<<<<<<< HEAD
 		...(isWin ? [] : ["<rootDir>/tests/e2e/bonjour.test.js"])
-=======
-		...(isWin || process.env.CI ? [] : ["<rootDir>/tests/e2e/*.test.js"])
->>>>>>> f5c6a1bd
 	],
 	testPathIgnorePatterns:
 		isWin || process.env.CI
