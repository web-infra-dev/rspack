import fs from "fs-extra";
import path from "path";
import { DevServer } from "./server";
import chokidar from "chokidar";
import { Rspack } from "./rspack";
type Defer = {
  resolve: any;
  reject: any;
  promise: any;
};
const Defer = (): Defer => {
  const deferred = {} as Defer;

  deferred.promise = new Promise((resolve, reject) => {
    deferred.resolve = resolve;
    deferred.reject = reject;
  });

  return deferred;
};
export type BundlerOptions = {
  entry: Record<string, string>;
  root: string;
  manualChunks: Record<string, string[]>;
};
export async function run(options: BundlerOptions) {
  const { root, entry } = options;
  // const entry = path.resolve(root, 'index.js');
  const watcher = chokidar.watch(root, {
    ignored: path.resolve(root, "dist"),
  });

  const bundler = new Rspack({
    entries: Object.values(entry),
    minify: false,
<<<<<<< HEAD
    entryFileNames: "main.js",
    outdir: path.resolve(root, "dist"),
=======
    entryFileNames: '[name].js',
    outdir: path.resolve(root, 'dist'),
>>>>>>> fd23a904
  });
  const server = new DevServer({
    root,
    public: "dist",
  });
  await bundler.build();
  watcher.on("change", async (path) => {
    console.log("change:", path);
    /**
     * @todo update logic
     * 目前会重新触发自该模块开始的全量编译，webpack也是这么做吗
     */
    const update = await bundler.rebuild(path);
    const sourceUrl = `\n//# sourceURL=${path}`;
    server.broadcast({
      type: "js-update",
      path: path,
      timestamp: Date.now(),
      code:
        Object.values(update).join(";\n") +
        `invalidate(${JSON.stringify(path)})` +
        sourceUrl,
    });
  });
  const htmlPath = path.resolve(__dirname, "../client/index.html");
  fs.ensureDirSync(path.resolve(root, "dist"));
  fs.copyFileSync(htmlPath, path.resolve(root, "dist/index.html"));
  server.start();
}<|MERGE_RESOLUTION|>--- conflicted
+++ resolved
@@ -33,13 +33,8 @@
   const bundler = new Rspack({
     entries: Object.values(entry),
     minify: false,
-<<<<<<< HEAD
-    entryFileNames: "main.js",
+    entryFileNames: "[name].js",
     outdir: path.resolve(root, "dist"),
-=======
-    entryFileNames: '[name].js',
-    outdir: path.resolve(root, 'dist'),
->>>>>>> fd23a904
   });
   const server = new DevServer({
     root,
