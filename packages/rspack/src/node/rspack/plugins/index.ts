--- conflicted
+++ resolved
@@ -47,16 +47,11 @@
 class RspackPluginContext {
   constructor(private factory: RspackPluginFactory) {}
 
-<<<<<<< HEAD
-  resolve(source: string, resolveOptions: ResolveOptions): ResolveResult {
-    return binding.resolve(this.factory._rspack, source, resolveOptions);
-=======
   resolve(source: string, importer: string | undefined, resolveOptions?: ResolveOptions): ResolveResult {
     return binding.resolve(this.factory._rspack, source, {
       ...resolveOptions,
       resolveDir: importer ? path.dirname(importer) : this.factory.options.root,
     });
->>>>>>> 2178ea0c
   }
 }
 
