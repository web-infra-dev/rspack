--- conflicted
+++ resolved
@@ -1,18 +1,11 @@
 // @ts-nocheck
 var __module_federation_bundler_runtime__,
-<<<<<<< HEAD
-	__module_federation_runtime_plugins__,
-	__module_federation_remote_infos__,
-	__module_federation_container_name__,
-	__module_federation_share_strategy__,
-	__module_federation_share_fallbacks__,
-	__module_federation_library_type__;
-=======
   __module_federation_runtime_plugins__,
   __module_federation_remote_infos__,
   __module_federation_container_name__,
-  __module_federation_share_strategy__;
->>>>>>> 7922a9a6
+  __module_federation_share_strategy__,
+  __module_federation_share_fallbacks__,
+  __module_federation_library_type__;
 module.exports = function () {
   if (
     (__webpack_require__.initializeSharingData ||
@@ -60,137 +53,17 @@
         __module_federation_bundler_runtime__[key];
     }
 
-<<<<<<< HEAD
-		early(
-			__webpack_require__.federation,
-			"libraryType",
-			() => __module_federation_library_type__
-		);
-		early(
-			__webpack_require__.federation,
-			"sharedFallback",
-			() => __module_federation_share_fallbacks__
-		);
-		const sharedFallback = __webpack_require__.federation.sharedFallback;
-		early(
-			__webpack_require__.federation,
-			"consumesLoadingModuleToHandlerMapping",
-			() => {
-				const consumesLoadingModuleToHandlerMapping = {};
-				for (let [moduleId, data] of Object.entries(
-					consumesLoadingModuleToConsumeDataMapping
-				)) {
-					consumesLoadingModuleToHandlerMapping[moduleId] = {
-						getter: sharedFallback
-							? __webpack_require__.federation.bundlerRuntime?.getSharedFallbackGetter(
-									{
-										shareKey: data.shareKey,
-										factory: data.fallback,
-										webpackRequire: __webpack_require__,
-										libraryType: __webpack_require__.federation.libraryType
-									}
-								)
-							: data.fallback,
-						treeshakeGetter: sharedFallback ? data.fallback : undefined,
-						shareInfo: {
-							shareConfig: {
-								fixedDependencies: false,
-								requiredVersion: data.requiredVersion,
-								strictVersion: data.strictVersion,
-								singleton: data.singleton,
-								eager: data.eager
-							},
-							scope: [data.shareScope]
-						},
-						shareKey: data.shareKey,
-						treeshake: __webpack_require__.federation.sharedFallback
-							? {
-									get: data.fallback,
-									strategy: data.treeshakeStrategy
-								}
-							: undefined
-					};
-				}
-				return consumesLoadingModuleToHandlerMapping;
-			}
-		);
-
-		early(__webpack_require__.federation, "initOptions", () => ({}));
-		early(
-			__webpack_require__.federation.initOptions,
-			"name",
-			() => __module_federation_container_name__
-		);
-		early(
-			__webpack_require__.federation.initOptions,
-			"shareStrategy",
-			() => __module_federation_share_strategy__
-		);
-		early(__webpack_require__.federation.initOptions, "shared", () => {
-			const shared = {};
-			for (let [scope, stages] of Object.entries(
-				initializeSharingScopeToInitDataMapping
-			)) {
-				for (let stage of stages) {
-					if (typeof stage === "object" && stage !== null) {
-						const {
-							name,
-							version,
-							factory,
-							eager,
-							singleton,
-							requiredVersion,
-							strictVersion,
-							treeshakeStrategy
-						} = stage;
-						const shareConfig = {};
-						const isValidValue = function (val) {
-							return typeof val !== "undefined";
-						};
-						if (isValidValue(singleton)) {
-							shareConfig.singleton = singleton;
-						}
-						if (isValidValue(requiredVersion)) {
-							shareConfig.requiredVersion = requiredVersion;
-						}
-						if (isValidValue(eager)) {
-							shareConfig.eager = eager;
-						}
-						if (isValidValue(strictVersion)) {
-							shareConfig.strictVersion = strictVersion;
-						}
-						const options = {
-							version,
-							scope: [scope],
-							shareConfig,
-							get: factory,
-							treeshake: treeshakeStrategy
-								? {
-										strategy: treeshakeStrategy
-									}
-								: undefined
-						};
-						if (shared[name]) {
-							shared[name].push(options);
-						} else {
-							shared[name] = [options];
-						}
-					}
-				}
-			}
-			return shared;
-		});
-		merge(__webpack_require__.federation.initOptions, "remotes", () =>
-			Object.values(__module_federation_remote_infos__)
-				.flat()
-				.filter(remote => remote.externalType === "script")
-		);
-		merge(
-			__webpack_require__.federation.initOptions,
-			"plugins",
-			() => __module_federation_runtime_plugins__
-		);
-=======
+    early(
+      __webpack_require__.federation,
+      'libraryType',
+      () => __module_federation_library_type__,
+    );
+    early(
+      __webpack_require__.federation,
+      'sharedFallback',
+      () => __module_federation_share_fallbacks__,
+    );
+    const sharedFallback = __webpack_require__.federation.sharedFallback;
     early(
       __webpack_require__.federation,
       'consumesLoadingModuleToHandlerMapping',
@@ -200,7 +73,17 @@
           consumesLoadingModuleToConsumeDataMapping,
         )) {
           consumesLoadingModuleToHandlerMapping[moduleId] = {
-            getter: data.fallback,
+            getter: sharedFallback
+              ? __webpack_require__.federation.bundlerRuntime?.getSharedFallbackGetter(
+                  {
+                    shareKey: data.shareKey,
+                    factory: data.fallback,
+                    webpackRequire: __webpack_require__,
+                    libraryType: __webpack_require__.federation.libraryType,
+                  },
+                )
+              : data.fallback,
+            treeshakeGetter: sharedFallback ? data.fallback : undefined,
             shareInfo: {
               shareConfig: {
                 fixedDependencies: false,
@@ -212,6 +95,12 @@
               scope: [data.shareScope],
             },
             shareKey: data.shareKey,
+            treeshake: __webpack_require__.federation.sharedFallback
+              ? {
+                  get: data.fallback,
+                  strategy: data.treeshakeStrategy,
+                }
+              : undefined,
           };
         }
         return consumesLoadingModuleToHandlerMapping;
@@ -244,6 +133,7 @@
               singleton,
               requiredVersion,
               strictVersion,
+              treeshakeStrategy,
             } = stage;
             const shareConfig = {};
             const isValidValue = function (val) {
@@ -266,6 +156,11 @@
               scope: [scope],
               shareConfig,
               get: factory,
+              treeshake: treeshakeStrategy
+                ? {
+                    strategy: treeshakeStrategy,
+                  }
+                : undefined,
             };
             if (shared[name]) {
               shared[name].push(options);
@@ -287,7 +182,6 @@
       'plugins',
       () => __module_federation_runtime_plugins__,
     );
->>>>>>> 7922a9a6
 
     early(__webpack_require__.federation, 'bundlerRuntimeOptions', () => ({}));
     early(
@@ -413,17 +307,10 @@
       return getScope;
     });
 
-<<<<<<< HEAD
-		__webpack_require__.federation.instance =
-			__webpack_require__.federation.bundlerRuntime.init({
-				webpackRequire: __webpack_require__
-			});
-=======
     __webpack_require__.federation.instance =
-      __webpack_require__.federation.runtime.init(
-        __webpack_require__.federation.initOptions,
-      );
->>>>>>> 7922a9a6
+      __webpack_require__.federation.bundlerRuntime.init({
+        webpackRequire: __webpack_require__,
+      });
 
     if (__webpack_require__.consumesLoadingData?.initialConsumes) {
       __webpack_require__.federation.bundlerRuntime.installInitialConsumes({
