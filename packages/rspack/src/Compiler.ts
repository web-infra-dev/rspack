/**
 * The following code is modified based on
 * https://github.com/webpack/webpack/blob/4b4ca3bb53f36a5b8fc6bc1bd976ed7af161bd80/lib/Compiler.js
 *
 * MIT Licensed
 * Author Tobias Koppers @sokra
 * Copyright (c) JS Foundation and other contributors
 * https://github.com/webpack/webpack/blob/main/LICENSE
 */
import * as binding from "@rspack/binding";
import * as liteTapable from "@rspack/lite-tapable";
import type Watchpack from "watchpack";
import { Compilation, CompilationParams } from "./Compilation";
import { ContextModuleFactory } from "./ContextModuleFactory";
import { RuleSetCompiler } from "./RuleSetCompiler";
import { Stats } from "./Stats";
import {
	EntryNormalized,
	OutputNormalized,
	RspackOptionsNormalized,
	RspackPluginInstance,
	getRawOptions
} from "./config";
import { rspack } from "./index";
import ResolverFactory = require("./ResolverFactory");
import { ThreadsafeWritableNodeFS } from "./FileSystem";
import ConcurrentCompilationError from "./error/ConcurrentCompilationError";
import Cache = require("./lib/Cache");
import CacheFacade = require("./lib/CacheFacade");
import { Source } from "webpack-sources";

import { Chunk } from "./Chunk";
import ExecuteModulePlugin from "./ExecuteModulePlugin";
import { FileSystemInfoEntry } from "./FileSystemInfo";
import {
	CodeGenerationResult,
	ContextModuleFactoryAfterResolveResult,
	Module,
	ResolveData
} from "./Module";
import {
	NormalModuleCreateData,
	NormalModuleFactory
} from "./NormalModuleFactory";
import {
	RuntimeGlobals,
	__from_binding_runtime_globals,
	__to_binding_runtime_globals
} from "./RuntimeGlobals";
import { Watching } from "./Watching";
import {
	JavascriptModulesPlugin,
	JsLoaderRspackPlugin
} from "./builtin-plugin";
import { canInherentFromParent } from "./builtin-plugin/base";
import { applyRspackOptionsDefaults } from "./config/defaults";
import { tryRunOrWebpackError } from "./lib/HookWebpackError";
<<<<<<< HEAD
import { CodeGenerationResult } from "./Module";
import { canInherentFromParent } from "./builtin-plugin/base";
import { NativeResolverFactory } from "./NativeResolverFactory";
=======
import { Logger } from "./logging/Logger";
import { unsupported } from "./util";
import { assertNotNill } from "./util/assertNotNil";
import { checkVersion } from "./util/bindingVersionCheck";
import { createHash } from "./util/createHash";
import { OutputFileSystem, WatchFileSystem } from "./util/fs";
import { makePathsRelative } from "./util/identifier";

export interface AssetEmittedInfo {
	content: Buffer;
	source: Source;
	outputPath: string;
	targetPath: string;
	compilation: Compilation;
}
>>>>>>> d42abefa

class Compiler {
	#instance?: binding.Rspack;
	#initial: boolean;

	#compilation?: Compilation;
	#compilationParams?: CompilationParams;

	#builtinPlugins: binding.BuiltinPlugin[];

	#moduleExecutionResultsMap: Map<number, any>;

	#nonSkippableRegisters: binding.RegisterJsTapKind[];
	#registers?: binding.RegisterJsTaps;

	#ruleSet: RuleSetCompiler;

	hooks: {
		done: liteTapable.AsyncSeriesHook<Stats>;
		afterDone: liteTapable.SyncHook<Stats>;
		thisCompilation: liteTapable.SyncHook<[Compilation, CompilationParams]>;
		compilation: liteTapable.SyncHook<[Compilation, CompilationParams]>;
		invalid: liteTapable.SyncHook<[string | null, number]>;
		compile: liteTapable.SyncHook<[CompilationParams]>;
		normalModuleFactory: liteTapable.SyncHook<NormalModuleFactory>;
		contextModuleFactory: liteTapable.SyncHook<ContextModuleFactory>;
		initialize: liteTapable.SyncHook<[]>;
		shouldEmit: liteTapable.SyncBailHook<[Compilation], boolean>;
		infrastructureLog: liteTapable.SyncBailHook<[string, string, any[]], true>;
		beforeRun: liteTapable.AsyncSeriesHook<[Compiler]>;
		run: liteTapable.AsyncSeriesHook<[Compiler]>;
		emit: liteTapable.AsyncSeriesHook<[Compilation]>;
		assetEmitted: liteTapable.AsyncSeriesHook<[string, AssetEmittedInfo]>;
		afterEmit: liteTapable.AsyncSeriesHook<[Compilation]>;
		failed: liteTapable.SyncHook<[Error]>;
		shutdown: liteTapable.AsyncSeriesHook<[]>;
		watchRun: liteTapable.AsyncSeriesHook<[Compiler]>;
		watchClose: liteTapable.SyncHook<[]>;
		environment: liteTapable.SyncHook<[]>;
		afterEnvironment: liteTapable.SyncHook<[]>;
		afterPlugins: liteTapable.SyncHook<[Compiler]>;
		afterResolvers: liteTapable.SyncHook<[Compiler]>;
		make: liteTapable.AsyncParallelHook<[Compilation]>;
		beforeCompile: liteTapable.AsyncSeriesHook<[CompilationParams]>;
		afterCompile: liteTapable.AsyncSeriesHook<[Compilation]>;
		finishMake: liteTapable.AsyncSeriesHook<[Compilation]>;
		entryOption: liteTapable.SyncBailHook<[string, EntryNormalized], any>;
	};

	webpack: typeof rspack;
	name?: string;
	parentCompilation?: Compilation;
	root: Compiler;
	outputPath: string;

	running: boolean;
	idle: boolean;
	resolverFactory: ResolverFactory;
	nativeResolverFactory: NativeResolverFactory;
	infrastructureLogger: any;
	watching?: Watching;

	inputFileSystem: any;
	intermediateFileSystem: any;
	outputFileSystem: OutputFileSystem | null;
	watchFileSystem: WatchFileSystem | null;

	records: Record<string, any[]>;
	modifiedFiles?: ReadonlySet<string>;
	removedFiles?: ReadonlySet<string>;
	fileTimestamps?: ReadonlyMap<string, FileSystemInfoEntry | "ignore" | null>;
	contextTimestamps?: ReadonlyMap<
		string,
		FileSystemInfoEntry | "ignore" | null
	>;
	fsStartTime?: number;

	watchMode: boolean;
	context: string;
	cache: Cache;
	compilerPath: string;
	options: RspackOptionsNormalized;

	constructor(context: string, options: RspackOptionsNormalized) {
<<<<<<< HEAD
		this.outputFileSystem = fs;
		this.options = options;
		this.cache = new Cache();
		this.compilerPath = "";
		this.builtinPlugins = [];
		this.root = this;
		this.ruleSet = new RuleSetCompiler();
		this.running = false;
		this.idle = false;
		this.context = context;
		this.resolverFactory = new ResolverFactory();
		this.nativeResolverFactory = new NativeResolverFactory();
		this.modifiedFiles = undefined;
		this.removedFiles = undefined;
=======
		this.#initial = true;

		this.#builtinPlugins = [];

		this.#nonSkippableRegisters = [];
		this.#moduleExecutionResultsMap = new Map();

		this.#ruleSet = new RuleSetCompiler();

>>>>>>> d42abefa
		this.hooks = {
			initialize: new liteTapable.SyncHook([]),
			shouldEmit: new liteTapable.SyncBailHook(["compilation"]),
			done: new liteTapable.AsyncSeriesHook<Stats>(["stats"]),
			afterDone: new liteTapable.SyncHook<Stats>(["stats"]),
			beforeRun: new liteTapable.AsyncSeriesHook(["compiler"]),
			run: new liteTapable.AsyncSeriesHook(["compiler"]),
			emit: new liteTapable.AsyncSeriesHook(["compilation"]),
			assetEmitted: new liteTapable.AsyncSeriesHook(["file", "info"]),
			afterEmit: new liteTapable.AsyncSeriesHook(["compilation"]),
			thisCompilation: new liteTapable.SyncHook<
				[Compilation, CompilationParams]
			>(["compilation", "params"]),
			compilation: new liteTapable.SyncHook<[Compilation, CompilationParams]>([
				"compilation",
				"params"
			]),
			invalid: new liteTapable.SyncHook(["filename", "changeTime"]),
			compile: new liteTapable.SyncHook(["params"]),
			infrastructureLog: new liteTapable.SyncBailHook([
				"origin",
				"type",
				"args"
			]),
			failed: new liteTapable.SyncHook(["error"]),
			shutdown: new liteTapable.AsyncSeriesHook([]),
			normalModuleFactory: new liteTapable.SyncHook<NormalModuleFactory>([
				"normalModuleFactory"
			]),
			contextModuleFactory: new liteTapable.SyncHook<ContextModuleFactory>([
				"contextModuleFactory"
			]),
<<<<<<< HEAD
			watchRun: new tapable.AsyncSeriesHook(["compiler"]),
			watchClose: new tapable.SyncHook([]),
			environment: new tapable.SyncHook([]),
			afterEnvironment: new tapable.SyncHook([]),
			afterPlugins: new tapable.SyncHook(["compiler"]),
			afterResolvers: new tapable.SyncHook(["compiler"]),
			make: new tapable.AsyncParallelHook(["compilation"]),
			beforeCompile: new tapable.AsyncSeriesHook(["params"]),
			afterCompile: new tapable.AsyncSeriesHook(["compilation"]),
			finishMake: new tapable.AsyncSeriesHook(["compilation"]),
			finishModules: new tapable.AsyncSeriesHook(["modules"]),
			entryOption: new tapable.SyncBailHook(["context", "entry"])
		};
		this.modifiedFiles = undefined;
		this.removedFiles = undefined;
		this.#disabledHooks = [];
	}

	/**
	 * @param {string} name cache name
	 * @returns {CacheFacade} the cache facade instance
	 */
	getCache(name: string): CacheFacade {
		return new CacheFacade(
			this.cache,
			`${this.compilerPath}${name}`,
			this.options.output.hashFunction
		);
	}

	/**
	 * Lazy initialize instance so it could access the changed options
	 */
	#getInstance(
		callback: (error: Error | null, instance?: binding.Rspack) => void
	): void {
		const error = checkVersion();
		if (error) {
			return callback(error);
		}

		if (this.#_instance) {
			return callback(null, this.#_instance);
		}

		const processResource = (
			loaderContext: LoaderContext,
			_resourcePath: string,
			callback: any
		) => {
			const resource = loaderContext.resource;
			const scheme = getScheme(resource);
			this.compilation
				.currentNormalModuleHooks()
				.readResource.for(scheme)
				.callAsync(loaderContext, (err: any, result: LoaderResult) => {
					if (err) return callback(err);
					if (typeof result !== "string" && !result) {
						return callback(new Error(`Unhandled ${scheme} resource`));
					}
					return callback(null, result);
				});
=======
			watchRun: new liteTapable.AsyncSeriesHook(["compiler"]),
			watchClose: new liteTapable.SyncHook([]),
			environment: new liteTapable.SyncHook([]),
			afterEnvironment: new liteTapable.SyncHook([]),
			afterPlugins: new liteTapable.SyncHook(["compiler"]),
			afterResolvers: new liteTapable.SyncHook(["compiler"]),
			make: new liteTapable.AsyncParallelHook(["compilation"]),
			beforeCompile: new liteTapable.AsyncSeriesHook(["params"]),
			afterCompile: new liteTapable.AsyncSeriesHook(["compilation"]),
			finishMake: new liteTapable.AsyncSeriesHook(["compilation"]),
			entryOption: new liteTapable.SyncBailHook(["context", "entry"])
>>>>>>> d42abefa
		};

		this.webpack = rspack;
		this.root = this;
		this.outputPath = "";

		this.inputFileSystem = null;
		this.intermediateFileSystem = null;
		this.outputFileSystem = null;
		this.watchFileSystem = null;

		this.records = {};

		this.resolverFactory = new ResolverFactory();
		this.options = options;
		this.context = context;
		this.cache = new Cache();

		this.compilerPath = "";

		this.running = false;

		this.idle = false;

		this.watchMode = false;

		new JsLoaderRspackPlugin(this).apply(this);
		new ExecuteModulePlugin().apply(this);
	}

	get recordsInputPath() {
		return unsupported("Compiler.recordsInputPath");
	}

	get recordsOutputPath() {
		return unsupported("Compiler.recordsOutputPath");
	}

	get managedPaths() {
		return unsupported("Compiler.managedPaths");
	}

	get immutablePaths() {
		return unsupported("Compiler.immutablePaths");
	}

	get _lastCompilation() {
		return this.#compilation;
	}

	/**
	 * Note: This is not a webpack public API, maybe removed in future.
	 * @internal
	 */
	get __internal__builtinPlugins() {
		return this.#builtinPlugins;
	}

	/**
	 * Note: This is not a webpack public API, maybe removed in future.
	 * @internal
	 */
	get __internal__ruleSet() {
		return this.#ruleSet;
	}

	/**
	 * @param name - cache name
	 * @returns the cache facade instance
	 */
	getCache(name: string): CacheFacade {
		return new CacheFacade(
			this.cache,
			`${this.compilerPath}${name}`,
			this.options.output.hashFunction
		);
	}

	/**
	 * @param name - name of the logger, or function called once to get the logger name
	 * @returns a logger with that name
	 */
	getInfrastructureLogger(name: string | (() => string)) {
		if (!name) {
			throw new TypeError(
				"Compiler.getInfrastructureLogger(name) called without a name"
			);
		}
		return new Logger(
			(type, args) => {
				if (typeof name === "function") {
					name = name();
					if (!name) {
						throw new TypeError(
							"Compiler.getInfrastructureLogger(name) called with a function not returning a name"
						);
					}
				} else {
					if (
						this.hooks.infrastructureLog.call(name, type, args) === undefined
					) {
						if (this.infrastructureLogger !== undefined) {
							this.infrastructureLogger(name, type, args);
						}
					}
				}
			},
			(childName): any => {
				if (typeof name === "function") {
					if (typeof childName === "function") {
						// @ts-expect-error
						return this.getInfrastructureLogger(_ => {
							if (typeof name === "function") {
								name = name();
								if (!name) {
									throw new TypeError(
										"Compiler.getInfrastructureLogger(name) called with a function not returning a name"
									);
								}
							}
							if (typeof childName === "function") {
								childName = childName();
								if (!childName) {
									throw new TypeError(
										"Logger.getChildLogger(name) called with a function not returning a name"
									);
								}
							}
							return `${name}/${childName}`;
						});
					} else {
						return this.getInfrastructureLogger(() => {
							if (typeof name === "function") {
								name = name();
								if (!name) {
									throw new TypeError(
										"Compiler.getInfrastructureLogger(name) called with a function not returning a name"
									);
								}
							}
							return `${name}/${childName}`;
						});
					}
				} else {
					if (typeof childName === "function") {
						return this.getInfrastructureLogger(() => {
							if (typeof childName === "function") {
								childName = childName();
								if (!childName) {
									throw new TypeError(
										"Logger.getChildLogger(name) called with a function not returning a name"
									);
								}
							}
							return `${name}/${childName}`;
						});
					} else {
						return this.getInfrastructureLogger(`${name}/${childName}`);
					}
				}
			}
		);
	}

	/**
	 * @param watchOptions - the watcher's options
	 * @param handler - signals when the call finishes
	 * @returns a compiler watcher
	 */
	watch(
		watchOptions: Watchpack.WatchOptions,
		handler: liteTapable.Callback<Error, Stats>
	): Watching {
		if (this.running) {
			// @ts-expect-error
			return handler(new ConcurrentCompilationError());
		}
		this.running = true;
		this.watchMode = true;
		// @ts-expect-error
		this.watching = new Watching(this, watchOptions, handler);
		return this.watching;
	}

	/**
	 * @param callback - signals when the call finishes
	 */
	run(callback: liteTapable.Callback<Error, Stats>) {
		if (this.running) {
			return callback(new ConcurrentCompilationError());
		}
		const startTime = Date.now();
		this.running = true;
		const doRun = () => {
			// @ts-expect-error
			const finalCallback = (err, stats?) => {
				this.idle = true;
				this.cache.beginIdle();
				this.idle = true;
				this.running = false;
				if (err) {
					this.hooks.failed.call(err);
				}
				if (callback) {
					callback(err, stats);
				}
				this.hooks.afterDone.call(stats);
			};
			this.hooks.beforeRun.callAsync(this, err => {
				if (err) {
					return finalCallback(err);
				}
				this.hooks.run.callAsync(this, err => {
					if (err) {
						return finalCallback(err);
					}

					this.compile(err => {
						if (err) {
							return finalCallback(err);
						}
						this.#compilation!.startTime = startTime;
						this.#compilation!.endTime = Date.now();
						const stats = new Stats(this.#compilation!);
						this.hooks.done.callAsync(stats, err => {
							if (err) {
								return finalCallback(err);
							} else {
								return finalCallback(null, stats);
							}
						});
					});
				});
			});
		};

		if (this.idle) {
			this.cache.endIdle(err => {
				if (err) return callback(err);

				this.idle = false;
				doRun();
			});
		} else {
			doRun();
		}
	}

	runAsChild(
		callback: (
			err?: null | Error,
			entries?: Chunk[],
			compilation?: Compilation
		) => any
	) {
		const finalCallback = (
			err: Error | null,
			entries?: Chunk[],
			compilation?: Compilation
		) => {
			try {
				callback(err, entries, compilation);
			} catch (e) {
				const err = new Error(`compiler.runAsChild callback error: ${e}`);
				// err.details = e.stack;
				this.parentCompilation!.errors.push(err);
				// TODO: remove once this works
				console.log(e);
			}
		};

		this.compile((err, compilation) => {
			if (err) {
				return finalCallback(err);
			}

			assertNotNill(compilation);

			this.parentCompilation!.children.push(compilation);
			for (const { name, source, info } of compilation.getAssets()) {
				// Do not emit asset if source is not available.
				// Webpack will emit it anyway.
				if (source) {
					this.parentCompilation!.emitAsset(name, source, info);
				}
			}

			const entries = [];
			for (const ep of compilation.entrypoints.values()) {
				entries.push(...ep.chunks);
			}

			return finalCallback(null, entries, compilation);
		});
	}

	purgeInputFileSystem() {
		if (this.inputFileSystem && this.inputFileSystem.purge) {
			this.inputFileSystem.purge();
		}
	}

	/**
	 * @param compilation - the compilation
	 * @param compilerName - the compiler's name
	 * @param compilerIndex - the compiler's index
	 * @param outputOptions - the output options
	 * @param plugins - the plugins to apply
	 * @returns a child compiler
	 */
	createChildCompiler(
		compilation: Compilation,
		compilerName: string,
		compilerIndex: number,
		outputOptions: OutputNormalized,
		plugins: RspackPluginInstance[]
	): Compiler {
		const options: RspackOptionsNormalized = {
			...this.options,
			output: {
				...this.options.output,
				...outputOptions
			}
		};
		applyRspackOptionsDefaults(options);
		const childCompiler = new Compiler(this.context, options);
		childCompiler.name = compilerName;
		childCompiler.outputPath = this.outputPath;
		childCompiler.inputFileSystem = this.inputFileSystem;
		childCompiler.outputFileSystem = null;
		childCompiler.resolverFactory = this.resolverFactory;
		childCompiler.modifiedFiles = this.modifiedFiles;
		childCompiler.removedFiles = this.removedFiles;
		childCompiler.fileTimestamps = this.fileTimestamps;
		childCompiler.contextTimestamps = this.contextTimestamps;
		childCompiler.fsStartTime = this.fsStartTime;
		childCompiler.cache = this.cache;
		childCompiler.compilerPath = `${this.compilerPath}${compilerName}|${compilerIndex}|`;

		const relativeCompilerName = makePathsRelative(
			this.context,
			compilerName,
			this.root
		);
		if (!this.records[relativeCompilerName]) {
			this.records[relativeCompilerName] = [];
		}
		if (this.records[relativeCompilerName][compilerIndex]) {
			childCompiler.records = this.records[relativeCompilerName][compilerIndex];
		} else {
			this.records[relativeCompilerName].push((childCompiler.records = {}));
		}

		childCompiler.parentCompilation = compilation;
		childCompiler.root = this.root;
		if (Array.isArray(plugins)) {
			for (const plugin of plugins) {
				if (plugin) {
					plugin.apply(childCompiler);
				}
			}
		}

		childCompiler.#builtinPlugins = [
			...childCompiler.#builtinPlugins,
			...this.#builtinPlugins.filter(
				plugin => plugin.canInherentFromParent === true
			)
		];

		for (const name in this.hooks) {
			if (canInherentFromParent(name as keyof Compiler["hooks"])) {
				//@ts-ignore
				if (childCompiler.hooks[name]) {
					//@ts-ignore
					childCompiler.hooks[name].taps = this.hooks[name].taps.slice();
				}
			}
		}

		compilation.hooks.childCompiler.call(
			childCompiler,
			compilerName,
			compilerIndex
		);

		return childCompiler;
	}

	isChild() {
		const isRoot = this.root === this;
		return !isRoot;
	}

	compile(callback: liteTapable.Callback<Error, Compilation>) {
		const startTime = Date.now();
		const params = this.#newCompilationParams();
		this.hooks.beforeCompile.callAsync(params, (err: any) => {
			if (err) {
				return callback(err);
			}
			this.hooks.compile.call(params);
			this.#resetThisCompilation();

			this.#build(err => {
				if (err) {
					return callback(err);
				}
				this.#compilation!.startTime = startTime;
				this.#compilation!.endTime = Date.now();
				this.hooks.afterCompile.callAsync(this.#compilation!, err => {
					if (err) {
						return callback(err);
					}
					return callback(null, this.#compilation);
				});
			});
		});
	}

	close(callback: (error?: Error | null) => void) {
		if (this.watching) {
			// When there is still an active watching, close this #initial
			this.watching.close(() => {
				this.close(callback);
			});
			return;
		}
		this.hooks.shutdown.callAsync(err => {
			if (err) return callback(err);
			this.cache.shutdown(callback);
		});
	}

	#build(callback?: (error: Error | null) => void) {
		this.#getInstance((error, instance) => {
			if (error) {
				return callback?.(error);
			}
			if (!this.#initial) {
				instance!.rebuild(
					Array.from(this.modifiedFiles || []),
					Array.from(this.removedFiles || []),
					error => {
						if (error) {
							return callback?.(error);
						}
						callback?.(null);
					}
				);
				return;
			}
			this.#initial = false;
			instance!.build(error => {
				if (error) {
					return callback?.(error);
				}
				callback?.(null);
			});
		});
	}

	/**
	 * Note: This is not a webpack public API, maybe removed in future.
	 * @internal
	 */
	__internal__rebuild(
		modifiedFiles?: ReadonlySet<string>,
		removedFiles?: ReadonlySet<string>,
		callback?: (error: Error | null) => void
	) {
		this.#getInstance((error, instance) => {
			if (error) {
				return callback?.(error);
			}
			instance!.rebuild(
				Array.from(modifiedFiles || []),
				Array.from(removedFiles || []),
				error => {
					if (error) {
						return callback?.(error);
					}
					callback?.(null);
				}
			);
		});
	}

	#createCompilation(native: binding.JsCompilation): Compilation {
		const compilation = new Compilation(this, native);
		compilation.name = this.name;
		this.#compilation = compilation;
		return compilation;
	}

	#resetThisCompilation() {
		// reassign new compilation in thisCompilation
		this.#compilation = undefined;
		// ensure thisCompilation must call
		this.hooks.thisCompilation.intercept({
			call: () => {}
		});
	}

	#newCompilationParams(): CompilationParams {
		const normalModuleFactory = new NormalModuleFactory();
		this.hooks.normalModuleFactory.call(normalModuleFactory);
		const contextModuleFactory = new ContextModuleFactory();
		this.hooks.contextModuleFactory.call(contextModuleFactory);
		const params = {
			normalModuleFactory,
			contextModuleFactory
		};
		this.#compilationParams = params;
		return params;
	}

	/**
	 * Lazy initialize instance so it could access the changed options
	 */
	#getInstance(
		callback: (error: Error | null, instance?: binding.Rspack) => void
	): void {
		const error = checkVersion();
		if (error) {
			return callback(error);
		}

		if (this.#instance) {
			return callback(null, this.#instance);
		}

		const options = this.options;
		const rawOptions = getRawOptions(options, this);
		rawOptions.__references = Object.fromEntries(
			this.#ruleSet.builtinReferences.entries()
		);

		const instanceBinding: typeof binding = require("@rspack/binding");

		this.#registers = {
			registerCompilerThisCompilationTaps: this.#createHookRegisterTaps(
				binding.RegisterJsTapKind.CompilerThisCompilation,
				() => this.hooks.thisCompilation,
				queried => (native: binding.JsCompilation) => {
					if (this.#compilation === undefined) {
						this.#createCompilation(native);
					}
					queried.call(this.#compilation!, this.#compilationParams!);
				}
			),
			registerCompilerCompilationTaps: this.#createHookRegisterTaps(
				binding.RegisterJsTapKind.CompilerCompilation,
				() => this.hooks.compilation,
				queried => () =>
					queried.call(this.#compilation!, this.#compilationParams!)
			),
			registerCompilerMakeTaps: this.#createHookRegisterTaps(
				binding.RegisterJsTapKind.CompilerMake,
				() => this.hooks.make,
				queried => async () => await queried.promise(this.#compilation!)
			),
			registerCompilerFinishMakeTaps: this.#createHookRegisterTaps(
				binding.RegisterJsTapKind.CompilerFinishMake,
				() => this.hooks.finishMake,
				queried => async () => await queried.promise(this.#compilation!)
			),
			registerCompilerShouldEmitTaps: this.#createHookRegisterTaps(
				binding.RegisterJsTapKind.CompilerShouldEmit,
				() => this.hooks.shouldEmit,
				queried => () => queried.call(this.#compilation!)
			),
			registerCompilerEmitTaps: this.#createHookRegisterTaps(
				binding.RegisterJsTapKind.CompilerEmit,
				() => this.hooks.emit,
				queried => async () => await queried.promise(this.#compilation!)
			),
			registerCompilerAfterEmitTaps: this.#createHookRegisterTaps(
				binding.RegisterJsTapKind.CompilerAfterEmit,
				() => this.hooks.afterEmit,
				queried => async () => await queried.promise(this.#compilation!)
			),
			registerCompilerAssetEmittedTaps: this.#createHookRegisterTaps(
				binding.RegisterJsTapKind.CompilerAssetEmitted,
				() => this.hooks.assetEmitted,
				queried =>
					async ({
						filename,
						targetPath,
						outputPath
					}: binding.JsAssetEmittedArgs) => {
						return queried.promise(filename, {
							compilation: this.#compilation!,
							targetPath,
							outputPath,
							get source() {
								return this.compilation!.getAsset(filename)?.source;
							},
							get content() {
								return this.source?.buffer();
							}
						});
					}
			),
			registerCompilationAdditionalTreeRuntimeRequirements:
				this.#createHookRegisterTaps(
					binding.RegisterJsTapKind
						.CompilationAdditionalTreeRuntimeRequirements,
					() => this.#compilation!.hooks.additionalTreeRuntimeRequirements,
					queried =>
						({
							chunk,
							runtimeRequirements
						}: binding.JsAdditionalTreeRuntimeRequirementsArg) => {
							const set = __from_binding_runtime_globals(runtimeRequirements);
							queried.call(
								Chunk.__from_binding(chunk, this.#compilation!),
								set
							);
							return {
								runtimeRequirements: __to_binding_runtime_globals(set)
							};
						}
				),
			registerCompilationRuntimeModuleTaps: this.#createHookRegisterTaps(
				binding.RegisterJsTapKind.CompilationRuntimeModule,
				() => this.#compilation!.hooks.runtimeModule,
				queried =>
					({ module, chunk }: binding.JsRuntimeModuleArg) => {
						const originSource = module.source?.source;
						queried.call(
							module,
							Chunk.__from_binding(chunk, this.#compilation!)
						);
						const newSource = module.source?.source;
						if (newSource && newSource !== originSource) {
							return module;
						}
						return;
					}
			),
			registerCompilationBuildModuleTaps: this.#createHookRegisterTaps(
				binding.RegisterJsTapKind.CompilationBuildModule,
				() => this.#compilation!.hooks.buildModule,
				queired => (m: binding.JsModule) =>
					queired.call(Module.__from_binding(m, this.#compilation))
			),
			registerCompilationStillValidModuleTaps: this.#createHookRegisterTaps(
				binding.RegisterJsTapKind.CompilationStillValidModule,
				() => this.#compilation!.hooks.stillValidModule,
				queired => (m: binding.JsModule) =>
					queired.call(Module.__from_binding(m, this.#compilation))
			),
			registerCompilationSucceedModuleTaps: this.#createHookRegisterTaps(
				binding.RegisterJsTapKind.CompilationSucceedModule,
				() => this.#compilation!.hooks.succeedModule,
				queired => (m: binding.JsModule) =>
					queired.call(Module.__from_binding(m, this.#compilation))
			),
			registerCompilationExecuteModuleTaps: this.#createHookRegisterTaps(
				binding.RegisterJsTapKind.CompilationExecuteModule,
				() => this.#compilation!.hooks.executeModule,
				queried =>
					({
						entry,
						id,
						codegenResults,
						runtimeModules
					}: binding.JsExecuteModuleArg) => {
						const __webpack_require__: any = (id: string) => {
							const cached = moduleCache[id];
							if (cached !== undefined) {
								if (cached.error) throw cached.error;
								return cached.exports;
							}

							var execOptions = {
								id,
								module: {
									id,
									exports: {},
									loaded: false,
									error: undefined
								},
								require: __webpack_require__
							};

							interceptModuleExecution.forEach(
								(handler: (execOptions: any) => void) => handler(execOptions)
							);

							const result = codegenResults.map[id]["build time"];
							const moduleObject = execOptions.module;

							if (id) moduleCache[id] = moduleObject;

							tryRunOrWebpackError(
								() =>
									queried.call(
										{
											codeGenerationResult: new CodeGenerationResult(result),
											moduleObject
										},
										{ __webpack_require__ }
									),
								"Compilation.hooks.executeModule"
							);
							moduleObject.loaded = true;
							return moduleObject.exports;
						};

						const moduleCache: Record<string, any> = (__webpack_require__[
							RuntimeGlobals.moduleCache.replace(
								`${RuntimeGlobals.require}.`,
								""
							)
						] = {});
						const interceptModuleExecution = (__webpack_require__[
							RuntimeGlobals.interceptModuleExecution.replace(
								`${RuntimeGlobals.require}.`,
								""
							)
						] = []);

						for (const runtimeModule of runtimeModules) {
							__webpack_require__(runtimeModule);
						}

						const executeResult = __webpack_require__(entry);

						this.#moduleExecutionResultsMap.set(id, executeResult);
					}
			),
			registerCompilationFinishModulesTaps: this.#createHookRegisterTaps(
				binding.RegisterJsTapKind.CompilationFinishModules,
				() => this.#compilation!.hooks.finishModules,
				queried => async () => await queried.promise(this.#compilation!.modules)
			),
			registerCompilationOptimizeModulesTaps: this.#createHookRegisterTaps(
				binding.RegisterJsTapKind.CompilationOptimizeModules,
				() => this.#compilation!.hooks.optimizeModules,
				queried => () => queried.call(this.#compilation!.modules.values())
			),
			registerCompilationAfterOptimizeModulesTaps: this.#createHookRegisterTaps(
				binding.RegisterJsTapKind.CompilationAfterOptimizeModules,
				() => this.#compilation!.hooks.afterOptimizeModules,
				queried => () => {
					queried.call(this.#compilation!.modules.values());
				}
			),
			registerCompilationOptimizeTreeTaps: this.#createHookRegisterTaps(
				binding.RegisterJsTapKind.CompilationOptimizeTree,
				() => this.#compilation!.hooks.optimizeTree,
				queried => async () =>
					await queried.promise(
						this.#compilation!.chunks,
						this.#compilation!.modules
					)
			),
			registerCompilationOptimizeChunkModulesTaps: this.#createHookRegisterTaps(
				binding.RegisterJsTapKind.CompilationOptimizeChunkModules,
				() => this.#compilation!.hooks.optimizeChunkModules,
				queried => async () =>
					await queried.promise(
						this.#compilation!.chunks,
						this.#compilation!.modules
					)
			),
			registerCompilationChunkHashTaps: this.#createHookRegisterTaps(
				binding.RegisterJsTapKind.CompilationChunkHash,
				() => this.#compilation!.hooks.chunkHash,
				queried => (chunk: binding.JsChunk) => {
					const hash = createHash(this.options.output.hashFunction);
					queried.call(Chunk.__from_binding(chunk, this.#compilation!), hash);
					const digestResult = hash.digest(this.options.output.hashDigest);
					return Buffer.from(digestResult);
				}
			),
			registerCompilationChunkAssetTaps: this.#createHookRegisterTaps(
				binding.RegisterJsTapKind.CompilationChunkAsset,
				() => this.#compilation!.hooks.chunkAsset,
				queried =>
					({ chunk, filename }: binding.JsChunkAssetArgs) =>
						queried.call(
							Chunk.__from_binding(chunk, this.#compilation!),
							filename
						)
			),
			registerCompilationProcessAssetsTaps: this.#createHookRegisterTaps(
				binding.RegisterJsTapKind.CompilationProcessAssets,
				() => this.#compilation!.hooks.processAssets,
				queried => async () => await queried.promise(this.#compilation!.assets)
			),
			registerCompilationAfterProcessAssetsTaps: this.#createHookRegisterTaps(
				binding.RegisterJsTapKind.CompilationAfterProcessAssets,
				() => this.#compilation!.hooks.afterProcessAssets,
				queried => () => queried.call(this.#compilation!.assets)
			),
			registerCompilationAfterSealTaps: this.#createHookRegisterTaps(
				binding.RegisterJsTapKind.CompilationAfterSeal,
				() => this.#compilation!.hooks.afterSeal,
				queried => async () => await queried.promise()
			),
			registerNormalModuleFactoryBeforeResolveTaps:
				this.#createHookRegisterTaps(
					binding.RegisterJsTapKind.NormalModuleFactoryBeforeResolve,
					() =>
						this.#compilationParams!.normalModuleFactory.hooks.beforeResolve,
					queried => async (resolveData: binding.JsBeforeResolveArgs) => {
						const normalizedResolveData: ResolveData = {
							contextInfo: {
								issuer: resolveData.issuer
							},
							request: resolveData.request,
							context: resolveData.context,
							fileDependencies: [],
							missingDependencies: [],
							contextDependencies: []
						};
						const ret = await queried.promise(normalizedResolveData);
						resolveData.request = normalizedResolveData.request;
						resolveData.context = normalizedResolveData.context;
						return [ret, resolveData];
					}
				),
			registerNormalModuleFactoryFactorizeTaps: this.#createHookRegisterTaps(
				binding.RegisterJsTapKind.NormalModuleFactoryFactorize,
				() => this.#compilationParams!.normalModuleFactory.hooks.factorize,
				queried => async (resolveData: binding.JsFactorizeArgs) => {
					const normalizedResolveData: ResolveData = {
						contextInfo: {
							issuer: resolveData.issuer
						},
						request: resolveData.request,
						context: resolveData.context,
						fileDependencies: [],
						missingDependencies: [],
						contextDependencies: []
					};
					await queried.promise(normalizedResolveData);
					resolveData.request = normalizedResolveData.request;
					resolveData.context = normalizedResolveData.context;
					return resolveData;
				}
			),
			registerNormalModuleFactoryResolveTaps: this.#createHookRegisterTaps(
				binding.RegisterJsTapKind.NormalModuleFactoryResolve,
				() => this.#compilationParams!.normalModuleFactory.hooks.resolve,
				queried => async (resolveData: binding.JsFactorizeArgs) => {
					const normalizedResolveData: ResolveData = {
						contextInfo: {
							issuer: resolveData.issuer
						},
						request: resolveData.request,
						context: resolveData.context,
						fileDependencies: [],
						missingDependencies: [],
						contextDependencies: []
					};
					await queried.promise(normalizedResolveData);
					resolveData.request = normalizedResolveData.request;
					resolveData.context = normalizedResolveData.context;
					return resolveData;
				}
			),
			registerNormalModuleFactoryResolveForSchemeTaps:
				this.#createHookMapRegisterTaps(
					binding.RegisterJsTapKind.NormalModuleFactoryResolveForScheme,
					() =>
						this.#compilationParams!.normalModuleFactory.hooks.resolveForScheme,
					queried => async (args: binding.JsResolveForSchemeArgs) => {
						const ret = await queried
							.for(args.scheme)
							.promise(args.resourceData);
						return [ret, args.resourceData];
					}
				),
			registerNormalModuleFactoryAfterResolveTaps: this.#createHookRegisterTaps(
				binding.RegisterJsTapKind.NormalModuleFactoryAfterResolve,
				() => this.#compilationParams!.normalModuleFactory.hooks.afterResolve,
				queried => async (arg: binding.JsAfterResolveData) => {
					const data: ResolveData = {
						contextInfo: {
							issuer: arg.issuer
						},
						request: arg.request,
						context: arg.context,
						fileDependencies: arg.fileDependencies,
						missingDependencies: arg.missingDependencies,
						contextDependencies: arg.contextDependencies,
						createData: arg.createData
					};
					const ret = await queried.promise(data);
					return [ret, data.createData];
				}
			),
			registerNormalModuleFactoryCreateModuleTaps: this.#createHookRegisterTaps(
				binding.RegisterJsTapKind.NormalModuleFactoryCreateModule,
				() => this.#compilationParams!.normalModuleFactory.hooks.createModule,
				queried =>
					async (args: binding.JsNormalModuleFactoryCreateModuleArgs) => {
						const data: NormalModuleCreateData = {
							...args,
							settings: {}
						};
						await queried.promise(data, {});
					}
			),
			registerContextModuleFactoryBeforeResolveTaps:
				this.#createHookRegisterTaps(
					binding.RegisterJsTapKind.ContextModuleFactoryBeforeResolve,
					() =>
						this.#compilationParams!.contextModuleFactory.hooks.beforeResolve,
					queried =>
						async (
							bindingData:
								| false
								| binding.JsContextModuleFactoryBeforeResolveData
						) => {
							return queried.promise(bindingData);
						}
				),
			registerContextModuleFactoryAfterResolveTaps:
				this.#createHookRegisterTaps(
					binding.RegisterJsTapKind.ContextModuleFactoryAfterResolve,
					() =>
						this.#compilationParams!.contextModuleFactory.hooks.afterResolve,
					queried =>
						async (
							bindingData:
								| false
								| binding.JsContextModuleFactoryAfterResolveData
						) => {
							const data = bindingData
								? ({
										resource: bindingData.resource,
										regExp: bindingData.regExp
											? new RegExp(
													bindingData.regExp.source,
													bindingData.regExp.flags
												)
											: undefined,
										request: bindingData.request,
										context: bindingData.context,
										// TODO: Dependencies are not fully supported yet; this is a placeholder to prevent errors in moment-locales-webpack-plugin.
										dependencies: []
									} satisfies ContextModuleFactoryAfterResolveResult)
								: false;
							const ret = await queried.promise(data);
							const result = ret
								? ({
										resource: ret.resource,
										context: ret.context,
										request: ret.request,
										regExp: ret.regExp
											? {
													source: ret.regExp.source,
													flags: ret.regExp.flags
												}
											: undefined
									} satisfies binding.JsContextModuleFactoryAfterResolveData)
								: false;
							return result;
						}
				),
			registerJavascriptModulesChunkHashTaps: this.#createHookRegisterTaps(
				binding.RegisterJsTapKind.JavascriptModulesChunkHash,
				() =>
					JavascriptModulesPlugin.getCompilationHooks(this.#compilation!)
						.chunkHash,
				queried => (chunk: binding.JsChunk) => {
					const hash = createHash(this.options.output.hashFunction);
					queried.call(Chunk.__from_binding(chunk, this.#compilation!), hash);
					const digestResult = hash.digest(this.options.output.hashDigest);
					return Buffer.from(digestResult);
				}
			)
		};

		this.#instance = new instanceBinding.Rspack(
			rawOptions,
			this.#builtinPlugins,
			this.#registers,
			ThreadsafeWritableNodeFS.__to_binding(this.outputFileSystem!)
		);

		callback(null, this.#instance);
	}

	#updateNonSkippableRegisters() {
		const kinds: binding.RegisterJsTapKind[] = [];
		for (const { getHook, getHookMap, registerKind } of Object.values(
			this.#registers!
		)) {
			const get = getHook ?? getHookMap;
			const hookOrMap = get();
			if (hookOrMap.isUsed()) {
				kinds.push(registerKind);
			}
		}
		if (this.#nonSkippableRegisters.join() !== kinds.join()) {
			this.#getInstance((error, instance) => {
				instance!.setNonSkippableRegisters(kinds);
				this.#nonSkippableRegisters = kinds;
			});
		}
	}

	#decorateJsTaps(jsTaps: binding.JsTap[]) {
		if (jsTaps.length > 0) {
			const last = jsTaps[jsTaps.length - 1];
			const old = last.function;
			last.function = (...args) => {
				const result = old(...args);
				if (result && typeof result.then === "function") {
					return result.then((r: any) => {
						this.#updateNonSkippableRegisters();
						return r;
					});
				}
				this.#updateNonSkippableRegisters();
				return result;
			};
		}
	}

	#createHookRegisterTaps<T, R, A>(
		registerKind: binding.RegisterJsTapKind,
		getHook: () => liteTapable.Hook<T, R, A>,
		createTap: (queried: liteTapable.QueriedHook<T, R, A>) => any
	): (stages: number[]) => binding.JsTap[] {
		const getTaps = (stages: number[]) => {
			const hook = getHook();
			if (!hook.isUsed()) return [];
			const breakpoints = [
				liteTapable.minStage,
				...stages,
				liteTapable.maxStage
			];
			const jsTaps: binding.JsTap[] = [];
			for (let i = 0; i < breakpoints.length - 1; i++) {
				const from = breakpoints[i];
				const to = breakpoints[i + 1];
				const stageRange = [from, to] as const;
				const queried = hook.queryStageRange(stageRange);
				if (!queried.isUsed()) continue;
				jsTaps.push({
					function: createTap(queried),
					stage: liteTapable.safeStage(from + 1)
				});
			}
			this.#decorateJsTaps(jsTaps);
			return jsTaps;
		};
		getTaps.registerKind = registerKind;
		getTaps.getHook = getHook;
		return getTaps;
	}

	#createHookMapRegisterTaps<H extends liteTapable.Hook<any, any, any>>(
		registerKind: binding.RegisterJsTapKind,
		getHookMap: () => liteTapable.HookMap<H>,
		createTap: (queried: liteTapable.QueriedHookMap<H>) => any
	): (stages: number[]) => binding.JsTap[] {
		const getTaps = (stages: number[]) => {
			const map = getHookMap();
			if (!map.isUsed()) return [];
			const breakpoints = [
				liteTapable.minStage,
				...stages,
				liteTapable.maxStage
			];
			const jsTaps: binding.JsTap[] = [];
			for (let i = 0; i < breakpoints.length - 1; i++) {
				const from = breakpoints[i];
				const to = breakpoints[i + 1];
				const stageRange = [from, to] as const;
				const queried = map.queryStageRange(stageRange);
				if (!queried.isUsed()) continue;
				jsTaps.push({
					function: createTap(queried),
					stage: liteTapable.safeStage(from + 1)
				});
			}
			this.#decorateJsTaps(jsTaps);
			return jsTaps;
		};
		getTaps.registerKind = registerKind;
		getTaps.getHookMap = getHookMap;
		return getTaps;
	}

	__internal__registerBuiltinPlugin(plugin: binding.BuiltinPlugin) {
		this.#builtinPlugins.push(plugin);
	}

	__internal__getModuleExecutionResult(id: number) {
		return this.#moduleExecutionResultsMap.get(id);
	}
}

export { Compiler };<|MERGE_RESOLUTION|>--- conflicted
+++ resolved
@@ -55,11 +55,6 @@
 import { canInherentFromParent } from "./builtin-plugin/base";
 import { applyRspackOptionsDefaults } from "./config/defaults";
 import { tryRunOrWebpackError } from "./lib/HookWebpackError";
-<<<<<<< HEAD
-import { CodeGenerationResult } from "./Module";
-import { canInherentFromParent } from "./builtin-plugin/base";
-import { NativeResolverFactory } from "./NativeResolverFactory";
-=======
 import { Logger } from "./logging/Logger";
 import { unsupported } from "./util";
 import { assertNotNill } from "./util/assertNotNil";
@@ -75,7 +70,6 @@
 	targetPath: string;
 	compilation: Compilation;
 }
->>>>>>> d42abefa
 
 class Compiler {
 	#instance?: binding.Rspack;
@@ -160,22 +154,6 @@
 	options: RspackOptionsNormalized;
 
 	constructor(context: string, options: RspackOptionsNormalized) {
-<<<<<<< HEAD
-		this.outputFileSystem = fs;
-		this.options = options;
-		this.cache = new Cache();
-		this.compilerPath = "";
-		this.builtinPlugins = [];
-		this.root = this;
-		this.ruleSet = new RuleSetCompiler();
-		this.running = false;
-		this.idle = false;
-		this.context = context;
-		this.resolverFactory = new ResolverFactory();
-		this.nativeResolverFactory = new NativeResolverFactory();
-		this.modifiedFiles = undefined;
-		this.removedFiles = undefined;
-=======
 		this.#initial = true;
 
 		this.#builtinPlugins = [];
@@ -185,7 +163,6 @@
 
 		this.#ruleSet = new RuleSetCompiler();
 
->>>>>>> d42abefa
 		this.hooks = {
 			initialize: new liteTapable.SyncHook([]),
 			shouldEmit: new liteTapable.SyncBailHook(["compilation"]),
@@ -218,70 +195,6 @@
 			contextModuleFactory: new liteTapable.SyncHook<ContextModuleFactory>([
 				"contextModuleFactory"
 			]),
-<<<<<<< HEAD
-			watchRun: new tapable.AsyncSeriesHook(["compiler"]),
-			watchClose: new tapable.SyncHook([]),
-			environment: new tapable.SyncHook([]),
-			afterEnvironment: new tapable.SyncHook([]),
-			afterPlugins: new tapable.SyncHook(["compiler"]),
-			afterResolvers: new tapable.SyncHook(["compiler"]),
-			make: new tapable.AsyncParallelHook(["compilation"]),
-			beforeCompile: new tapable.AsyncSeriesHook(["params"]),
-			afterCompile: new tapable.AsyncSeriesHook(["compilation"]),
-			finishMake: new tapable.AsyncSeriesHook(["compilation"]),
-			finishModules: new tapable.AsyncSeriesHook(["modules"]),
-			entryOption: new tapable.SyncBailHook(["context", "entry"])
-		};
-		this.modifiedFiles = undefined;
-		this.removedFiles = undefined;
-		this.#disabledHooks = [];
-	}
-
-	/**
-	 * @param {string} name cache name
-	 * @returns {CacheFacade} the cache facade instance
-	 */
-	getCache(name: string): CacheFacade {
-		return new CacheFacade(
-			this.cache,
-			`${this.compilerPath}${name}`,
-			this.options.output.hashFunction
-		);
-	}
-
-	/**
-	 * Lazy initialize instance so it could access the changed options
-	 */
-	#getInstance(
-		callback: (error: Error | null, instance?: binding.Rspack) => void
-	): void {
-		const error = checkVersion();
-		if (error) {
-			return callback(error);
-		}
-
-		if (this.#_instance) {
-			return callback(null, this.#_instance);
-		}
-
-		const processResource = (
-			loaderContext: LoaderContext,
-			_resourcePath: string,
-			callback: any
-		) => {
-			const resource = loaderContext.resource;
-			const scheme = getScheme(resource);
-			this.compilation
-				.currentNormalModuleHooks()
-				.readResource.for(scheme)
-				.callAsync(loaderContext, (err: any, result: LoaderResult) => {
-					if (err) return callback(err);
-					if (typeof result !== "string" && !result) {
-						return callback(new Error(`Unhandled ${scheme} resource`));
-					}
-					return callback(null, result);
-				});
-=======
 			watchRun: new liteTapable.AsyncSeriesHook(["compiler"]),
 			watchClose: new liteTapable.SyncHook([]),
 			environment: new liteTapable.SyncHook([]),
@@ -293,7 +206,6 @@
 			afterCompile: new liteTapable.AsyncSeriesHook(["compilation"]),
 			finishMake: new liteTapable.AsyncSeriesHook(["compilation"]),
 			entryOption: new liteTapable.SyncBailHook(["context", "entry"])
->>>>>>> d42abefa
 		};
 
 		this.webpack = rspack;
