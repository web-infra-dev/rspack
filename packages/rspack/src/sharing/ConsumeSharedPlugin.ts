--- conflicted
+++ resolved
@@ -23,20 +23,6 @@
   [k: string]: ConsumesConfig | ConsumesItem;
 };
 export type ConsumesConfig = {
-<<<<<<< HEAD
-	eager?: boolean;
-	import?: false | ConsumesItem;
-	packageName?: string;
-	requiredVersion?: false | string;
-	shareKey?: string;
-	shareScope?: string;
-	singleton?: boolean;
-	strictVersion?: boolean;
-	/**
-	 * Tree shaking strategy for the shared module.
-	 */
-	treeshakeStrategy?: "server" | "infer";
-=======
   eager?: boolean;
   import?: false | ConsumesItem;
   packageName?: string;
@@ -45,132 +31,80 @@
   shareScope?: string;
   singleton?: boolean;
   strictVersion?: boolean;
->>>>>>> 7922a9a6
+  /**
+   * Tree shaking strategy for the shared module.
+   */
+  treeshakeStrategy?: 'server' | 'infer';
 };
 
 export function normalizeConsumeShareOptions(
-	consumes: Consumes,
-	shareScope?: string
+  consumes: Consumes,
+  shareScope?: string,
 ) {
-	return parseOptions(
-		consumes,
-		(item, key) => {
-			if (Array.isArray(item)) throw new Error("Unexpected array in options");
-			const result =
-				item === key || !isRequiredVersion(item)
-					? // item is a request/key
-						{
-							import: key,
-							shareScope: shareScope || "default",
-							shareKey: key,
-							requiredVersion: undefined,
-							packageName: undefined,
-							strictVersion: false,
-							singleton: false,
-							eager: false,
-							treeshakeStrategy: undefined
-						}
-					: // key is a request/key
-						// item is a version
-						{
-							import: key,
-							shareScope: shareScope || "default",
-							shareKey: key,
-							requiredVersion: item,
-							strictVersion: true,
-							packageName: undefined,
-							singleton: false,
-							eager: false,
-							treeshakeStrategy: undefined
-						};
-			return result;
-		},
-		(item, key) => ({
-			import: item.import === false ? undefined : item.import || key,
-			shareScope: item.shareScope || shareScope || "default",
-			shareKey: item.shareKey || key,
-			requiredVersion: item.requiredVersion,
-			strictVersion:
-				typeof item.strictVersion === "boolean"
-					? item.strictVersion
-					: item.import !== false && !item.singleton,
-			packageName: item.packageName,
-			singleton: !!item.singleton,
-			eager: !!item.eager,
-			treeshakeStrategy: item.treeshakeStrategy
-		})
-	);
+  return parseOptions(
+    consumes,
+    (item, key) => {
+      if (Array.isArray(item)) throw new Error('Unexpected array in options');
+      const result =
+        item === key || !isRequiredVersion(item)
+          ? // item is a request/key
+            {
+              import: key,
+              shareScope: shareScope || 'default',
+              shareKey: key,
+              requiredVersion: undefined,
+              packageName: undefined,
+              strictVersion: false,
+              singleton: false,
+              eager: false,
+              treeshakeStrategy: undefined,
+            }
+          : // key is a request/key
+            // item is a version
+            {
+              import: key,
+              shareScope: shareScope || 'default',
+              shareKey: key,
+              requiredVersion: item,
+              strictVersion: true,
+              packageName: undefined,
+              singleton: false,
+              eager: false,
+              treeshakeStrategy: undefined,
+            };
+      return result;
+    },
+    (item, key) => ({
+      import: item.import === false ? undefined : item.import || key,
+      shareScope: item.shareScope || shareScope || 'default',
+      shareKey: item.shareKey || key,
+      requiredVersion: item.requiredVersion,
+      strictVersion:
+        typeof item.strictVersion === 'boolean'
+          ? item.strictVersion
+          : item.import !== false && !item.singleton,
+      packageName: item.packageName,
+      singleton: !!item.singleton,
+      eager: !!item.eager,
+      treeshakeStrategy: item.treeshakeStrategy,
+    }),
+  );
 }
 
 export class ConsumeSharedPlugin extends RspackBuiltinPlugin {
   name = BuiltinPluginName.ConsumeSharedPlugin;
   _options;
 
-<<<<<<< HEAD
-	constructor(options: ConsumeSharedPluginOptions) {
-		super();
-		this._options = {
-			consumes: normalizeConsumeShareOptions(
-				options.consumes,
-				options.shareScope
-			),
-			enhanced: options.enhanced ?? false
-		};
-	}
-=======
   constructor(options: ConsumeSharedPluginOptions) {
     super();
     this._options = {
-      consumes: parseOptions(
+      consumes: normalizeConsumeShareOptions(
         options.consumes,
-        (item, key) => {
-          if (Array.isArray(item))
-            throw new Error('Unexpected array in options');
-          const result =
-            item === key || !isRequiredVersion(item)
-              ? // item is a request/key
-                {
-                  import: key,
-                  shareScope: options.shareScope || 'default',
-                  shareKey: key,
-                  requiredVersion: undefined,
-                  packageName: undefined,
-                  strictVersion: false,
-                  singleton: false,
-                  eager: false,
-                }
-              : // key is a request/key
-                // item is a version
-                {
-                  import: key,
-                  shareScope: options.shareScope || 'default',
-                  shareKey: key,
-                  requiredVersion: item,
-                  strictVersion: true,
-                  packageName: undefined,
-                  singleton: false,
-                  eager: false,
-                };
-          return result;
-        },
-        (item, key) => ({
-          import: item.import === false ? undefined : item.import || key,
-          shareScope: item.shareScope || options.shareScope || 'default',
-          shareKey: item.shareKey || key,
-          requiredVersion: item.requiredVersion,
-          strictVersion:
-            typeof item.strictVersion === 'boolean'
-              ? item.strictVersion
-              : item.import !== false && !item.singleton,
-          packageName: item.packageName,
-          singleton: !!item.singleton,
-          eager: !!item.eager,
-        }),
+        options.shareScope,
       ),
       enhanced: options.enhanced ?? false,
     };
   }
->>>>>>> 7922a9a6
 
   raw(compiler: Compiler): BuiltinPlugin {
     new ShareRuntimePlugin(this._options.enhanced).apply(compiler);
