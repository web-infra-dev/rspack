import {
  type BuiltinPlugin,
  BuiltinPluginName,
  type RawProvideOptions,
} from '@rspack/binding';
import {
  createBuiltinPlugin,
  RspackBuiltinPlugin,
} from '../builtin-plugin/base';
import type { Compiler } from '../Compiler';
import { parseOptions } from '../container/options';
import { ShareRuntimePlugin } from './ShareRuntimePlugin';

export type ProvideSharedPluginOptions<Enhanced extends boolean = false> = {
  provides: Provides<Enhanced>;
  shareScope?: string;
  enhanced?: Enhanced;
};
export type Provides<Enhanced extends boolean> =
  | (ProvidesItem | ProvidesObject<Enhanced>)[]
  | ProvidesObject<Enhanced>;
export type ProvidesItem = string;
export type ProvidesObject<Enhanced extends boolean> = {
  [k: string]: ProvidesConfig<Enhanced> | ProvidesItem;
};
export type ProvidesConfig<Enhanced extends boolean> = Enhanced extends true
  ? ProvidesEnhancedConfig
  : ProvidesV1Config;
type ProvidesV1Config = {
  eager?: boolean;
  shareKey: string;
  shareScope?: string;
  version?: false | string;
};
type ProvidesEnhancedConfig = ProvidesV1Config & ProvidesEnhancedExtraConfig;
type ProvidesEnhancedExtraConfig = {
<<<<<<< HEAD
	singleton?: boolean;
	strictVersion?: boolean;
	requiredVersion?: false | string;
	/**
	 * Tree shaking strategy for the shared module.
	 */
	treeshakeStrategy?: "server" | "infer";
=======
  singleton?: boolean;
  strictVersion?: boolean;
  requiredVersion?: false | string;
>>>>>>> 7922a9a6
};

export function normalizeProvideShareOptions<Enhanced extends boolean = false>(
	options: Provides<Enhanced>,
	shareScope?: string,
	enhanced?: boolean
) {
	return parseOptions(
		options,
		item => {
			if (Array.isArray(item)) throw new Error("Unexpected array of provides");
			return {
				shareKey: item,
				version: undefined,
				shareScope: shareScope || "default",
				eager: false
			};
		},
		item => {
			const raw = {
				shareKey: item.shareKey,
				version: item.version,
				shareScope: item.shareScope || shareScope || "default",
				eager: !!item.eager
			};
			if (enhanced) {
				const enhancedItem: ProvidesConfig<true> = item;
				return {
					...raw,
					singleton: enhancedItem.singleton,
					requiredVersion: enhancedItem.requiredVersion,
					strictVersion: enhancedItem.strictVersion,
					treeshakeStrategy: enhancedItem.treeshakeStrategy
				};
			}
			return raw;
		}
	);
}
export class ProvideSharedPlugin<
  Enhanced extends boolean = false,
> extends RspackBuiltinPlugin {
  name = BuiltinPluginName.ProvideSharedPlugin;
  _provides: [string, Omit<RawProvideOptions, 'key'>][];
  _enhanced?: Enhanced;

<<<<<<< HEAD
	constructor(options: ProvideSharedPluginOptions<Enhanced>) {
		super();
		this._provides = normalizeProvideShareOptions(
			options.provides,
			options.shareScope,
			options.enhanced
		);
		this._enhanced = options.enhanced;
	}
=======
  constructor(options: ProvideSharedPluginOptions<Enhanced>) {
    super();
    this._provides = parseOptions(
      options.provides,
      (item) => {
        if (Array.isArray(item))
          throw new Error('Unexpected array of provides');
        return {
          shareKey: item,
          version: undefined,
          shareScope: options.shareScope || 'default',
          eager: false,
        };
      },
      (item) => {
        const raw = {
          shareKey: item.shareKey,
          version: item.version,
          shareScope: item.shareScope || options.shareScope || 'default',
          eager: !!item.eager,
        };
        if (options.enhanced) {
          const enhancedItem: ProvidesConfig<true> = item;
          return {
            ...raw,
            singleton: enhancedItem.singleton,
            requiredVersion: enhancedItem.requiredVersion,
            strictVersion: enhancedItem.strictVersion,
          };
        }
        return raw;
      },
    );
    this._enhanced = options.enhanced;
  }
>>>>>>> 7922a9a6

  raw(compiler: Compiler): BuiltinPlugin {
    new ShareRuntimePlugin(this._enhanced ?? false).apply(compiler);

    const rawOptions: RawProvideOptions[] = this._provides.map(([key, v]) => ({
      key,
      ...v,
    }));
    return createBuiltinPlugin(this.name, rawOptions);
  }
}<|MERGE_RESOLUTION|>--- conflicted
+++ resolved
@@ -34,57 +34,51 @@
 };
 type ProvidesEnhancedConfig = ProvidesV1Config & ProvidesEnhancedExtraConfig;
 type ProvidesEnhancedExtraConfig = {
-<<<<<<< HEAD
-	singleton?: boolean;
-	strictVersion?: boolean;
-	requiredVersion?: false | string;
-	/**
-	 * Tree shaking strategy for the shared module.
-	 */
-	treeshakeStrategy?: "server" | "infer";
-=======
   singleton?: boolean;
   strictVersion?: boolean;
   requiredVersion?: false | string;
->>>>>>> 7922a9a6
+  /**
+   * Tree shaking strategy for the shared module.
+   */
+  treeshakeStrategy?: 'server' | 'infer';
 };
 
 export function normalizeProvideShareOptions<Enhanced extends boolean = false>(
-	options: Provides<Enhanced>,
-	shareScope?: string,
-	enhanced?: boolean
+  options: Provides<Enhanced>,
+  shareScope?: string,
+  enhanced?: boolean,
 ) {
-	return parseOptions(
-		options,
-		item => {
-			if (Array.isArray(item)) throw new Error("Unexpected array of provides");
-			return {
-				shareKey: item,
-				version: undefined,
-				shareScope: shareScope || "default",
-				eager: false
-			};
-		},
-		item => {
-			const raw = {
-				shareKey: item.shareKey,
-				version: item.version,
-				shareScope: item.shareScope || shareScope || "default",
-				eager: !!item.eager
-			};
-			if (enhanced) {
-				const enhancedItem: ProvidesConfig<true> = item;
-				return {
-					...raw,
-					singleton: enhancedItem.singleton,
-					requiredVersion: enhancedItem.requiredVersion,
-					strictVersion: enhancedItem.strictVersion,
-					treeshakeStrategy: enhancedItem.treeshakeStrategy
-				};
-			}
-			return raw;
-		}
-	);
+  return parseOptions(
+    options,
+    (item) => {
+      if (Array.isArray(item)) throw new Error('Unexpected array of provides');
+      return {
+        shareKey: item,
+        version: undefined,
+        shareScope: shareScope || 'default',
+        eager: false,
+      };
+    },
+    (item) => {
+      const raw = {
+        shareKey: item.shareKey,
+        version: item.version,
+        shareScope: item.shareScope || shareScope || 'default',
+        eager: !!item.eager,
+      };
+      if (enhanced) {
+        const enhancedItem: ProvidesConfig<true> = item;
+        return {
+          ...raw,
+          singleton: enhancedItem.singleton,
+          requiredVersion: enhancedItem.requiredVersion,
+          strictVersion: enhancedItem.strictVersion,
+          treeshakeStrategy: enhancedItem.treeshakeStrategy,
+        };
+      }
+      return raw;
+    },
+  );
 }
 export class ProvideSharedPlugin<
   Enhanced extends boolean = false,
@@ -93,53 +87,15 @@
   _provides: [string, Omit<RawProvideOptions, 'key'>][];
   _enhanced?: Enhanced;
 
-<<<<<<< HEAD
-	constructor(options: ProvideSharedPluginOptions<Enhanced>) {
-		super();
-		this._provides = normalizeProvideShareOptions(
-			options.provides,
-			options.shareScope,
-			options.enhanced
-		);
-		this._enhanced = options.enhanced;
-	}
-=======
   constructor(options: ProvideSharedPluginOptions<Enhanced>) {
     super();
-    this._provides = parseOptions(
+    this._provides = normalizeProvideShareOptions(
       options.provides,
-      (item) => {
-        if (Array.isArray(item))
-          throw new Error('Unexpected array of provides');
-        return {
-          shareKey: item,
-          version: undefined,
-          shareScope: options.shareScope || 'default',
-          eager: false,
-        };
-      },
-      (item) => {
-        const raw = {
-          shareKey: item.shareKey,
-          version: item.version,
-          shareScope: item.shareScope || options.shareScope || 'default',
-          eager: !!item.eager,
-        };
-        if (options.enhanced) {
-          const enhancedItem: ProvidesConfig<true> = item;
-          return {
-            ...raw,
-            singleton: enhancedItem.singleton,
-            requiredVersion: enhancedItem.requiredVersion,
-            strictVersion: enhancedItem.strictVersion,
-          };
-        }
-        return raw;
-      },
+      options.shareScope,
+      options.enhanced,
     );
     this._enhanced = options.enhanced;
   }
->>>>>>> 7922a9a6
 
   raw(compiler: Compiler): BuiltinPlugin {
     new ShareRuntimePlugin(this._enhanced ?? false).apply(compiler);
