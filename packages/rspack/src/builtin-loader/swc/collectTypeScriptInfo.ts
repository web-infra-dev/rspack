export type CollectTypeScriptInfoOptions = {
	typeExports?: boolean;
<<<<<<< HEAD
	crossModuleEnums?: boolean | "const-only";
};

export const ZodSwcCollectTypeScriptInfo = z.strictObject({
	typeExports: z.boolean().optional(),
	crossModuleEnums: z.boolean().or(z.literal("const-only")).optional()
}) satisfies z.ZodType<CollectTypeScriptInfoOptions>;

export function resolveCollectTypeScriptInfo(
	options: CollectTypeScriptInfoOptions
) {
	return {
		typeExports: options.typeExports,
		crossModuleEnums:
			options.crossModuleEnums === true
				? "all"
				: options.crossModuleEnums === false
					? "none"
					: "const-only"
	};
}
=======
};
>>>>>>> efc32a62
<|MERGE_RESOLUTION|>--- conflicted
+++ resolved
@@ -1,13 +1,7 @@
 export type CollectTypeScriptInfoOptions = {
 	typeExports?: boolean;
-<<<<<<< HEAD
 	crossModuleEnums?: boolean | "const-only";
 };
-
-export const ZodSwcCollectTypeScriptInfo = z.strictObject({
-	typeExports: z.boolean().optional(),
-	crossModuleEnums: z.boolean().or(z.literal("const-only")).optional()
-}) satisfies z.ZodType<CollectTypeScriptInfoOptions>;
 
 export function resolveCollectTypeScriptInfo(
 	options: CollectTypeScriptInfoOptions
@@ -21,7 +15,4 @@
 					? "none"
 					: "const-only"
 	};
-}
-=======
-};
->>>>>>> efc32a62
+}