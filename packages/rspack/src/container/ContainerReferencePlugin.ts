import {
  type BuiltinPlugin,
  BuiltinPluginName,
  type RawContainerReferencePluginOptions,
} from '@rspack/binding';
import {
  createBuiltinPlugin,
  RspackBuiltinPlugin,
} from '../builtin-plugin/base';
import { ExternalsPlugin } from '../builtin-plugin/ExternalsPlugin';
import type { Compiler } from '../Compiler';
import type { ExternalsType } from '../config';
import { ShareRuntimePlugin } from '../sharing/ShareRuntimePlugin';
import { parseOptions } from './options';

export type ContainerReferencePluginOptions = {
  remoteType: ExternalsType;
  remotes: Remotes;
  shareScope?: string;
  enhanced?: boolean;
};
export type Remotes = (RemotesItem | RemotesObject)[] | RemotesObject;
export type RemotesItem = string;
export type RemotesItems = RemotesItem[];
export type RemotesObject = {
  [k: string]: RemotesConfig | RemotesItem | RemotesItems;
};
export type RemotesConfig = {
  external: RemotesItem | RemotesItems;
  shareScope?: string;
};

export class ContainerReferencePlugin extends RspackBuiltinPlugin {
  name = BuiltinPluginName.ContainerReferencePlugin;
  _options;

  constructor(options: ContainerReferencePluginOptions) {
    super();
    this._options = {
      remoteType: options.remoteType,
      remotes: parseOptions(
        options.remotes,
        (item) => ({
          external: Array.isArray(item) ? item : [item],
          shareScope: options.shareScope || 'default',
        }),
        (item) => ({
          external: Array.isArray(item.external)
            ? item.external
            : [item.external],
          shareScope: item.shareScope || options.shareScope || 'default',
        }),
      ),
      enhanced: options.enhanced ?? false,
    };
  }

<<<<<<< HEAD
	raw(compiler: Compiler): BuiltinPlugin {
		const { remoteType, remotes } = this._options;
		const remoteExternals: Record<string, string> = {};
		const importExternals: Record<string, string> = {};
		for (const [key, config] of remotes) {
			let i = 0;
			for (const external of config.external) {
				if (external.startsWith("internal ")) continue;
				const request = `webpack/container/reference/${key}${i ? `/fallback-${i}` : ""}`;
				// In ESM output, `externalsType: "module"` emits a static `import * as ... from "..."`
				// which can create a circular dependency for relative remotes (notably self-remotes like
				// `containerB: "./container.mjs"` with `runtimeChunk: "single"`). Prefer dynamic `import()`
				// for those to break the cycle.
				if (
					(remoteType === "module" || remoteType === "module-import") &&
					external.startsWith(".")
				) {
					importExternals[request] = external;
				} else {
					remoteExternals[request] = external;
				}
				i++;
			}
		}
		new ExternalsPlugin(remoteType, remoteExternals, true).apply(compiler);
		if (Object.keys(importExternals).length > 0) {
			new ExternalsPlugin("import", importExternals, true).apply(compiler);
		}
		new ShareRuntimePlugin(this._options.enhanced).apply(compiler);
=======
  raw(compiler: Compiler): BuiltinPlugin {
    const { remoteType, remotes } = this._options;
    const remoteExternals: any = {};
    for (const [key, config] of remotes) {
      let i = 0;
      for (const external of config.external) {
        if (external.startsWith('internal ')) continue;
        remoteExternals[
          `webpack/container/reference/${key}${i ? `/fallback-${i}` : ''}`
        ] = external;
        i++;
      }
    }
    new ExternalsPlugin(remoteType, remoteExternals, true).apply(compiler);
    new ShareRuntimePlugin(this._options.enhanced).apply(compiler);
>>>>>>> 4ecc0318

    const rawOptions: RawContainerReferencePluginOptions = {
      remoteType: this._options.remoteType,
      remotes: this._options.remotes.map(([key, r]) => ({ key, ...r })),
      enhanced: this._options.enhanced,
    };
    return createBuiltinPlugin(this.name, rawOptions);
  }
}<|MERGE_RESOLUTION|>--- conflicted
+++ resolved
@@ -55,53 +55,35 @@
     };
   }
 
-<<<<<<< HEAD
-	raw(compiler: Compiler): BuiltinPlugin {
-		const { remoteType, remotes } = this._options;
-		const remoteExternals: Record<string, string> = {};
-		const importExternals: Record<string, string> = {};
-		for (const [key, config] of remotes) {
-			let i = 0;
-			for (const external of config.external) {
-				if (external.startsWith("internal ")) continue;
-				const request = `webpack/container/reference/${key}${i ? `/fallback-${i}` : ""}`;
-				// In ESM output, `externalsType: "module"` emits a static `import * as ... from "..."`
-				// which can create a circular dependency for relative remotes (notably self-remotes like
-				// `containerB: "./container.mjs"` with `runtimeChunk: "single"`). Prefer dynamic `import()`
-				// for those to break the cycle.
-				if (
-					(remoteType === "module" || remoteType === "module-import") &&
-					external.startsWith(".")
-				) {
-					importExternals[request] = external;
-				} else {
-					remoteExternals[request] = external;
-				}
-				i++;
-			}
-		}
-		new ExternalsPlugin(remoteType, remoteExternals, true).apply(compiler);
-		if (Object.keys(importExternals).length > 0) {
-			new ExternalsPlugin("import", importExternals, true).apply(compiler);
-		}
-		new ShareRuntimePlugin(this._options.enhanced).apply(compiler);
-=======
   raw(compiler: Compiler): BuiltinPlugin {
     const { remoteType, remotes } = this._options;
-    const remoteExternals: any = {};
+    const remoteExternals: Record<string, string> = {};
+    const importExternals: Record<string, string> = {};
     for (const [key, config] of remotes) {
       let i = 0;
       for (const external of config.external) {
         if (external.startsWith('internal ')) continue;
-        remoteExternals[
-          `webpack/container/reference/${key}${i ? `/fallback-${i}` : ''}`
-        ] = external;
+        const request = `webpack/container/reference/${key}${i ? `/fallback-${i}` : ''}`;
+        // In ESM output, `externalsType: "module"` emits a static `import * as ... from "..."`
+        // which can create a circular dependency for relative remotes (notably self-remotes like
+        // `containerB: "./container.mjs"` with `runtimeChunk: "single"`). Prefer dynamic `import()`
+        // for those to break the cycle.
+        if (
+          (remoteType === 'module' || remoteType === 'module-import') &&
+          external.startsWith('.')
+        ) {
+          importExternals[request] = external;
+        } else {
+          remoteExternals[request] = external;
+        }
         i++;
       }
     }
     new ExternalsPlugin(remoteType, remoteExternals, true).apply(compiler);
+    if (Object.keys(importExternals).length > 0) {
+      new ExternalsPlugin('import', importExternals, true).apply(compiler);
+    }
     new ShareRuntimePlugin(this._options.enhanced).apply(compiler);
->>>>>>> 4ecc0318
 
     const rawOptions: RawContainerReferencePluginOptions = {
       remoteType: this._options.remoteType,
