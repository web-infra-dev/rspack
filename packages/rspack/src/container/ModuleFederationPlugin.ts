--- conflicted
+++ resolved
@@ -21,10 +21,10 @@
 	runtimePlugins?: RuntimePlugins;
 	implementation?: string;
 	shareStrategy?: "version-first" | "loaded-first";
+	manifest?: ModuleFederationManifestPluginOptions;
 	injectUsedExports?: boolean;
 	independentShareDir?: string;
 	treeshakeSharedExcludedPlugins?: string[];
-	manifest?: ModuleFederationManifestPluginOptions;
 }
 export type RuntimePlugins = string[] | [string, Record<string, unknown>][];
 
@@ -122,96 +122,9 @@
 
 type RemoteInfos = Record<string, RemoteInfo[]>;
 
-<<<<<<< HEAD
 export function getRemoteInfos(
 	options: ModuleFederationPluginOptions
 ): RemoteInfos {
-=======
-function collectManifestExposes(
-	exposes: ModuleFederationPluginOptions["exposes"]
-): ManifestExposeOption[] | undefined {
-	if (!exposes) return undefined;
-	type NormalizedExpose = { import: string[]; name?: string };
-	type ExposesConfigInput = { import: string | string[]; name?: string };
-	const parsed = parseOptions<ExposesConfigInput, NormalizedExpose>(
-		exposes,
-		value => ({
-			import: Array.isArray(value) ? value : [value],
-			name: undefined
-		}),
-		value => ({
-			import: Array.isArray(value.import) ? value.import : [value.import],
-			name: value.name ?? undefined
-		})
-	);
-	const result = parsed.map(([exposeKey, info]) => {
-		const exposeName = info.name ?? exposeKey.replace(/^\.\//, "");
-		return {
-			path: exposeKey,
-			name: exposeName
-		};
-	});
-	return result.length > 0 ? result : undefined;
-}
-
-function collectManifestShared(
-	shared: ModuleFederationPluginOptions["shared"]
-): ManifestSharedOption[] | undefined {
-	if (!shared) return undefined;
-	const parsed = parseOptions<SharedConfig, SharedConfig>(
-		shared,
-		(item, key) => {
-			if (typeof item !== "string") {
-				throw new Error("Unexpected array in shared");
-			}
-			return item === key || !isRequiredVersion(item)
-				? { import: item }
-				: { import: key, requiredVersion: item };
-		},
-		item => item
-	);
-	const result = parsed.map(([key, config]) => {
-		const name = config.shareKey || key;
-		const version =
-			typeof config.version === "string" ? config.version : undefined;
-		const requiredVersion =
-			typeof config.requiredVersion === "string"
-				? config.requiredVersion
-				: undefined;
-		return {
-			name,
-			version,
-			requiredVersion,
-			singleton: config.singleton
-		};
-	});
-	return result.length > 0 ? result : undefined;
-}
-
-function resolveLibraryGlobalName(
-	library: ModuleFederationPluginOptions["library"]
-): string | undefined {
-	if (!library) {
-		return undefined;
-	}
-	const libName = library.name;
-	if (!libName) {
-		return undefined;
-	}
-	if (typeof libName === "string") {
-		return libName;
-	}
-	if (Array.isArray(libName)) {
-		return libName[0];
-	}
-	if (typeof libName === "object") {
-		return libName.root?.[0] ?? libName.amd ?? libName.commonjs ?? undefined;
-	}
-	return undefined;
-}
-
-function getRemoteInfos(options: ModuleFederationPluginOptions): RemoteInfos {
->>>>>>> e2863bb5
 	if (!options.remotes) {
 		return {};
 	}
