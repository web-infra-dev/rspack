import type { Compiler } from '../Compiler';
import type { ExternalsType } from '../config';
import type { SharedConfig } from '../sharing/SharePlugin';
import { isRequiredVersion } from '../sharing/utils';
import {
<<<<<<< HEAD
	type ManifestExposeOption,
	type ManifestSharedOption,
	ModuleFederationManifestPlugin,
	type ModuleFederationManifestPluginOptions,
	type RemoteAliasMap
} from "./ModuleFederationManifestPlugin";
import type { ModuleFederationPluginV1Options } from "./ModuleFederationPluginV1";
import {
	type ModuleFederationRuntimeExperimentsOptions,
	ModuleFederationRuntimePlugin
} from "./ModuleFederationRuntimePlugin";
import { parseOptions } from "./options";
=======
  type ManifestExposeOption,
  type ManifestSharedOption,
  ModuleFederationManifestPlugin,
  type ModuleFederationManifestPluginOptions,
  type RemoteAliasMap,
} from './ModuleFederationManifestPlugin';
import type { ModuleFederationPluginV1Options } from './ModuleFederationPluginV1';
import { ModuleFederationRuntimePlugin } from './ModuleFederationRuntimePlugin';
import { parseOptions } from './options';
>>>>>>> 4ecc0318

declare const MF_RUNTIME_CODE: string;

export interface ModuleFederationPluginOptions extends Omit<
  ModuleFederationPluginV1Options,
  'enhanced'
> {
<<<<<<< HEAD
	runtimePlugins?: RuntimePlugins;
	implementation?: string;
	shareStrategy?: "version-first" | "loaded-first";
	manifest?:
		| boolean
		| Omit<
				ModuleFederationManifestPluginOptions,
				"remoteAliasMap" | "globalName" | "name" | "exposes" | "shared"
		  >;
	experiments?: ModuleFederationRuntimeExperimentsOptions;
=======
  runtimePlugins?: RuntimePlugins;
  implementation?: string;
  shareStrategy?: 'version-first' | 'loaded-first';
  manifest?:
    | boolean
    | Omit<
        ModuleFederationManifestPluginOptions,
        'remoteAliasMap' | 'globalName' | 'name' | 'exposes' | 'shared'
      >;
>>>>>>> 4ecc0318
}
export type RuntimePlugins = string[] | [string, Record<string, unknown>][];

export class ModuleFederationPlugin {
  constructor(private _options: ModuleFederationPluginOptions) {}

  apply(compiler: Compiler) {
    const { webpack } = compiler;
    const paths = getPaths(this._options);
    compiler.options.resolve.alias = {
      '@module-federation/runtime-tools': paths.runtimeTools,
      '@module-federation/runtime': paths.runtime,
      ...compiler.options.resolve.alias,
    };

    // Generate the runtime entry content
    const entryRuntime = getDefaultEntryRuntime(paths, this._options, compiler);

<<<<<<< HEAD
		const runtimeExperiments: ModuleFederationRuntimeExperimentsOptions = {
			asyncStartup: this._options.experiments?.asyncStartup ?? false
		};

		// Pass only the entry runtime to the Rust-side plugin
		new ModuleFederationRuntimePlugin({
			entryRuntime,
			experiments: runtimeExperiments
		}).apply(compiler);

		// Async startup is supported by the v2/v1.5 stack only; keep v1 options isolated.
		const v1Options: ModuleFederationPluginV1Options = {
			name: this._options.name,
			exposes: this._options.exposes,
			filename: this._options.filename,
			library: this._options.library,
			remoteType: this._options.remoteType,
			remotes: this._options.remotes,
			runtime: this._options.runtime,
			shareScope: this._options.shareScope,
			shared: this._options.shared,
			enhanced: true
		};
		new webpack.container.ModuleFederationPluginV1(v1Options).apply(compiler);
=======
    // Pass only the entry runtime to the Rust-side plugin
    new ModuleFederationRuntimePlugin({
      entryRuntime,
    }).apply(compiler);

    new webpack.container.ModuleFederationPluginV1({
      ...this._options,
      enhanced: true,
    }).apply(compiler);
>>>>>>> 4ecc0318

    if (this._options.manifest) {
      const manifestOptions: ModuleFederationManifestPluginOptions =
        this._options.manifest === true ? {} : { ...this._options.manifest };
      const containerName = manifestOptions.name ?? this._options.name;
      const globalName =
        manifestOptions.globalName ??
        resolveLibraryGlobalName(this._options.library) ??
        containerName;
      const remoteAliasMap: RemoteAliasMap = Object.entries(
        getRemoteInfos(this._options),
      ).reduce<RemoteAliasMap>((sum, cur) => {
        if (cur[1].length > 1) {
          // no support multiple remotes
          return sum;
        }
        const remoteInfo = cur[1][0];
        const { entry, alias, name } = remoteInfo;
        if (entry && name) {
          sum[alias] = {
            name,
            entry,
          };
        }
        return sum;
      }, {});

      const manifestExposes = collectManifestExposes(this._options.exposes);
      if (manifestOptions.exposes === undefined && manifestExposes) {
        manifestOptions.exposes = manifestExposes;
      }
      const manifestShared = collectManifestShared(this._options.shared);
      if (manifestOptions.shared === undefined && manifestShared) {
        manifestOptions.shared = manifestShared;
      }

      new ModuleFederationManifestPlugin({
        ...manifestOptions,
        name: containerName,
        globalName,
        remoteAliasMap,
      }).apply(compiler);
    }
  }
}

interface RuntimePaths {
  runtimeTools: string;
  bundlerRuntime: string;
  runtime: string;
}

interface RemoteInfo {
  alias: string;
  name?: string;
  entry?: string;
  externalType: ExternalsType;
  shareScope: string;
}

type RemoteInfos = Record<string, RemoteInfo[]>;

function collectManifestExposes(
  exposes: ModuleFederationPluginOptions['exposes'],
): ManifestExposeOption[] | undefined {
  if (!exposes) return undefined;
  type NormalizedExpose = { import: string[]; name?: string };
  type ExposesConfigInput = { import: string | string[]; name?: string };
  const parsed = parseOptions<ExposesConfigInput, NormalizedExpose>(
    exposes,
    (value) => ({
      import: Array.isArray(value) ? value : [value],
      name: undefined,
    }),
    (value) => ({
      import: Array.isArray(value.import) ? value.import : [value.import],
      name: value.name ?? undefined,
    }),
  );
  const result = parsed.map(([exposeKey, info]) => {
    const exposeName = info.name ?? exposeKey.replace(/^\.\//, '');
    return {
      path: exposeKey,
      name: exposeName,
    };
  });
  return result.length > 0 ? result : undefined;
}

function collectManifestShared(
  shared: ModuleFederationPluginOptions['shared'],
): ManifestSharedOption[] | undefined {
  if (!shared) return undefined;
  const parsed = parseOptions<SharedConfig, SharedConfig>(
    shared,
    (item, key) => {
      if (typeof item !== 'string') {
        throw new Error('Unexpected array in shared');
      }
      return item === key || !isRequiredVersion(item)
        ? { import: item }
        : { import: key, requiredVersion: item };
    },
    (item) => item,
  );
  const result = parsed.map(([key, config]) => {
    const name = config.shareKey || key;
    const version =
      typeof config.version === 'string' ? config.version : undefined;
    const requiredVersion =
      typeof config.requiredVersion === 'string'
        ? config.requiredVersion
        : undefined;
    return {
      name,
      version,
      requiredVersion,
      singleton: config.singleton,
    };
  });
  return result.length > 0 ? result : undefined;
}

function resolveLibraryGlobalName(
  library: ModuleFederationPluginOptions['library'],
): string | undefined {
  if (!library) {
    return undefined;
  }
  const libName = library.name;
  if (!libName) {
    return undefined;
  }
  if (typeof libName === 'string') {
    return libName;
  }
  if (Array.isArray(libName)) {
    return libName[0];
  }
  if (typeof libName === 'object') {
    return libName.root?.[0] ?? libName.amd ?? libName.commonjs ?? undefined;
  }
  return undefined;
}

function getRemoteInfos(options: ModuleFederationPluginOptions): RemoteInfos {
  if (!options.remotes) {
    return {};
  }

  function extractUrlAndGlobal(urlAndGlobal: string) {
    const index = urlAndGlobal.indexOf('@');
    if (index <= 0 || index === urlAndGlobal.length - 1) {
      return null;
    }
    return [
      urlAndGlobal.substring(index + 1),
      urlAndGlobal.substring(0, index),
    ] as const;
  }

  function getExternalTypeFromExternal(external: string) {
    if (/^[a-z0-9-]+ /.test(external)) {
      const idx = external.indexOf(' ');
      return [
        external.slice(0, idx) as ExternalsType,
        external.slice(idx + 1),
      ] as const;
    }
    return null;
  }

  function getExternal(external: string) {
    const result = getExternalTypeFromExternal(external);
    if (result === null) {
      return [remoteType, external] as const;
    }
    return result;
  }

  const remoteType =
    options.remoteType ||
    (options.library ? (options.library.type as ExternalsType) : 'script');

  const remotes = parseOptions(
    options.remotes,
    (item) => ({
      external: Array.isArray(item) ? item : [item],
      shareScope: options.shareScope || 'default',
    }),
    (item) => ({
      external: Array.isArray(item.external) ? item.external : [item.external],
      shareScope: item.shareScope || options.shareScope || 'default',
    }),
  );

  const remoteInfos: Record<string, RemoteInfo[]> = {};
  for (const [key, config] of remotes) {
    for (const external of config.external) {
      const [externalType, externalRequest] = getExternal(external);
      remoteInfos[key] ??= [];
      if (externalType === 'script') {
        const [url, global] = extractUrlAndGlobal(externalRequest)!;
        remoteInfos[key].push({
          alias: key,
          name: global,
          entry: url,
          externalType,
          shareScope: config.shareScope,
        });
      } else {
        remoteInfos[key].push({
          alias: key,
          name: undefined,
          entry: undefined,
          externalType,
          shareScope: config.shareScope,
        });
      }
    }
  }
  return remoteInfos;
}

function getRuntimePlugins(options: ModuleFederationPluginOptions) {
  return options.runtimePlugins ?? [];
}

function getPaths(options: ModuleFederationPluginOptions): RuntimePaths {
  if (IS_BROWSER) {
    return {
      runtimeTools: '@module-federation/runtime-tools',
      bundlerRuntime: '@module-federation/webpack-bundler-runtime',
      runtime: '@module-federation/runtime',
    };
  }

  const runtimeToolsPath =
    options.implementation ??
    require.resolve('@module-federation/runtime-tools');
  const bundlerRuntimePath = require.resolve(
    '@module-federation/webpack-bundler-runtime',
    { paths: [runtimeToolsPath] },
  );
  const runtimePath = require.resolve('@module-federation/runtime', {
    paths: [runtimeToolsPath],
  });
  return {
    runtimeTools: runtimeToolsPath,
    bundlerRuntime: bundlerRuntimePath,
    runtime: runtimePath,
  };
}

function getDefaultEntryRuntime(
  paths: RuntimePaths,
  options: ModuleFederationPluginOptions,
  compiler: Compiler,
) {
  const runtimePlugins = getRuntimePlugins(options);
  const remoteInfos = getRemoteInfos(options);
  const runtimePluginImports = [];
  const runtimePluginVars = [];
  for (let i = 0; i < runtimePlugins.length; i++) {
    const runtimePluginVar = `__module_federation_runtime_plugin_${i}__`;
    const pluginSpec = runtimePlugins[i];
    const pluginPath = Array.isArray(pluginSpec) ? pluginSpec[0] : pluginSpec;
    const pluginParams = Array.isArray(pluginSpec) ? pluginSpec[1] : undefined;

    runtimePluginImports.push(
      `import ${runtimePluginVar} from ${JSON.stringify(pluginPath)}`,
    );
    const paramsCode =
      pluginParams === undefined ? 'undefined' : JSON.stringify(pluginParams);
    runtimePluginVars.push(`${runtimePluginVar}(${paramsCode})`);
  }

  const content = [
    `import __module_federation_bundler_runtime__ from ${JSON.stringify(
      paths.bundlerRuntime,
    )}`,
    ...runtimePluginImports,
    `const __module_federation_runtime_plugins__ = [${runtimePluginVars.join(
      ', ',
    )}]`,
    `const __module_federation_remote_infos__ = ${JSON.stringify(remoteInfos)}`,
    `const __module_federation_container_name__ = ${JSON.stringify(
      options.name ?? compiler.options.output.uniqueName,
    )}`,
    `const __module_federation_share_strategy__ = ${JSON.stringify(
      options.shareStrategy ?? 'version-first',
    )}`,
    IS_BROWSER
      ? MF_RUNTIME_CODE
      : compiler.webpack.Template.getFunctionContent(
          require('./moduleFederationDefaultRuntime.js'),
        ),
  ].join(';');
  return `@module-federation/runtime/rspack.js!=!data:text/javascript,${content}`;
}<|MERGE_RESOLUTION|>--- conflicted
+++ resolved
@@ -3,20 +3,6 @@
 import type { SharedConfig } from '../sharing/SharePlugin';
 import { isRequiredVersion } from '../sharing/utils';
 import {
-<<<<<<< HEAD
-	type ManifestExposeOption,
-	type ManifestSharedOption,
-	ModuleFederationManifestPlugin,
-	type ModuleFederationManifestPluginOptions,
-	type RemoteAliasMap
-} from "./ModuleFederationManifestPlugin";
-import type { ModuleFederationPluginV1Options } from "./ModuleFederationPluginV1";
-import {
-	type ModuleFederationRuntimeExperimentsOptions,
-	ModuleFederationRuntimePlugin
-} from "./ModuleFederationRuntimePlugin";
-import { parseOptions } from "./options";
-=======
   type ManifestExposeOption,
   type ManifestSharedOption,
   ModuleFederationManifestPlugin,
@@ -24,9 +10,11 @@
   type RemoteAliasMap,
 } from './ModuleFederationManifestPlugin';
 import type { ModuleFederationPluginV1Options } from './ModuleFederationPluginV1';
-import { ModuleFederationRuntimePlugin } from './ModuleFederationRuntimePlugin';
+import {
+  type ModuleFederationRuntimeExperimentsOptions,
+  ModuleFederationRuntimePlugin,
+} from './ModuleFederationRuntimePlugin';
 import { parseOptions } from './options';
->>>>>>> 4ecc0318
 
 declare const MF_RUNTIME_CODE: string;
 
@@ -34,18 +22,6 @@
   ModuleFederationPluginV1Options,
   'enhanced'
 > {
-<<<<<<< HEAD
-	runtimePlugins?: RuntimePlugins;
-	implementation?: string;
-	shareStrategy?: "version-first" | "loaded-first";
-	manifest?:
-		| boolean
-		| Omit<
-				ModuleFederationManifestPluginOptions,
-				"remoteAliasMap" | "globalName" | "name" | "exposes" | "shared"
-		  >;
-	experiments?: ModuleFederationRuntimeExperimentsOptions;
-=======
   runtimePlugins?: RuntimePlugins;
   implementation?: string;
   shareStrategy?: 'version-first' | 'loaded-first';
@@ -55,7 +31,7 @@
         ModuleFederationManifestPluginOptions,
         'remoteAliasMap' | 'globalName' | 'name' | 'exposes' | 'shared'
       >;
->>>>>>> 4ecc0318
+  experiments?: ModuleFederationRuntimeExperimentsOptions;
 }
 export type RuntimePlugins = string[] | [string, Record<string, unknown>][];
 
@@ -74,42 +50,30 @@
     // Generate the runtime entry content
     const entryRuntime = getDefaultEntryRuntime(paths, this._options, compiler);
 
-<<<<<<< HEAD
-		const runtimeExperiments: ModuleFederationRuntimeExperimentsOptions = {
-			asyncStartup: this._options.experiments?.asyncStartup ?? false
-		};
-
-		// Pass only the entry runtime to the Rust-side plugin
-		new ModuleFederationRuntimePlugin({
-			entryRuntime,
-			experiments: runtimeExperiments
-		}).apply(compiler);
-
-		// Async startup is supported by the v2/v1.5 stack only; keep v1 options isolated.
-		const v1Options: ModuleFederationPluginV1Options = {
-			name: this._options.name,
-			exposes: this._options.exposes,
-			filename: this._options.filename,
-			library: this._options.library,
-			remoteType: this._options.remoteType,
-			remotes: this._options.remotes,
-			runtime: this._options.runtime,
-			shareScope: this._options.shareScope,
-			shared: this._options.shared,
-			enhanced: true
-		};
-		new webpack.container.ModuleFederationPluginV1(v1Options).apply(compiler);
-=======
+    const runtimeExperiments: ModuleFederationRuntimeExperimentsOptions = {
+      asyncStartup: this._options.experiments?.asyncStartup ?? false,
+    };
+
     // Pass only the entry runtime to the Rust-side plugin
     new ModuleFederationRuntimePlugin({
       entryRuntime,
+      experiments: runtimeExperiments,
     }).apply(compiler);
 
-    new webpack.container.ModuleFederationPluginV1({
-      ...this._options,
+    // Keep v1 options isolated from v2-only fields like `experiments`.
+    const v1Options: ModuleFederationPluginV1Options = {
+      name: this._options.name,
+      exposes: this._options.exposes,
+      filename: this._options.filename,
+      library: this._options.library,
+      remoteType: this._options.remoteType,
+      remotes: this._options.remotes,
+      runtime: this._options.runtime,
+      shareScope: this._options.shareScope,
+      shared: this._options.shared,
       enhanced: true,
-    }).apply(compiler);
->>>>>>> 4ecc0318
+    };
+    new webpack.container.ModuleFederationPluginV1(v1Options).apply(compiler);
 
     if (this._options.manifest) {
       const manifestOptions: ModuleFederationManifestPluginOptions =
