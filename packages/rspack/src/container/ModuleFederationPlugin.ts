<<<<<<< HEAD
import type { Compiler } from "../Compiler";
import type { ExternalsType } from "../config";
import type { ShareFallback } from "../sharing/IndependentSharedPlugin";
import type { SharedConfig } from "../sharing/SharePlugin";
import { TreeShakeSharedPlugin } from "../sharing/TreeShakeSharedPlugin";
import { isRequiredVersion } from "../sharing/utils";
import {
	ModuleFederationManifestPlugin,
	type ModuleFederationManifestPluginOptions
} from "./ModuleFederationManifestPlugin";
import type { ModuleFederationPluginV1Options } from "./ModuleFederationPluginV1";
import { ModuleFederationRuntimePlugin } from "./ModuleFederationRuntimePlugin";
import { parseOptions } from "./options";
=======
import type { Compiler } from '../Compiler';
import type { ExternalsType } from '../config';
import type { SharedConfig } from '../sharing/SharePlugin';
import { isRequiredVersion } from '../sharing/utils';
import {
  type ManifestExposeOption,
  type ManifestSharedOption,
  ModuleFederationManifestPlugin,
  type ModuleFederationManifestPluginOptions,
  type RemoteAliasMap,
} from './ModuleFederationManifestPlugin';
import type { ModuleFederationPluginV1Options } from './ModuleFederationPluginV1';
import { ModuleFederationRuntimePlugin } from './ModuleFederationRuntimePlugin';
import { parseOptions } from './options';
>>>>>>> 7922a9a6

declare const MF_RUNTIME_CODE: string;

export interface ModuleFederationPluginOptions extends Omit<
  ModuleFederationPluginV1Options,
  'enhanced'
> {
<<<<<<< HEAD
	runtimePlugins?: RuntimePlugins;
	implementation?: string;
	shareStrategy?: "version-first" | "loaded-first";
	manifest?: ModuleFederationManifestPluginOptions;
	injectUsedExports?: boolean;
	independentShareDir?: string;
	treeshakeSharedExcludePlugins?: string[];
	treeshakeSharedPlugins?: string[];
=======
  runtimePlugins?: RuntimePlugins;
  implementation?: string;
  shareStrategy?: 'version-first' | 'loaded-first';
  manifest?:
    | boolean
    | Omit<
        ModuleFederationManifestPluginOptions,
        'remoteAliasMap' | 'globalName' | 'name' | 'exposes' | 'shared'
      >;
>>>>>>> 7922a9a6
}
export type RuntimePlugins = string[] | [string, Record<string, unknown>][];

export class ModuleFederationPlugin {
<<<<<<< HEAD
	private _treeShakeSharedPlugin?: TreeShakeSharedPlugin;

	constructor(private _options: ModuleFederationPluginOptions) {}
=======
  constructor(private _options: ModuleFederationPluginOptions) {}
>>>>>>> 7922a9a6

  apply(compiler: Compiler) {
    const { webpack } = compiler;
    const paths = getPaths(this._options);
    compiler.options.resolve.alias = {
      '@module-federation/runtime-tools': paths.runtimeTools,
      '@module-federation/runtime': paths.runtime,
      ...compiler.options.resolve.alias,
    };

<<<<<<< HEAD
		const sharedOptions = getSharedOptions(this._options);
		const treeshakeEntries = sharedOptions.filter(
			([, config]) => config.treeshake
		);
		if (treeshakeEntries.length > 0) {
			this._treeShakeSharedPlugin = new TreeShakeSharedPlugin({
				mfConfig: this._options,
				reShake: false
			});
			this._treeShakeSharedPlugin.apply(compiler);
		}

		// need to wait treeShakeSharedPlugin buildAssets
		let runtimePluginApplied = false;
		compiler.hooks.beforeRun.tapPromise(
			{
				name: "ModuleFederationPlugin",
				stage: 100
			},
			async () => {
				if (runtimePluginApplied) return;
				runtimePluginApplied = true;
				const entryRuntime = getDefaultEntryRuntime(
					paths,
					this._options,
					compiler,
					this._treeShakeSharedPlugin?.buildAssets || {}
				);
				new ModuleFederationRuntimePlugin({
					entryRuntime
				}).apply(compiler);
			}
		);
		compiler.hooks.watchRun.tapPromise(
			{
				name: "ModuleFederationPlugin",
				stage: 100
			},
			async () => {
				if (runtimePluginApplied) return;
				runtimePluginApplied = true;
				const entryRuntime = getDefaultEntryRuntime(
					paths,
					this._options,
					compiler,
					this._treeShakeSharedPlugin?.buildAssets || {}
				);
				new ModuleFederationRuntimePlugin({
					entryRuntime
				}).apply(compiler);
			}
		);
=======
    // Generate the runtime entry content
    const entryRuntime = getDefaultEntryRuntime(paths, this._options, compiler);

    // Pass only the entry runtime to the Rust-side plugin
    new ModuleFederationRuntimePlugin({
      entryRuntime,
    }).apply(compiler);
>>>>>>> 7922a9a6

    new webpack.container.ModuleFederationPluginV1({
      ...this._options,
      enhanced: true,
    }).apply(compiler);

<<<<<<< HEAD
		if (this._options.manifest) {
			new ModuleFederationManifestPlugin(this._options).apply(compiler);
		}
	}
=======
    if (this._options.manifest) {
      const manifestOptions: ModuleFederationManifestPluginOptions =
        this._options.manifest === true ? {} : { ...this._options.manifest };
      const containerName = manifestOptions.name ?? this._options.name;
      const globalName =
        manifestOptions.globalName ??
        resolveLibraryGlobalName(this._options.library) ??
        containerName;
      const remoteAliasMap: RemoteAliasMap = Object.entries(
        getRemoteInfos(this._options),
      ).reduce<RemoteAliasMap>((sum, cur) => {
        if (cur[1].length > 1) {
          // no support multiple remotes
          return sum;
        }
        const remoteInfo = cur[1][0];
        const { entry, alias, name } = remoteInfo;
        if (entry && name) {
          sum[alias] = {
            name,
            entry,
          };
        }
        return sum;
      }, {});

      const manifestExposes = collectManifestExposes(this._options.exposes);
      if (manifestOptions.exposes === undefined && manifestExposes) {
        manifestOptions.exposes = manifestExposes;
      }
      const manifestShared = collectManifestShared(this._options.shared);
      if (manifestOptions.shared === undefined && manifestShared) {
        manifestOptions.shared = manifestShared;
      }

      new ModuleFederationManifestPlugin({
        ...manifestOptions,
        name: containerName,
        globalName,
        remoteAliasMap,
      }).apply(compiler);
    }
  }
>>>>>>> 7922a9a6
}

interface RuntimePaths {
  runtimeTools: string;
  bundlerRuntime: string;
  runtime: string;
}

interface RemoteInfo {
  alias: string;
  name?: string;
  entry?: string;
  externalType: ExternalsType;
  shareScope: string;
}

type RemoteInfos = Record<string, RemoteInfo[]>;

<<<<<<< HEAD
export function getRemoteInfos(
	options: ModuleFederationPluginOptions
): RemoteInfos {
	if (!options.remotes) {
		return {};
	}
=======
function collectManifestExposes(
  exposes: ModuleFederationPluginOptions['exposes'],
): ManifestExposeOption[] | undefined {
  if (!exposes) return undefined;
  type NormalizedExpose = { import: string[]; name?: string };
  type ExposesConfigInput = { import: string | string[]; name?: string };
  const parsed = parseOptions<ExposesConfigInput, NormalizedExpose>(
    exposes,
    (value) => ({
      import: Array.isArray(value) ? value : [value],
      name: undefined,
    }),
    (value) => ({
      import: Array.isArray(value.import) ? value.import : [value.import],
      name: value.name ?? undefined,
    }),
  );
  const result = parsed.map(([exposeKey, info]) => {
    const exposeName = info.name ?? exposeKey.replace(/^\.\//, '');
    return {
      path: exposeKey,
      name: exposeName,
    };
  });
  return result.length > 0 ? result : undefined;
}

function collectManifestShared(
  shared: ModuleFederationPluginOptions['shared'],
): ManifestSharedOption[] | undefined {
  if (!shared) return undefined;
  const parsed = parseOptions<SharedConfig, SharedConfig>(
    shared,
    (item, key) => {
      if (typeof item !== 'string') {
        throw new Error('Unexpected array in shared');
      }
      return item === key || !isRequiredVersion(item)
        ? { import: item }
        : { import: key, requiredVersion: item };
    },
    (item) => item,
  );
  const result = parsed.map(([key, config]) => {
    const name = config.shareKey || key;
    const version =
      typeof config.version === 'string' ? config.version : undefined;
    const requiredVersion =
      typeof config.requiredVersion === 'string'
        ? config.requiredVersion
        : undefined;
    return {
      name,
      version,
      requiredVersion,
      singleton: config.singleton,
    };
  });
  return result.length > 0 ? result : undefined;
}

function resolveLibraryGlobalName(
  library: ModuleFederationPluginOptions['library'],
): string | undefined {
  if (!library) {
    return undefined;
  }
  const libName = library.name;
  if (!libName) {
    return undefined;
  }
  if (typeof libName === 'string') {
    return libName;
  }
  if (Array.isArray(libName)) {
    return libName[0];
  }
  if (typeof libName === 'object') {
    return libName.root?.[0] ?? libName.amd ?? libName.commonjs ?? undefined;
  }
  return undefined;
}

function getRemoteInfos(options: ModuleFederationPluginOptions): RemoteInfos {
  if (!options.remotes) {
    return {};
  }
>>>>>>> 7922a9a6

  function extractUrlAndGlobal(urlAndGlobal: string) {
    const index = urlAndGlobal.indexOf('@');
    if (index <= 0 || index === urlAndGlobal.length - 1) {
      return null;
    }
    return [
      urlAndGlobal.substring(index + 1),
      urlAndGlobal.substring(0, index),
    ] as const;
  }

  function getExternalTypeFromExternal(external: string) {
    if (/^[a-z0-9-]+ /.test(external)) {
      const idx = external.indexOf(' ');
      return [
        external.slice(0, idx) as ExternalsType,
        external.slice(idx + 1),
      ] as const;
    }
    return null;
  }

  function getExternal(external: string) {
    const result = getExternalTypeFromExternal(external);
    if (result === null) {
      return [remoteType, external] as const;
    }
    return result;
  }

  const remoteType =
    options.remoteType ||
    (options.library ? (options.library.type as ExternalsType) : 'script');

  const remotes = parseOptions(
    options.remotes,
    (item) => ({
      external: Array.isArray(item) ? item : [item],
      shareScope: options.shareScope || 'default',
    }),
    (item) => ({
      external: Array.isArray(item.external) ? item.external : [item.external],
      shareScope: item.shareScope || options.shareScope || 'default',
    }),
  );

  const remoteInfos: Record<string, RemoteInfo[]> = {};
  for (const [key, config] of remotes) {
    for (const external of config.external) {
      const [externalType, externalRequest] = getExternal(external);
      remoteInfos[key] ??= [];
      if (externalType === 'script') {
        const [url, global] = extractUrlAndGlobal(externalRequest)!;
        remoteInfos[key].push({
          alias: key,
          name: global,
          entry: url,
          externalType,
          shareScope: config.shareScope,
        });
      } else {
        remoteInfos[key].push({
          alias: key,
          name: undefined,
          entry: undefined,
          externalType,
          shareScope: config.shareScope,
        });
      }
    }
  }
  return remoteInfos;
}

function getRuntimePlugins(options: ModuleFederationPluginOptions) {
  return options.runtimePlugins ?? [];
}

function getSharedOptions(
	options: ModuleFederationPluginOptions
): [string, SharedConfig][] {
	if (!options.shared) return [];
	return parseOptions<SharedConfig, SharedConfig>(
		options.shared,
		(item, key) => {
			if (typeof item !== "string") {
				throw new Error("Unexpected array in shared");
			}
			return item === key || !isRequiredVersion(item)
				? { import: item }
				: { import: key, requiredVersion: item };
		},
		item => item
	);
}

function getPaths(options: ModuleFederationPluginOptions): RuntimePaths {
  if (IS_BROWSER) {
    return {
      runtimeTools: '@module-federation/runtime-tools',
      bundlerRuntime: '@module-federation/webpack-bundler-runtime',
      runtime: '@module-federation/runtime',
    };
  }

  const runtimeToolsPath =
    options.implementation ??
    require.resolve('@module-federation/runtime-tools');
  const bundlerRuntimePath = require.resolve(
    '@module-federation/webpack-bundler-runtime',
    { paths: [runtimeToolsPath] },
  );
  const runtimePath = require.resolve('@module-federation/runtime', {
    paths: [runtimeToolsPath],
  });
  return {
    runtimeTools: runtimeToolsPath,
    bundlerRuntime: bundlerRuntimePath,
    runtime: runtimePath,
  };
}

function getDefaultEntryRuntime(
<<<<<<< HEAD
	paths: RuntimePaths,
	options: ModuleFederationPluginOptions,
	compiler: Compiler,
	treeshakeShareFallbacks: ShareFallback
) {
	const runtimePlugins = getRuntimePlugins(options);
	const remoteInfos = getRemoteInfos(options);
	const runtimePluginImports = [];
	const runtimePluginVars = [];
	const libraryType = options.library?.type || "var";
	for (let i = 0; i < runtimePlugins.length; i++) {
		const runtimePluginVar = `__module_federation_runtime_plugin_${i}__`;
		const pluginSpec = runtimePlugins[i];
		const pluginPath = Array.isArray(pluginSpec) ? pluginSpec[0] : pluginSpec;
		const pluginParams = Array.isArray(pluginSpec) ? pluginSpec[1] : undefined;
=======
  paths: RuntimePaths,
  options: ModuleFederationPluginOptions,
  compiler: Compiler,
) {
  const runtimePlugins = getRuntimePlugins(options);
  const remoteInfos = getRemoteInfos(options);
  const runtimePluginImports = [];
  const runtimePluginVars = [];
  for (let i = 0; i < runtimePlugins.length; i++) {
    const runtimePluginVar = `__module_federation_runtime_plugin_${i}__`;
    const pluginSpec = runtimePlugins[i];
    const pluginPath = Array.isArray(pluginSpec) ? pluginSpec[0] : pluginSpec;
    const pluginParams = Array.isArray(pluginSpec) ? pluginSpec[1] : undefined;
>>>>>>> 7922a9a6

    runtimePluginImports.push(
      `import ${runtimePluginVar} from ${JSON.stringify(pluginPath)}`,
    );
    const paramsCode =
      pluginParams === undefined ? 'undefined' : JSON.stringify(pluginParams);
    runtimePluginVars.push(`${runtimePluginVar}(${paramsCode})`);
  }

<<<<<<< HEAD
	const content = [
		`import __module_federation_bundler_runtime__ from ${JSON.stringify(
			paths.bundlerRuntime
		)}`,
		...runtimePluginImports,
		`const __module_federation_runtime_plugins__ = [${runtimePluginVars.join(
			", "
		)}]`,
		`const __module_federation_remote_infos__ = ${JSON.stringify(remoteInfos)}`,
		`const __module_federation_container_name__ = ${JSON.stringify(
			options.name ?? compiler.options.output.uniqueName
		)}`,
		`const __module_federation_share_strategy__ = ${JSON.stringify(
			options.shareStrategy ?? "version-first"
		)}`,
		`const __module_federation_share_fallbacks__ = ${JSON.stringify(
			treeshakeShareFallbacks
		)}`,
		`const __module_federation_library_type__ = ${JSON.stringify(libraryType)}`,
		IS_BROWSER
			? MF_RUNTIME_CODE
			: compiler.webpack.Template.getFunctionContent(
					require("./moduleFederationDefaultRuntime.js")
				)
	].join(";");
	return `@module-federation/runtime/rspack.js!=!data:text/javascript,${content}`;
=======
  const content = [
    `import __module_federation_bundler_runtime__ from ${JSON.stringify(
      paths.bundlerRuntime,
    )}`,
    ...runtimePluginImports,
    `const __module_federation_runtime_plugins__ = [${runtimePluginVars.join(
      ', ',
    )}]`,
    `const __module_federation_remote_infos__ = ${JSON.stringify(remoteInfos)}`,
    `const __module_federation_container_name__ = ${JSON.stringify(
      options.name ?? compiler.options.output.uniqueName,
    )}`,
    `const __module_federation_share_strategy__ = ${JSON.stringify(
      options.shareStrategy ?? 'version-first',
    )}`,
    IS_BROWSER
      ? MF_RUNTIME_CODE
      : compiler.webpack.Template.getFunctionContent(
          require('./moduleFederationDefaultRuntime.js'),
        ),
  ].join(';');
  return `@module-federation/runtime/rspack.js!=!data:text/javascript,${content}`;
>>>>>>> 7922a9a6
}<|MERGE_RESOLUTION|>--- conflicted
+++ resolved
@@ -1,33 +1,16 @@
-<<<<<<< HEAD
-import type { Compiler } from "../Compiler";
-import type { ExternalsType } from "../config";
-import type { ShareFallback } from "../sharing/IndependentSharedPlugin";
-import type { SharedConfig } from "../sharing/SharePlugin";
-import { TreeShakeSharedPlugin } from "../sharing/TreeShakeSharedPlugin";
-import { isRequiredVersion } from "../sharing/utils";
-import {
-	ModuleFederationManifestPlugin,
-	type ModuleFederationManifestPluginOptions
-} from "./ModuleFederationManifestPlugin";
-import type { ModuleFederationPluginV1Options } from "./ModuleFederationPluginV1";
-import { ModuleFederationRuntimePlugin } from "./ModuleFederationRuntimePlugin";
-import { parseOptions } from "./options";
-=======
 import type { Compiler } from '../Compiler';
 import type { ExternalsType } from '../config';
+import type { ShareFallback } from '../sharing/IndependentSharedPlugin';
 import type { SharedConfig } from '../sharing/SharePlugin';
+import { TreeShakeSharedPlugin } from '../sharing/TreeShakeSharedPlugin';
 import { isRequiredVersion } from '../sharing/utils';
 import {
-  type ManifestExposeOption,
-  type ManifestSharedOption,
   ModuleFederationManifestPlugin,
   type ModuleFederationManifestPluginOptions,
-  type RemoteAliasMap,
 } from './ModuleFederationManifestPlugin';
 import type { ModuleFederationPluginV1Options } from './ModuleFederationPluginV1';
 import { ModuleFederationRuntimePlugin } from './ModuleFederationRuntimePlugin';
 import { parseOptions } from './options';
->>>>>>> 7922a9a6
 
 declare const MF_RUNTIME_CODE: string;
 
@@ -35,37 +18,21 @@
   ModuleFederationPluginV1Options,
   'enhanced'
 > {
-<<<<<<< HEAD
-	runtimePlugins?: RuntimePlugins;
-	implementation?: string;
-	shareStrategy?: "version-first" | "loaded-first";
-	manifest?: ModuleFederationManifestPluginOptions;
-	injectUsedExports?: boolean;
-	independentShareDir?: string;
-	treeshakeSharedExcludePlugins?: string[];
-	treeshakeSharedPlugins?: string[];
-=======
   runtimePlugins?: RuntimePlugins;
   implementation?: string;
   shareStrategy?: 'version-first' | 'loaded-first';
-  manifest?:
-    | boolean
-    | Omit<
-        ModuleFederationManifestPluginOptions,
-        'remoteAliasMap' | 'globalName' | 'name' | 'exposes' | 'shared'
-      >;
->>>>>>> 7922a9a6
+  manifest?: ModuleFederationManifestPluginOptions;
+  injectUsedExports?: boolean;
+  independentShareDir?: string;
+  treeshakeSharedExcludePlugins?: string[];
+  treeshakeSharedPlugins?: string[];
 }
 export type RuntimePlugins = string[] | [string, Record<string, unknown>][];
 
 export class ModuleFederationPlugin {
-<<<<<<< HEAD
-	private _treeShakeSharedPlugin?: TreeShakeSharedPlugin;
-
-	constructor(private _options: ModuleFederationPluginOptions) {}
-=======
+  private _treeShakeSharedPlugin?: TreeShakeSharedPlugin;
+
   constructor(private _options: ModuleFederationPluginOptions) {}
->>>>>>> 7922a9a6
 
   apply(compiler: Compiler) {
     const { webpack } = compiler;
@@ -76,124 +43,68 @@
       ...compiler.options.resolve.alias,
     };
 
-<<<<<<< HEAD
-		const sharedOptions = getSharedOptions(this._options);
-		const treeshakeEntries = sharedOptions.filter(
-			([, config]) => config.treeshake
-		);
-		if (treeshakeEntries.length > 0) {
-			this._treeShakeSharedPlugin = new TreeShakeSharedPlugin({
-				mfConfig: this._options,
-				reShake: false
-			});
-			this._treeShakeSharedPlugin.apply(compiler);
-		}
-
-		// need to wait treeShakeSharedPlugin buildAssets
-		let runtimePluginApplied = false;
-		compiler.hooks.beforeRun.tapPromise(
-			{
-				name: "ModuleFederationPlugin",
-				stage: 100
-			},
-			async () => {
-				if (runtimePluginApplied) return;
-				runtimePluginApplied = true;
-				const entryRuntime = getDefaultEntryRuntime(
-					paths,
-					this._options,
-					compiler,
-					this._treeShakeSharedPlugin?.buildAssets || {}
-				);
-				new ModuleFederationRuntimePlugin({
-					entryRuntime
-				}).apply(compiler);
-			}
-		);
-		compiler.hooks.watchRun.tapPromise(
-			{
-				name: "ModuleFederationPlugin",
-				stage: 100
-			},
-			async () => {
-				if (runtimePluginApplied) return;
-				runtimePluginApplied = true;
-				const entryRuntime = getDefaultEntryRuntime(
-					paths,
-					this._options,
-					compiler,
-					this._treeShakeSharedPlugin?.buildAssets || {}
-				);
-				new ModuleFederationRuntimePlugin({
-					entryRuntime
-				}).apply(compiler);
-			}
-		);
-=======
-    // Generate the runtime entry content
-    const entryRuntime = getDefaultEntryRuntime(paths, this._options, compiler);
-
-    // Pass only the entry runtime to the Rust-side plugin
-    new ModuleFederationRuntimePlugin({
-      entryRuntime,
-    }).apply(compiler);
->>>>>>> 7922a9a6
+    const sharedOptions = getSharedOptions(this._options);
+    const treeshakeEntries = sharedOptions.filter(
+      ([, config]) => config.treeshake,
+    );
+    if (treeshakeEntries.length > 0) {
+      this._treeShakeSharedPlugin = new TreeShakeSharedPlugin({
+        mfConfig: this._options,
+        reShake: false,
+      });
+      this._treeShakeSharedPlugin.apply(compiler);
+    }
+
+    // need to wait treeShakeSharedPlugin buildAssets
+    let runtimePluginApplied = false;
+    compiler.hooks.beforeRun.tapPromise(
+      {
+        name: 'ModuleFederationPlugin',
+        stage: 100,
+      },
+      async () => {
+        if (runtimePluginApplied) return;
+        runtimePluginApplied = true;
+        const entryRuntime = getDefaultEntryRuntime(
+          paths,
+          this._options,
+          compiler,
+          this._treeShakeSharedPlugin?.buildAssets || {},
+        );
+        new ModuleFederationRuntimePlugin({
+          entryRuntime,
+        }).apply(compiler);
+      },
+    );
+    compiler.hooks.watchRun.tapPromise(
+      {
+        name: 'ModuleFederationPlugin',
+        stage: 100,
+      },
+      async () => {
+        if (runtimePluginApplied) return;
+        runtimePluginApplied = true;
+        const entryRuntime = getDefaultEntryRuntime(
+          paths,
+          this._options,
+          compiler,
+          this._treeShakeSharedPlugin?.buildAssets || {},
+        );
+        new ModuleFederationRuntimePlugin({
+          entryRuntime,
+        }).apply(compiler);
+      },
+    );
 
     new webpack.container.ModuleFederationPluginV1({
       ...this._options,
       enhanced: true,
     }).apply(compiler);
 
-<<<<<<< HEAD
-		if (this._options.manifest) {
-			new ModuleFederationManifestPlugin(this._options).apply(compiler);
-		}
-	}
-=======
     if (this._options.manifest) {
-      const manifestOptions: ModuleFederationManifestPluginOptions =
-        this._options.manifest === true ? {} : { ...this._options.manifest };
-      const containerName = manifestOptions.name ?? this._options.name;
-      const globalName =
-        manifestOptions.globalName ??
-        resolveLibraryGlobalName(this._options.library) ??
-        containerName;
-      const remoteAliasMap: RemoteAliasMap = Object.entries(
-        getRemoteInfos(this._options),
-      ).reduce<RemoteAliasMap>((sum, cur) => {
-        if (cur[1].length > 1) {
-          // no support multiple remotes
-          return sum;
-        }
-        const remoteInfo = cur[1][0];
-        const { entry, alias, name } = remoteInfo;
-        if (entry && name) {
-          sum[alias] = {
-            name,
-            entry,
-          };
-        }
-        return sum;
-      }, {});
-
-      const manifestExposes = collectManifestExposes(this._options.exposes);
-      if (manifestOptions.exposes === undefined && manifestExposes) {
-        manifestOptions.exposes = manifestExposes;
-      }
-      const manifestShared = collectManifestShared(this._options.shared);
-      if (manifestOptions.shared === undefined && manifestShared) {
-        manifestOptions.shared = manifestShared;
-      }
-
-      new ModuleFederationManifestPlugin({
-        ...manifestOptions,
-        name: containerName,
-        globalName,
-        remoteAliasMap,
-      }).apply(compiler);
-    }
-  }
->>>>>>> 7922a9a6
+      new ModuleFederationManifestPlugin(this._options).apply(compiler);
+    }
+  }
 }
 
 interface RuntimePaths {
@@ -212,102 +123,12 @@
 
 type RemoteInfos = Record<string, RemoteInfo[]>;
 
-<<<<<<< HEAD
 export function getRemoteInfos(
-	options: ModuleFederationPluginOptions
+  options: ModuleFederationPluginOptions,
 ): RemoteInfos {
-	if (!options.remotes) {
-		return {};
-	}
-=======
-function collectManifestExposes(
-  exposes: ModuleFederationPluginOptions['exposes'],
-): ManifestExposeOption[] | undefined {
-  if (!exposes) return undefined;
-  type NormalizedExpose = { import: string[]; name?: string };
-  type ExposesConfigInput = { import: string | string[]; name?: string };
-  const parsed = parseOptions<ExposesConfigInput, NormalizedExpose>(
-    exposes,
-    (value) => ({
-      import: Array.isArray(value) ? value : [value],
-      name: undefined,
-    }),
-    (value) => ({
-      import: Array.isArray(value.import) ? value.import : [value.import],
-      name: value.name ?? undefined,
-    }),
-  );
-  const result = parsed.map(([exposeKey, info]) => {
-    const exposeName = info.name ?? exposeKey.replace(/^\.\//, '');
-    return {
-      path: exposeKey,
-      name: exposeName,
-    };
-  });
-  return result.length > 0 ? result : undefined;
-}
-
-function collectManifestShared(
-  shared: ModuleFederationPluginOptions['shared'],
-): ManifestSharedOption[] | undefined {
-  if (!shared) return undefined;
-  const parsed = parseOptions<SharedConfig, SharedConfig>(
-    shared,
-    (item, key) => {
-      if (typeof item !== 'string') {
-        throw new Error('Unexpected array in shared');
-      }
-      return item === key || !isRequiredVersion(item)
-        ? { import: item }
-        : { import: key, requiredVersion: item };
-    },
-    (item) => item,
-  );
-  const result = parsed.map(([key, config]) => {
-    const name = config.shareKey || key;
-    const version =
-      typeof config.version === 'string' ? config.version : undefined;
-    const requiredVersion =
-      typeof config.requiredVersion === 'string'
-        ? config.requiredVersion
-        : undefined;
-    return {
-      name,
-      version,
-      requiredVersion,
-      singleton: config.singleton,
-    };
-  });
-  return result.length > 0 ? result : undefined;
-}
-
-function resolveLibraryGlobalName(
-  library: ModuleFederationPluginOptions['library'],
-): string | undefined {
-  if (!library) {
-    return undefined;
-  }
-  const libName = library.name;
-  if (!libName) {
-    return undefined;
-  }
-  if (typeof libName === 'string') {
-    return libName;
-  }
-  if (Array.isArray(libName)) {
-    return libName[0];
-  }
-  if (typeof libName === 'object') {
-    return libName.root?.[0] ?? libName.amd ?? libName.commonjs ?? undefined;
-  }
-  return undefined;
-}
-
-function getRemoteInfos(options: ModuleFederationPluginOptions): RemoteInfos {
   if (!options.remotes) {
     return {};
   }
->>>>>>> 7922a9a6
 
   function extractUrlAndGlobal(urlAndGlobal: string) {
     const index = urlAndGlobal.indexOf('@');
@@ -388,21 +209,21 @@
 }
 
 function getSharedOptions(
-	options: ModuleFederationPluginOptions
+  options: ModuleFederationPluginOptions,
 ): [string, SharedConfig][] {
-	if (!options.shared) return [];
-	return parseOptions<SharedConfig, SharedConfig>(
-		options.shared,
-		(item, key) => {
-			if (typeof item !== "string") {
-				throw new Error("Unexpected array in shared");
-			}
-			return item === key || !isRequiredVersion(item)
-				? { import: item }
-				: { import: key, requiredVersion: item };
-		},
-		item => item
-	);
+  if (!options.shared) return [];
+  return parseOptions<SharedConfig, SharedConfig>(
+    options.shared,
+    (item, key) => {
+      if (typeof item !== 'string') {
+        throw new Error('Unexpected array in shared');
+      }
+      return item === key || !isRequiredVersion(item)
+        ? { import: item }
+        : { import: key, requiredVersion: item };
+    },
+    (item) => item,
+  );
 }
 
 function getPaths(options: ModuleFederationPluginOptions): RuntimePaths {
@@ -432,37 +253,21 @@
 }
 
 function getDefaultEntryRuntime(
-<<<<<<< HEAD
-	paths: RuntimePaths,
-	options: ModuleFederationPluginOptions,
-	compiler: Compiler,
-	treeshakeShareFallbacks: ShareFallback
-) {
-	const runtimePlugins = getRuntimePlugins(options);
-	const remoteInfos = getRemoteInfos(options);
-	const runtimePluginImports = [];
-	const runtimePluginVars = [];
-	const libraryType = options.library?.type || "var";
-	for (let i = 0; i < runtimePlugins.length; i++) {
-		const runtimePluginVar = `__module_federation_runtime_plugin_${i}__`;
-		const pluginSpec = runtimePlugins[i];
-		const pluginPath = Array.isArray(pluginSpec) ? pluginSpec[0] : pluginSpec;
-		const pluginParams = Array.isArray(pluginSpec) ? pluginSpec[1] : undefined;
-=======
   paths: RuntimePaths,
   options: ModuleFederationPluginOptions,
   compiler: Compiler,
+  treeshakeShareFallbacks: ShareFallback,
 ) {
   const runtimePlugins = getRuntimePlugins(options);
   const remoteInfos = getRemoteInfos(options);
   const runtimePluginImports = [];
   const runtimePluginVars = [];
+  const libraryType = options.library?.type || 'var';
   for (let i = 0; i < runtimePlugins.length; i++) {
     const runtimePluginVar = `__module_federation_runtime_plugin_${i}__`;
     const pluginSpec = runtimePlugins[i];
     const pluginPath = Array.isArray(pluginSpec) ? pluginSpec[0] : pluginSpec;
     const pluginParams = Array.isArray(pluginSpec) ? pluginSpec[1] : undefined;
->>>>>>> 7922a9a6
 
     runtimePluginImports.push(
       `import ${runtimePluginVar} from ${JSON.stringify(pluginPath)}`,
@@ -472,34 +277,6 @@
     runtimePluginVars.push(`${runtimePluginVar}(${paramsCode})`);
   }
 
-<<<<<<< HEAD
-	const content = [
-		`import __module_federation_bundler_runtime__ from ${JSON.stringify(
-			paths.bundlerRuntime
-		)}`,
-		...runtimePluginImports,
-		`const __module_federation_runtime_plugins__ = [${runtimePluginVars.join(
-			", "
-		)}]`,
-		`const __module_federation_remote_infos__ = ${JSON.stringify(remoteInfos)}`,
-		`const __module_federation_container_name__ = ${JSON.stringify(
-			options.name ?? compiler.options.output.uniqueName
-		)}`,
-		`const __module_federation_share_strategy__ = ${JSON.stringify(
-			options.shareStrategy ?? "version-first"
-		)}`,
-		`const __module_federation_share_fallbacks__ = ${JSON.stringify(
-			treeshakeShareFallbacks
-		)}`,
-		`const __module_federation_library_type__ = ${JSON.stringify(libraryType)}`,
-		IS_BROWSER
-			? MF_RUNTIME_CODE
-			: compiler.webpack.Template.getFunctionContent(
-					require("./moduleFederationDefaultRuntime.js")
-				)
-	].join(";");
-	return `@module-federation/runtime/rspack.js!=!data:text/javascript,${content}`;
-=======
   const content = [
     `import __module_federation_bundler_runtime__ from ${JSON.stringify(
       paths.bundlerRuntime,
@@ -515,6 +292,10 @@
     `const __module_federation_share_strategy__ = ${JSON.stringify(
       options.shareStrategy ?? 'version-first',
     )}`,
+    `const __module_federation_share_fallbacks__ = ${JSON.stringify(
+      treeshakeShareFallbacks,
+    )}`,
+    `const __module_federation_library_type__ = ${JSON.stringify(libraryType)}`,
     IS_BROWSER
       ? MF_RUNTIME_CODE
       : compiler.webpack.Template.getFunctionContent(
@@ -522,5 +303,4 @@
         ),
   ].join(';');
   return `@module-federation/runtime/rspack.js!=!data:text/javascript,${content}`;
->>>>>>> 7922a9a6
 }