--- conflicted
+++ resolved
@@ -3,16 +3,12 @@
 import { create } from '../builtin-plugin/base';
 
 export interface ModuleFederationRuntimeExperimentsOptions {
-	asyncStartup?: boolean;
+  asyncStartup?: boolean;
 }
 
 export interface ModuleFederationRuntimeOptions {
-<<<<<<< HEAD
-	entryRuntime?: string;
-	experiments?: ModuleFederationRuntimeExperimentsOptions;
-=======
   entryRuntime?: string;
->>>>>>> 4ecc0318
+  experiments?: ModuleFederationRuntimeExperimentsOptions;
 }
 
 export const ModuleFederationRuntimePlugin = create(
