--- conflicted
+++ resolved
@@ -86,15 +86,11 @@
 		this.hooks = {
 			processAssets: createFakeProcessAssetsHook(this),
 			log: new tapable.SyncBailHook(["origin", "logEntry"]),
-<<<<<<< HEAD
-			optimizeChunkModules: new tapable.AsyncSeriesBailHook(["modules"]),
-			finishModules: new tapable.AsyncSeriesHook(["modules"])
-=======
 			optimizeChunkModules: new tapable.AsyncSeriesBailHook([
 				"chunks",
 				"modules"
-			])
->>>>>>> 2e8a2a7c
+			]),
+			finishModules: new tapable.AsyncSeriesHook(["modules"])
 		};
 		this.compiler = compiler;
 		this.resolverFactory = compiler.resolverFactory;
