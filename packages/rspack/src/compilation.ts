/**
 * The following code is modified based on
 * https://github.com/webpack/webpack/blob/4b4ca3bb53f36a5b8fc6bc1bd976ed7af161bd80/lib/Compilation.js
 *
 * MIT Licensed
 * Author Tobias Koppers @sokra
 * Copyright (c) JS Foundation and other contributors
 * https://github.com/webpack/webpack/blob/main/LICENSE
 */
import * as tapable from "tapable";
import { RawSource, Source } from "webpack-sources";
import { Resolver } from "enhanced-resolve";

import {
	JsCompilation,
	JsAssetInfo,
	JsCompatSource,
	JsAsset,
	JsModule,
	JsChunk
} from "@rspack/binding";

import {
	RspackOptionsNormalized,
	StatsOptions,
	OutputNormalized,
	StatsValue,
	RspackPluginInstance
} from "./config";
import { createRawFromSource, createSourceFromRaw } from "./util/createSource";
import { ChunkGroup } from "./chunk_group";
import { Compiler } from "./compiler";
import ResolverFactory from "./ResolverFactory";
import {
	createFakeCompilationDependencies,
	createFakeProcessAssetsHook
} from "./util/fake";
import { Logger, LogType } from "./logging/Logger";
import * as ErrorHelpers from "./ErrorHelpers";
import { concatErrorMsgAndStack } from "./util";
import { normalizeStatsPreset, Stats } from "./stats";
<<<<<<< HEAD
import { createHash } from "crypto";
=======
import { NormalModuleFactory } from "./normalModuleFactory";
>>>>>>> 4471853f

const hashDigestLength = 8;
const EMPTY_ASSET_INFO = {};

export type AssetInfo = Partial<JsAssetInfo> & Record<string, any>;
export type Assets = Record<string, Source>;
export interface LogEntry {
	type: string;
	args: any[];
	time: number;
	trace?: string[];
}

export interface CompilationParams {
	normalModuleFactory: NormalModuleFactory;
}

export interface KnownCreateStatsOptionsContext {
	forToString?: boolean;
}

type CreateStatsOptionsContext = KnownCreateStatsOptionsContext &
	Record<string, any>;

export class Compilation {
	#inner: JsCompilation;

	hooks: {
		processAssets: ReturnType<typeof createFakeProcessAssetsHook>;
		log: tapable.SyncBailHook<[string, LogEntry], true>;
		additionalAssets: tapable.AsyncSeriesHook<
			Assets,
			tapable.UnsetAdditionalOptions
		>;
		optimizeChunkModules: tapable.AsyncSeriesBailHook<
			[Iterable<JsChunk>, Iterable<JsModule>],
			undefined
		>;
		finishModules: tapable.AsyncSeriesHook<[Array<JsModule>]>;
	};
	options: RspackOptionsNormalized;
	outputOptions: OutputNormalized;
	compiler: Compiler;
	resolverFactory: ResolverFactory;
	inputFileSystem: any;
	logging: Map<string, LogEntry[]>;
	name?: string;
<<<<<<< HEAD
	childrenCounters: Record<string, number> = {};
=======
	startTime?: number;
	endTime?: number;
	normalModuleFactory?: NormalModuleFactory;
>>>>>>> 4471853f

	constructor(compiler: Compiler, inner: JsCompilation) {
		this.name = undefined;
		this.startTime = undefined;
		this.endTime = undefined;
		let processAssetsHooks = createFakeProcessAssetsHook(this);
		this.hooks = {
			processAssets: processAssetsHooks,
			// TODO: webpack 6 deprecate, keep it just for compatibility
			/** @deprecated */
			additionalAssets: processAssetsHooks.stageAdditional,
			log: new tapable.SyncBailHook(["origin", "logEntry"]),
			optimizeChunkModules: new tapable.AsyncSeriesBailHook([
				"chunks",
				"modules"
			]),
			finishModules: new tapable.AsyncSeriesHook(["modules"])
		};
		this.compiler = compiler;
		this.resolverFactory = compiler.resolverFactory;
		this.inputFileSystem = compiler.inputFileSystem;
		this.options = compiler.options;
		this.outputOptions = compiler.options.output;
		this.logging = new Map();
		this.#inner = inner;
	}

	get hash() {
		return this.#inner.hash;
	}

	get fullHash() {
		return this.#inner.hash;
	}

	/**
	 * Get a map of all assets.
	 *
	 * Source: [assets](https://github.com/webpack/webpack/blob/9fcaa243573005d6fdece9a3f8d89a0e8b399613/lib/Compilation.js#L1008-L1009)
	 */
	get assets(): Record<string, Source> {
		return new Proxy(
			{},
			{
				get: (_, property) => {
					if (typeof property === "string") {
						return this.__internal__getAssetSource(property);
					}
				},
				set: (target, p, newValue, receiver) => {
					if (typeof p === "string") {
						this.__internal__setAssetSource(p, newValue);
						return true;
					}
					return false;
				},
				deleteProperty: (target, p) => {
					if (typeof p === "string") {
						this.__internal__deleteAssetSource(p);
						return true;
					}
					return false;
				},
				has: (_, property) => {
					if (typeof property === "string") {
						return this.__internal__hasAsset(property);
					}
					return false;
				},
				ownKeys: _ => {
					return this.__internal__getAssetFilenames();
				},
				getOwnPropertyDescriptor() {
					// To work with `Object.keys`, you should mark the property as enumerable.
					// See: https://262.ecma-international.org/7.0/#sec-enumerableownnames
					return {
						enumerable: true,
						configurable: true
					};
				}
			}
		);
	}

	/**
	 * Get a map of all entrypoints.
	 */
	get entrypoints(): ReadonlyMap<string, ChunkGroup> {
		return new Map(
			Object.entries(this.#inner.entrypoints).map(([n, e]) => [
				n,
				new ChunkGroup(e)
			])
		);
	}

	createStatsOptions(
		optionsOrPreset: StatsValue | undefined,
		context: CreateStatsOptionsContext = {}
	): StatsOptions {
		optionsOrPreset = normalizeStatsPreset(optionsOrPreset);

		let options: Partial<StatsOptions> = {};
		if (typeof optionsOrPreset === "object" && optionsOrPreset !== null) {
			options = Object.assign({}, optionsOrPreset);
		}

		const all = options.all;
		const optionOrLocalFallback = <V, D>(v: V, def: D) =>
			v !== undefined ? v : all !== undefined ? all : def;

		options.assets = optionOrLocalFallback(options.assets, true);
		options.chunks = optionOrLocalFallback(
			options.chunks,
			!context.forToString
		);
		options.chunkModules = optionOrLocalFallback(
			options.chunkModules,
			!context.forToString
		);
		options.chunkRelations = optionOrLocalFallback(
			options.chunkRelations,
			!context.forToString
		);
		options.modules = optionOrLocalFallback(options.modules, true);
		options.reasons = optionOrLocalFallback(
			options.reasons,
			!context.forToString
		);
		options.entrypoints = optionOrLocalFallback(options.entrypoints, true);
		options.chunkGroups = optionOrLocalFallback(
			options.entrypoints,
			!context.forToString
		);
		options.errors = optionOrLocalFallback(options.errors, true);
		options.errorsCount = optionOrLocalFallback(options.errorsCount, true);
		options.warnings = optionOrLocalFallback(options.warnings, true);
		options.warningsCount = optionOrLocalFallback(options.warningsCount, true);
		options.hash = optionOrLocalFallback(options.hash, true);
		options.publicPath = optionOrLocalFallback(options.publicPath, true);
		options.outputPath = optionOrLocalFallback(
			options.outputPath,
			!context.forToString
		);
		options.timings = optionOrLocalFallback(options.timings, true);
		options.builtAt = optionOrLocalFallback(
			options.builtAt,
			!context.forToString
		);

		return options;
	}

	/**
	 * Update an existing asset. Trying to update an asset that doesn't exist will throw an error.
	 *
	 * See: [Compilation.updateAsset](https://webpack.js.org/api/compilation-object/#updateasset)
	 * Source: [updateAsset](https://github.com/webpack/webpack/blob/9fcaa243573005d6fdece9a3f8d89a0e8b399613/lib/Compilation.js#L4320)
	 *
	 * FIXME: *AssetInfo* may be undefined in update fn for webpack impl, but still not implemented in rspack
	 *
	 * @param {string} file file name
	 * @param {Source | function(Source): Source} newSourceOrFunction new asset source or function converting old to new
	 * @param {JsAssetInfo | function(JsAssetInfo): JsAssetInfo} assetInfoUpdateOrFunction new asset info or function converting old to new
	 */
	updateAsset(
		filename: string,
		newSourceOrFunction: Source | ((source: Source) => Source),
		assetInfoUpdateOrFunction:
			| JsAssetInfo
			| ((assetInfo: JsAssetInfo) => JsAssetInfo)
	) {
		let compatNewSourceOrFunction:
			| JsCompatSource
			| ((source: JsCompatSource) => JsCompatSource);

		if (typeof newSourceOrFunction === "function") {
			compatNewSourceOrFunction = function newSourceFunction(
				source: JsCompatSource
			) {
				return createRawFromSource(
					newSourceOrFunction(createSourceFromRaw(source))
				);
			};
		} else {
			compatNewSourceOrFunction = createRawFromSource(newSourceOrFunction);
		}

		this.#inner.updateAsset(
			filename,
			compatNewSourceOrFunction,
			assetInfoUpdateOrFunction
		);
	}

	/**
	 *
	 * @param moduleIdentifier moduleIdentifier of the module you want to modify
	 * @param source
	 * @returns true if the setting is success, false if failed.
	 */
	setNoneAstModuleSource(
		moduleIdentifier: string,
		source: JsCompatSource
	): boolean {
		return this.#inner.setNoneAstModuleSource(moduleIdentifier, source);
	}
	/**
	 * Emit an not existing asset. Trying to emit an asset that already exists will throw an error.
	 *
	 * See: [Compilation.emitAsset](https://webpack.js.org/api/compilation-object/#emitasset)
	 * Source: [emitAsset](https://github.com/webpack/webpack/blob/9fcaa243573005d6fdece9a3f8d89a0e8b399613/lib/Compilation.js#L4239)
	 *
	 * @param {string} file file name
	 * @param {Source} source asset source
	 * @param {JsAssetInfo} assetInfo extra asset information
	 * @returns {void}
	 */
	emitAsset(filename: string, source: Source, assetInfo?: AssetInfo) {
		const info = Object.assign(
			{
				minimized: false,
				development: false,
				hotModuleReplacement: false,
				related: {}
			},
			assetInfo
		);
		this.#inner.emitAsset(filename, createRawFromSource(source), info);
	}

	deleteAsset(filename: string) {
		this.#inner.deleteAsset(filename);
	}

	/**
	 * Get an array of Asset
	 *
	 * See: [Compilation.getAssets](https://webpack.js.org/api/compilation-object/#getassets)
	 * Source: [getAssets](https://github.com/webpack/webpack/blob/9fcaa243573005d6fdece9a3f8d89a0e8b399613/lib/Compilation.js#L4448)
	 *
	 * @return {Readonly<JsAsset>[]}
	 */
	getAssets() {
		const assets = this.#inner.getAssets();

		return assets.map(asset => {
			// @ts-expect-error
			const source = createSourceFromRaw(asset.source);
			return {
				...asset,
				source
			};
		});
	}

	getAsset(name: string) {
		const asset = this.#inner.getAsset(name);
		if (!asset) {
			return;
		}
		return {
			...asset,
			// @ts-expect-error
			source: createSourceFromRaw(asset.source)
		};
	}

	pushDiagnostic(
		severity: "error" | "warning",
		title: string,
		message: string
	) {
		this.#inner.pushDiagnostic(severity, title, message);
	}

	get errors() {
		return {
			push: (err: Error) => {
				this.#inner.pushDiagnostic(
					"error",
					err.name,
					concatErrorMsgAndStack(err)
				);
			}
		};
	}

	get warnings() {
		return {
			push: (warn: Error) => {
				this.#inner.pushDiagnostic(
					"warning",
					warn.name,
					concatErrorMsgAndStack(warn)
				);
			}
		};
	}

	// TODO: full alignment
	getPath(filename: string, data: Record<string, any> = {}) {
		if (!data.hash) {
			data = {
				hash: this.hash,
				...data
			};
		}
		return this.getAssetPath(filename, data);
	}

	// TODO: full alignment
	// @ts-expect-error
	getAssetPath(filename, data) {
		return filename;
	}
	// @ts-expect-error
	getLogger(name: string | (() => string)) {
		if (!name) {
			throw new TypeError("Compilation.getLogger(name) called without a name");
		}
		let logEntries: LogEntry[] | undefined;
		return new Logger(
			(type, args) => {
				if (typeof name === "function") {
					name = name();
					if (!name) {
						throw new TypeError(
							"Compilation.getLogger(name) called with a function not returning a name"
						);
					}
				}
				let trace: string[];
				switch (type) {
					case LogType.warn:
					case LogType.error:
					case LogType.trace:
						trace = ErrorHelpers.cutOffLoaderExecution(new Error("Trace").stack)
							.split("\n")
							.slice(3);
						break;
				}
				const logEntry: LogEntry = {
					time: Date.now(),
					type,
					// @ts-expect-error
					args,
					// @ts-expect-error
					trace
				};
				if (this.hooks.log.call(name, logEntry) === undefined) {
					if (logEntry.type === LogType.profileEnd) {
						if (typeof console.profileEnd === "function") {
							console.profileEnd(`[${name}] ${logEntry.args[0]}`);
						}
					}
					if (logEntries === undefined) {
						logEntries = this.logging.get(name);
						if (logEntries === undefined) {
							logEntries = [];
							this.logging.set(name, logEntries);
						}
					}
					logEntries.push(logEntry);
					if (logEntry.type === LogType.profile) {
						if (typeof console.profile === "function") {
							console.profile(`[${name}] ${logEntry.args[0]}`);
						}
					}
				}
			},
			childName => {
				if (typeof name === "function") {
					if (typeof childName === "function") {
						return this.getLogger(() => {
							if (typeof name === "function") {
								name = name();
								if (!name) {
									throw new TypeError(
										"Compilation.getLogger(name) called with a function not returning a name"
									);
								}
							}
							if (typeof childName === "function") {
								childName = childName();
								if (!childName) {
									throw new TypeError(
										"Logger.getChildLogger(name) called with a function not returning a name"
									);
								}
							}
							return `${name}/${childName}`;
						});
					} else {
						return this.getLogger(() => {
							if (typeof name === "function") {
								name = name();
								if (!name) {
									throw new TypeError(
										"Compilation.getLogger(name) called with a function not returning a name"
									);
								}
							}
							return `${name}/${childName}`;
						});
					}
				} else {
					if (typeof childName === "function") {
						return this.getLogger(() => {
							if (typeof childName === "function") {
								childName = childName();
								if (!childName) {
									throw new TypeError(
										"Logger.getChildLogger(name) called with a function not returning a name"
									);
								}
							}
							return `${name}/${childName}`;
						});
					} else {
						return this.getLogger(`${name}/${childName}`);
					}
				}
			}
		);
	}

	get fileDependencies() {
		return createFakeCompilationDependencies(
			this.#inner.getFileDependencies(),
			d => this.#inner.addFileDependencies(d)
		);
	}

	get contextDependencies() {
		return createFakeCompilationDependencies(
			this.#inner.getContextDependencies(),
			d => this.#inner.addContextDependencies(d)
		);
	}

	get missingDependencies() {
		return createFakeCompilationDependencies(
			this.#inner.getMissingDependencies(),
			d => this.#inner.addMissingDependencies(d)
		);
	}

	get buildDependencies() {
		return createFakeCompilationDependencies(
			this.#inner.getBuildDependencies(),
			d => this.#inner.addBuildDependencies(d)
		);
	}

	getModules(): JsModule[] {
		return this.#inner.getModules();
	}
	getChunks(): JsChunk[] {
		return this.#inner.getChunks();
	}

	getStats() {
		return new Stats(this);
	}

	createChildCompiler(
		name: string,
		outputOptions: OutputNormalized,
		plugins: RspackPluginInstance[]
	) {
		const idx = this.childrenCounters[name] || 0;
		this.childrenCounters[name] = idx + 1;
		return this.compiler.createChildCompiler(
			this,
			name,
			idx,
			outputOptions,
			plugins
		);
	}

	/**
	 * Get the `Source` of an given asset filename.
	 *
	 * Note: This is not a webpack public API, maybe removed in future.
	 *
	 * @internal
	 */
	__internal__getAssetSource(filename: string): Source | null {
		const rawSource = this.#inner.getAssetSource(filename);
		if (!rawSource) {
			return null;
		}
		return createSourceFromRaw(rawSource);
	}

	/**
	 * Set the `Source` of an given asset filename.
	 *
	 * Note: This is not a webpack public API, maybe removed in future.
	 *
	 * @internal
	 */
	__internal__setAssetSource(filename: string, source: Source) {
		this.#inner.setAssetSource(filename, createRawFromSource(source));
	}

	/**
	 * Delete the `Source` of an given asset filename.
	 *
	 * Note: This is not a webpack public API, maybe removed in future.
	 *
	 * @internal
	 */
	__internal__deleteAssetSource(filename: string) {
		this.#inner.deleteAssetSource(filename);
	}

	/**
	 * Get a list of asset filenames.
	 *
	 * Note: This is not a webpack public API, maybe removed in future.
	 *
	 * @internal
	 */
	__internal__getAssetFilenames(): string[] {
		return this.#inner.getAssetFilenames();
	}

	/**
	 * Test if an asset exists.
	 *
	 * Note: This is not a webpack public API, maybe removed in future.
	 *
	 * @internal
	 */
	__internal__hasAsset(name: string): boolean {
		return this.#inner.hasAsset(name);
	}

	__internal_getInner() {
		return this.#inner;
	}

	seal() {}
	unseal() {}

	static PROCESS_ASSETS_STAGE_ADDITIONAL = -2000;
	static PROCESS_ASSETS_STAGE_PRE_PROCESS = -1000;
	static PROCESS_ASSETS_STAGE_NONE = 0;
	static PROCESS_ASSETS_STAGE_OPTIMIZE_INLINE = 700;
	static PROCESS_ASSETS_STAGE_SUMMARIZE = 1000;
	static PROCESS_ASSETS_STAGE_REPORT = 5000;

	__internal_getProcessAssetsHookByStage(stage: number) {
		switch (stage) {
			case Compilation.PROCESS_ASSETS_STAGE_ADDITIONAL:
				return this.hooks.processAssets.stageAdditional;
			case Compilation.PROCESS_ASSETS_STAGE_PRE_PROCESS:
				return this.hooks.processAssets.stagePreProcess;
			case Compilation.PROCESS_ASSETS_STAGE_NONE:
				return this.hooks.processAssets.stageNone;
			case Compilation.PROCESS_ASSETS_STAGE_OPTIMIZE_INLINE:
				return this.hooks.processAssets.stageOptimizeInline;
			case Compilation.PROCESS_ASSETS_STAGE_SUMMARIZE:
				return this.hooks.processAssets.stageSummarize;
			case Compilation.PROCESS_ASSETS_STAGE_REPORT:
				return this.hooks.processAssets.stageReport;
			default:
				throw new Error(
					"processAssets hook uses custom stage number is not supported."
				);
		}
	}
}

export type { JsAssetInfo };<|MERGE_RESOLUTION|>--- conflicted
+++ resolved
@@ -39,11 +39,8 @@
 import * as ErrorHelpers from "./ErrorHelpers";
 import { concatErrorMsgAndStack } from "./util";
 import { normalizeStatsPreset, Stats } from "./stats";
-<<<<<<< HEAD
 import { createHash } from "crypto";
-=======
 import { NormalModuleFactory } from "./normalModuleFactory";
->>>>>>> 4471853f
 
 const hashDigestLength = 8;
 const EMPTY_ASSET_INFO = {};
@@ -91,13 +88,10 @@
 	inputFileSystem: any;
 	logging: Map<string, LogEntry[]>;
 	name?: string;
-<<<<<<< HEAD
 	childrenCounters: Record<string, number> = {};
-=======
 	startTime?: number;
 	endTime?: number;
 	normalModuleFactory?: NormalModuleFactory;
->>>>>>> 4471853f
 
 	constructor(compiler: Compiler, inner: JsCompilation) {
 		this.name = undefined;
