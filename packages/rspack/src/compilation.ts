--- conflicted
+++ resolved
@@ -31,6 +31,7 @@
 	StatsValue
 } from "./config";
 import { LogType, Logger } from "./logging/Logger";
+import { NormalModule } from "./normalModule";
 import { NormalModuleFactory } from "./normalModuleFactory";
 import { Stats, normalizeStatsPreset } from "./stats";
 import { concatErrorMsgAndStack } from "./util";
@@ -39,16 +40,6 @@
 	createFakeCompilationDependencies,
 	createFakeProcessAssetsHook
 } from "./util/fake";
-<<<<<<< HEAD
-=======
-import { Logger, LogType } from "./logging/Logger";
-import * as ErrorHelpers from "./ErrorHelpers";
-import { concatErrorMsgAndStack } from "./util";
-import { normalizeStatsPreset, Stats } from "./stats";
-import { NormalModuleFactory } from "./normalModuleFactory";
-import CacheFacade from "./lib/CacheFacade";
-import { NormalModule } from "./normalModule";
->>>>>>> 1d76fecd
 
 const hashDigestLength = 8;
 const EMPTY_ASSET_INFO = {};
