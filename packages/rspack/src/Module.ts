--- conflicted
+++ resolved
@@ -4,16 +4,9 @@
 	JsContextModuleFactoryAfterResolveData,
 	JsContextModuleFactoryBeforeResolveData,
 	JsCreateData,
-<<<<<<< HEAD
 	JsFactoryMeta
 } from "@rspack/binding";
 import { JsModule } from "@rspack/binding";
-=======
-	JsFactoryMeta,
-	JsModule
-} from "@rspack/binding";
-import { ModuleDto } from "@rspack/binding";
->>>>>>> 5eeeaf26
 import type { Source } from "webpack-sources";
 
 import type { Compilation } from "./Compilation";
@@ -223,11 +216,7 @@
 >();
 
 export class Module {
-<<<<<<< HEAD
 	#inner: JsModule | JsCompilerModuleContext;
-=======
-	#inner: JsModule | ModuleDto;
->>>>>>> 5eeeaf26
 	#originalSource?: Source;
 
 	declare readonly context?: string;
@@ -260,11 +249,7 @@
 	declare readonly modules: Module[] | undefined;
 
 	static __from_binding(
-<<<<<<< HEAD
 		binding: JsModule | JsCompilerModuleContext,
-=======
-		module: JsModule | ModuleDto,
->>>>>>> 5eeeaf26
 		compilation?: Compilation
 	) {
 		let module = MODULE_MAPPINGS.get(binding);
@@ -276,7 +261,6 @@
 		return module;
 	}
 
-<<<<<<< HEAD
 	constructor(
 		module: JsModule | JsCompilerModuleContext,
 		compilation?: Compilation
@@ -336,37 +320,12 @@
 				enumerable: true,
 				get(): Module[] | undefined {
 					if (module instanceof JsModule) {
-=======
-	constructor(module: JsModule | ModuleDto, compilation?: Compilation) {
-		this.#inner = module;
-		this.type = module.type;
-		this.layer = module.layer ?? null;
-		this.context = module.context;
-		this.resource = module.resource;
-		this.request = module.request;
-		this.userRequest = module.userRequest;
-		this.rawRequest = module.rawRequest;
-
-		this.factoryMeta = module.factoryMeta;
-		const customModule = compilation?.__internal__getCustomModule(
-			module.moduleIdentifier
-		);
-		this.buildInfo = customModule?.buildInfo || {};
-		this.buildMeta = customModule?.buildMeta || {};
-
-		Object.defineProperties(this, {
-			modules: {
-				enumerable: true,
-				get(): Module[] | undefined {
-					if (module instanceof ModuleDto) {
->>>>>>> 5eeeaf26
 						return module.modules
 							? module.modules.map(m => Module.__from_binding(m))
 							: undefined;
 					}
 					return undefined;
 				}
-<<<<<<< HEAD
 			},
 			buildInfo: {
 				enumerable: true,
@@ -394,8 +353,6 @@
 					}
 					return [];
 				}
-=======
->>>>>>> 5eeeaf26
 			}
 		});
 	}
