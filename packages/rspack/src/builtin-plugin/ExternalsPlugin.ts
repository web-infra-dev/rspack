--- conflicted
+++ resolved
@@ -23,14 +23,9 @@
 		super();
 	}
 
-<<<<<<< HEAD
 	raw(): BuiltinPlugin | undefined {
-		const { type, externals } = this;
-=======
-	raw(compiler: Compiler): BuiltinPlugin | undefined {
 		const type = this.type;
 		const externals = this.externals;
->>>>>>> 2dd8bd88
 		const raw: RawExternalsPluginOptions = {
 			type,
 			externals: (Array.isArray(externals) ? externals : [externals])
