--- conflicted
+++ resolved
@@ -30,12 +30,7 @@
 	RawBuiltins,
 	RawCssModulesConfig
 } from "@rspack/binding";
-<<<<<<< HEAD
-import { deprecatedWarn } from "../util";
-import { Compiler, RspackOptionsNormalized } from "..";
-=======
 import { termlink, deprecatedWarn } from "../util";
->>>>>>> 3cea4a10
 import {
 	Compiler,
 	CopyRspackPlugin,
@@ -52,15 +47,7 @@
 	DefinePlugin,
 	ProvidePlugin,
 	ProgressPlugin,
-<<<<<<< HEAD
-	HtmlPlugin,
-	CopyPlugin,
-	BannerPlugin,
-	SwcJsMinimizerPlugin,
-	SwcCssMinimizerPlugin
-=======
 	BannerPlugin
->>>>>>> 3cea4a10
 } from ".";
 import { loadConfig } from "browserslist";
 import {
