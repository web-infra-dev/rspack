/**
 * The following code is modified based on
 * https://github.com/webpack/webpack/blob/4b4ca3bb53f36a5b8fc6bc1bd976ed7af161bd80/lib/Compilation.js
 *
 * MIT Licensed
 * Author Tobias Koppers @sokra
 * Copyright (c) JS Foundation and other contributors
 * https://github.com/webpack/webpack/blob/main/LICENSE
 */
import * as binding from "@rspack/binding";
import {
	type AssetInfo,
	type Dependency,
	type ExternalObject,
	type JsCompatSourceOwned,
	type JsCompilation,
	type JsPathData,
	JsRspackSeverity,
	type JsRuntimeModule
} from "@rspack/binding";
export type { AssetInfo } from "@rspack/binding";
import * as liteTapable from "@rspack/lite-tapable";
import type { Source } from "webpack-sources";
import { Chunk } from "./Chunk";
import { ChunkGraph } from "./ChunkGraph";
import { ChunkGroup } from "./ChunkGroup";
import type { Compiler } from "./Compiler";
import type { ContextModuleFactory } from "./ContextModuleFactory";
import { Entrypoint } from "./Entrypoint";
import { cutOffLoaderExecution } from "./ErrorHelpers";
import type { Module } from "./Module";
import ModuleGraph from "./ModuleGraph";
import type { NormalModuleCompilationHooks } from "./NormalModule";
import type { NormalModuleFactory } from "./NormalModuleFactory";
import type { ResolverFactory } from "./ResolverFactory";
import { JsRspackDiagnostic, type RspackError } from "./RspackError";
import { RuntimeModule } from "./RuntimeModule";
import {
	Stats,
	type StatsAsset,
	type StatsError,
	type StatsModule
} from "./Stats";
import type { EntryOptions, EntryPlugin } from "./builtin-plugin";
import type {
	OutputNormalized,
	RspackOptionsNormalized,
	RspackPluginInstance,
	StatsOptions,
	StatsValue
} from "./config";
import WebpackError from "./lib/WebpackError";
import { LogType, Logger } from "./logging/Logger";
import { StatsFactory } from "./stats/StatsFactory";
import { StatsPrinter } from "./stats/StatsPrinter";
import { AsyncTask } from "./util/AsyncTask";
import { createReadonlyMap } from "./util/createReadonlyMap";
import { createFakeCompilationDependencies } from "./util/fake";
import type { InputFileSystem } from "./util/fs";
import type Hash from "./util/hash";
import { JsSource } from "./util/source";
<<<<<<< HEAD
// patch binding Diagnostics
import "./Diagnostics";
import type Diagnostics from "./Diagnostics";
=======
// patch Chunks
import "./Chunks";
// patch CodeGenerationResults
import "./CodeGenerationResults";
import type { CodeGenerationResult } from "./taps/compilation";
>>>>>>> 35960280

export type Assets = Record<string, Source>;
export interface Asset {
	name: string;
	source: Source;
	info: AssetInfo;
}

export type PathDataChunkLike = {
	id?: string;
	name?: string;
	hash?: string;
	contentHash?: Record<string, string>;
};

export type PathData = {
	filename?: string;
	hash?: string;
	contentHash?: string;
	runtime?: string;
	url?: string;
	id?: string;
	chunk?: Chunk | PathDataChunkLike;
	contentHashType?: string;
};

export interface LogEntry {
	type: string;
	args: any[];
	time?: number;
	trace?: string[];
}

export interface CompilationParams {
	normalModuleFactory: NormalModuleFactory;
	contextModuleFactory: ContextModuleFactory;
}

export interface KnownCreateStatsOptionsContext {
	forToString?: boolean;
}

export interface ExecuteModuleArgument {
	codeGenerationResult: CodeGenerationResult;
	moduleObject: {
		id: string;
		exports: any;
		loaded: boolean;
		error?: Error;
	};
}

export interface ExecuteModuleContext {
	__webpack_require__: (id: string) => any;
}

export interface KnownNormalizedStatsOptions {
	context: string;
	// requestShortener: RequestShortener;
	chunksSort: string;
	modulesSort: string;
	chunkModulesSort: string;
	nestedModulesSort: string;
	assetsSort: string;
	ids: boolean;
	cachedAssets: boolean;
	groupAssetsByEmitStatus: boolean;
	groupAssetsByPath: boolean;
	groupAssetsByExtension: boolean;
	assetsSpace: number;
	excludeAssets: ((value: string, asset: StatsAsset) => boolean)[];
	excludeModules: ((
		name: string,
		module: StatsModule,
		type: "module" | "chunk" | "root-of-chunk" | "nested"
	) => boolean)[];
	warningsFilter: ((warning: StatsError, textValue: string) => boolean)[];
	cachedModules: boolean;
	orphanModules: boolean;
	dependentModules: boolean;
	runtimeModules: boolean;
	groupModulesByCacheStatus: boolean;
	groupModulesByLayer: boolean;
	groupModulesByAttributes: boolean;
	groupModulesByPath: boolean;
	groupModulesByExtension: boolean;
	groupModulesByType: boolean;
	entrypoints: boolean | "auto";
	chunkGroups: boolean;
	chunkGroupAuxiliary: boolean;
	chunkGroupChildren: boolean;
	chunkGroupMaxAssets: number;
	modulesSpace: number;
	chunkModulesSpace: number;
	nestedModulesSpace: number;
	logging: false | "none" | "error" | "warn" | "info" | "log" | "verbose";
	loggingDebug: ((value: string) => boolean)[];
	loggingTrace: boolean;
	chunkModules: boolean;
	chunkRelations: boolean;
	reasons: boolean;
	moduleAssets: boolean;
	nestedModules: boolean;
	source: boolean;
	usedExports: boolean;
	providedExports: boolean;
	optimizationBailout: boolean;
	depth: boolean;
	assets: boolean;
	chunks: boolean;
	errors: boolean;
	errorsCount: boolean;
	hash: boolean;
	modules: boolean;
	warnings: boolean;
	warningsCount: boolean;
}

export type CreateStatsOptionsContext = KnownCreateStatsOptionsContext &
	Record<string, any>;

export type NormalizedStatsOptions = KnownNormalizedStatsOptions &
	Omit<StatsOptions, keyof KnownNormalizedStatsOptions> &
	Record<string, any>;

export const checkCompilation = (compilation: Compilation) => {
	if (!(compilation instanceof Compilation)) {
		throw new TypeError(
			`The 'compilation' argument must be an instance of Compilation. This usually occurs when multiple versions of "@rspack/core" are used, or when the code in "@rspack/core" is executed multiple times.`
		);
	}
};

export class Compilation {
	#inner: JsCompilation;
	#shutdown: boolean;

	hooks: Readonly<{
		processAssets: liteTapable.AsyncSeriesHook<Assets>;
		afterProcessAssets: liteTapable.SyncHook<Assets>;
		childCompiler: liteTapable.SyncHook<[Compiler, string, number]>;
		log: liteTapable.SyncBailHook<[string, LogEntry], true>;
		additionalAssets: any;
		optimizeModules: liteTapable.SyncBailHook<Iterable<Module>, void>;
		afterOptimizeModules: liteTapable.SyncHook<Iterable<Module>, void>;
		optimizeTree: liteTapable.AsyncSeriesHook<
			[Iterable<Chunk>, Iterable<Module>]
		>;
		optimizeChunkModules: liteTapable.AsyncSeriesBailHook<
			[Iterable<Chunk>, Iterable<Module>],
			void
		>;
		finishModules: liteTapable.AsyncSeriesHook<[Iterable<Module>], void>;
		chunkHash: liteTapable.SyncHook<[Chunk, Hash], void>;
		chunkAsset: liteTapable.SyncHook<[Chunk, string], void>;
		processWarnings: liteTapable.SyncWaterfallHook<[Error[]]>;
		succeedModule: liteTapable.SyncHook<[Module], void>;
		stillValidModule: liteTapable.SyncHook<[Module], void>;

		statsPreset: liteTapable.HookMap<
			liteTapable.SyncHook<
				[Partial<StatsOptions>, CreateStatsOptionsContext],
				void
			>
		>;
		statsNormalize: liteTapable.SyncHook<
			[Partial<StatsOptions>, CreateStatsOptionsContext],
			void
		>;
		statsFactory: liteTapable.SyncHook<[StatsFactory, StatsOptions], void>;
		statsPrinter: liteTapable.SyncHook<[StatsPrinter, StatsOptions], void>;

		buildModule: liteTapable.SyncHook<[Module]>;
		executeModule: liteTapable.SyncHook<
			[ExecuteModuleArgument, ExecuteModuleContext]
		>;
		additionalTreeRuntimeRequirements: liteTapable.SyncHook<
			[Chunk, Set<string>],
			void
		>;
		runtimeRequirementInTree: liteTapable.HookMap<
			liteTapable.SyncBailHook<[Chunk, Set<string>], void>
		>;
		runtimeModule: liteTapable.SyncHook<[JsRuntimeModule, Chunk], void>;
		seal: liteTapable.SyncHook<[], void>;
		afterSeal: liteTapable.AsyncSeriesHook<[], void>;
		needAdditionalPass: liteTapable.SyncBailHook<[], boolean>;
	}>;
	name?: string;
	startTime?: number;
	endTime?: number;
	compiler: Compiler;
	resolverFactory: ResolverFactory;

	inputFileSystem: InputFileSystem | null;
	options: RspackOptionsNormalized;
	outputOptions: OutputNormalized;
	logging: Map<string, LogEntry[]>;
	childrenCounters: Record<string, number>;
	children: Compilation[];
	chunkGraph: ChunkGraph;
	moduleGraph: ModuleGraph;
	fileSystemInfo = {
		createSnapshot() {
			// fake implement to support html-webpack-plugin
			return null;
		}
	};
	needAdditionalPass: boolean;

	#addIncludeDispatcher: AddEntryItemDispatcher;
	#addEntryDispatcher: AddEntryItemDispatcher;

	[binding.COMPILATION_HOOKS_MAP_SYMBOL]: WeakMap<
		Compilation,
		NormalModuleCompilationHooks
	>;

	constructor(compiler: Compiler, inner: JsCompilation) {
		this.#inner = inner;
		this.#shutdown = false;

		const processAssetsHook = new liteTapable.AsyncSeriesHook<Assets>([
			"assets"
		]);
		const createProcessAssetsHook = <T>(
			name: string,
			stage: number,
			getArgs: () => liteTapable.AsArray<T>,
			code?: string
		) => {
			const errorMessage = (
				reason: string
			) => `Can't automatically convert plugin using Compilation.hooks.${name} to Compilation.hooks.processAssets because ${reason}.
BREAKING CHANGE: Asset processing hooks in Compilation has been merged into a single Compilation.hooks.processAssets hook.`;
			const getOptions = (options: liteTapable.Options) => {
				const isString = typeof options === "string";
				if (!isString && options.stage) {
					throw new Error(errorMessage("it's using the 'stage' option"));
				}
				return {
					...(isString ? { name: options } : options),
					stage: stage
				};
			};
			return Object.freeze({
				name,
				intercept() {
					throw new Error(errorMessage("it's using 'intercept'"));
				},
				tap: (options: liteTapable.Options, fn: liteTapable.Fn<T, void>) => {
					processAssetsHook.tap(getOptions(options), () => fn(...getArgs()));
				},
				tapAsync: (
					options: liteTapable.Options,
					fn: liteTapable.FnAsync<T, void>
				) => {
					processAssetsHook.tapAsync(getOptions(options), (assets, callback) =>
						(fn as any)(...getArgs(), callback)
					);
				},
				tapPromise: (
					options: liteTapable.Options,
					fn: liteTapable.FnPromise<T, void>
				) => {
					processAssetsHook.tapPromise(getOptions(options), () =>
						fn(...getArgs())
					);
				},
				_fakeHook: true
			});
		};
		this.hooks = {
			processAssets: processAssetsHook,
			afterProcessAssets: new liteTapable.SyncHook(["assets"]),
			/** @deprecated */
			additionalAssets: createProcessAssetsHook(
				"additionalAssets",
				Compilation.PROCESS_ASSETS_STAGE_ADDITIONAL,
				() => []
			),
			childCompiler: new liteTapable.SyncHook([
				"childCompiler",
				"compilerName",
				"compilerIndex"
			]),
			log: new liteTapable.SyncBailHook(["origin", "logEntry"]),
			optimizeModules: new liteTapable.SyncBailHook(["modules"]),
			afterOptimizeModules: new liteTapable.SyncBailHook(["modules"]),
			optimizeTree: new liteTapable.AsyncSeriesHook(["chunks", "modules"]),
			optimizeChunkModules: new liteTapable.AsyncSeriesBailHook([
				"chunks",
				"modules"
			]),
			finishModules: new liteTapable.AsyncSeriesHook(["modules"]),
			chunkHash: new liteTapable.SyncHook(["chunk", "hash"]),
			chunkAsset: new liteTapable.SyncHook(["chunk", "filename"]),
			processWarnings: new liteTapable.SyncWaterfallHook(["warnings"]),
			succeedModule: new liteTapable.SyncHook(["module"]),
			stillValidModule: new liteTapable.SyncHook(["module"]),

			statsPreset: new liteTapable.HookMap(
				() => new liteTapable.SyncHook(["options", "context"])
			),
			statsNormalize: new liteTapable.SyncHook(["options", "context"]),
			statsFactory: new liteTapable.SyncHook(["statsFactory", "options"]),
			statsPrinter: new liteTapable.SyncHook(["statsPrinter", "options"]),

			buildModule: new liteTapable.SyncHook(["module"]),
			executeModule: new liteTapable.SyncHook(["options", "context"]),
			additionalTreeRuntimeRequirements: new liteTapable.SyncHook([
				"chunk",
				"runtimeRequirements"
			]),
			runtimeRequirementInTree: new liteTapable.HookMap(
				() => new liteTapable.SyncBailHook(["chunk", "runtimeRequirements"])
			),
			runtimeModule: new liteTapable.SyncHook(["module", "chunk"]),
			seal: new liteTapable.SyncHook([]),
			afterSeal: new liteTapable.AsyncSeriesHook([]),
			needAdditionalPass: new liteTapable.SyncBailHook([])
		};
		this.compiler = compiler;
		this.resolverFactory = compiler.resolverFactory;
		this.inputFileSystem = compiler.inputFileSystem;
		this.options = compiler.options;
		this.outputOptions = compiler.options.output;
		this.logging = new Map();
		this.childrenCounters = {};
		this.children = [];
		this.needAdditionalPass = false;

		this.chunkGraph = ChunkGraph.__from_binding(inner.chunkGraph);
		this.moduleGraph = ModuleGraph.__from_binding(inner.moduleGraph);

		this.#addIncludeDispatcher = new AddEntryItemDispatcher(
			inner.addInclude.bind(inner)
		);
		this.#addEntryDispatcher = new AddEntryItemDispatcher(
			inner.addEntry.bind(inner)
		);
		this[binding.COMPILATION_HOOKS_MAP_SYMBOL] = new WeakMap();
	}

	get hash(): Readonly<string | null> {
		return this.#inner.hash;
	}

	get fullHash(): Readonly<string | null> {
		return this.#inner.hash;
	}

	/**
	 * Get a map of all assets.
	 */
	get assets(): Record<string, Source> {
		return this.#createCachedAssets();
	}

	/**
	 * Get a map of all entrypoints.
	 */
	get entrypoints(): ReadonlyMap<string, Entrypoint> {
		return new Map(
			this.#inner.entrypoints.map(binding => {
				const entrypoint = Entrypoint.__from_binding(binding);
				return [entrypoint.name!, entrypoint];
			})
		);
	}

	get chunkGroups(): ReadonlyArray<ChunkGroup> {
		return this.#inner.chunkGroups.map(binding =>
			ChunkGroup.__from_binding(binding)
		);
	}

	/**
	 * Get the named chunk groups.
	 *
	 * Note: This is a proxy for webpack internal API, only method `get`, `keys`, `values` and `entries` are supported now.
	 */
	get namedChunkGroups() {
		return createReadonlyMap<ChunkGroup>({
			keys: (): ReturnType<string[]["values"]> => {
				const names = this.#inner.getNamedChunkGroupKeys();
				return names[Symbol.iterator]();
			},
			get: (property: unknown) => {
				if (typeof property === "string") {
					const binding = this.#inner.getNamedChunkGroup(property);
					return ChunkGroup.__from_binding(binding);
				}
			}
		});
	}

	get modules(): ReadonlySet<Module> {
		return new Set(this.#inner.modules);
	}

	get builtModules(): ReadonlySet<Module> {
		return new Set(this.#inner.builtModules);
	}

	get chunks(): ReadonlySet<Chunk> {
		return this.#inner.chunks;
	}

	/**
	 * Get the named chunks.
	 *
	 * Note: This is a proxy for webpack internal API, only method `get`, `keys`, `values` and `entries` are supported now.
	 */
	get namedChunks() {
		return createReadonlyMap<Chunk>({
			keys: (): ReturnType<string[]["values"]> => {
				const names = this.#inner.getNamedChunkKeys();
				return names[Symbol.iterator]();
			},
			get: (property: unknown) => {
				if (typeof property === "string") {
					const binding = this.#inner.getNamedChunk(property);
					return binding ? Chunk.__from_binding(binding) : undefined;
				}
			}
		});
	}

	get entries(): Map<string, EntryData> {
		return new Entries(this.#inner.entries);
	}

	get codeGenerationResults(): binding.CodeGenerationResults {
		return this.#inner.codeGenerationResults;
	}

	#createCachedAssets() {
		return new Proxy(
			{},
			{
				get: (_, property) => {
					if (typeof property === "string") {
						return this.__internal__getAssetSource(property);
					}
				},
				set: (_, p, newValue) => {
					if (typeof p === "string") {
						this.__internal__setAssetSource(p, newValue);
						return true;
					}
					return false;
				},
				deleteProperty: (_, p) => {
					if (typeof p === "string") {
						this.__internal__deleteAssetSource(p);
						return true;
					}
					return false;
				},
				has: (_, property) => {
					if (typeof property === "string") {
						return this.__internal__hasAsset(property);
					}
					return false;
				},
				ownKeys: _ => {
					return this.__internal__getAssetFilenames();
				},
				getOwnPropertyDescriptor() {
					// To work with `Object.keys`, you should mark the property as enumerable.
					// See: https://262.ecma-international.org/7.0/#sec-enumerableownnames
					return {
						enumerable: true,
						configurable: true
					};
				}
			}
		);
	}

	getCache(name: string) {
		return this.compiler.getCache(name);
	}

	createStatsOptions(
		statsValue: StatsValue | undefined,
		context: CreateStatsOptionsContext = {}
	): NormalizedStatsOptions {
		let optionsOrPreset = statsValue;
		if (
			typeof optionsOrPreset === "boolean" ||
			typeof optionsOrPreset === "string"
		) {
			optionsOrPreset = { preset: optionsOrPreset };
		}
		if (typeof optionsOrPreset === "object" && optionsOrPreset !== null) {
			// We use this method of shallow cloning this object to include
			// properties in the prototype chain
			const options: Partial<NormalizedStatsOptions> = {};
			for (const key in optionsOrPreset) {
				options[key as keyof NormalizedStatsOptions] =
					optionsOrPreset[key as keyof StatsValue];
			}
			if (options.preset !== undefined) {
				this.hooks.statsPreset.for(options.preset).call(options, context);
			}
			this.hooks.statsNormalize.call(options, context);
			return options as NormalizedStatsOptions;
		}
		const options: Partial<NormalizedStatsOptions> = {};
		this.hooks.statsNormalize.call(options, context);
		return options as NormalizedStatsOptions;
	}

	createStatsFactory(options: StatsOptions) {
		const statsFactory = new StatsFactory();
		this.hooks.statsFactory.call(statsFactory, options);
		return statsFactory;
	}

	createStatsPrinter(options: StatsOptions) {
		const statsPrinter = new StatsPrinter();
		this.hooks.statsPrinter.call(statsPrinter, options);
		return statsPrinter;
	}

	/**
	 * Update an existing asset. Trying to update an asset that doesn't exist will throw an error.
	 */
	updateAsset(
		filename: string,
		newSourceOrFunction: Source | ((source: Source) => Source),
		assetInfoUpdateOrFunction?:
			| AssetInfo
			| ((assetInfo: AssetInfo) => AssetInfo | undefined)
	) {
		let compatNewSourceOrFunction:
			| JsCompatSourceOwned
			| ((source: JsCompatSourceOwned) => JsCompatSourceOwned);

		if (typeof newSourceOrFunction === "function") {
			compatNewSourceOrFunction = function newSourceFunction(
				source: JsCompatSourceOwned
			) {
				return JsSource.__to_binding(
					newSourceOrFunction(JsSource.__from_binding(source))
				);
			};
		} else {
			compatNewSourceOrFunction = JsSource.__to_binding(newSourceOrFunction);
		}

		this.#inner.updateAsset(
			filename,
			compatNewSourceOrFunction,
			assetInfoUpdateOrFunction
		);
	}

	/**
	 * Emit an not existing asset. Trying to emit an asset that already exists will throw an error.
	 *
	 * @param file - file name
	 * @param source - asset source
	 * @param assetInfo - extra asset information
	 */
	emitAsset(filename: string, source: Source, assetInfo?: AssetInfo) {
		this.#inner.emitAsset(filename, JsSource.__to_binding(source), assetInfo);
	}

	deleteAsset(filename: string) {
		this.#inner.deleteAsset(filename);
	}

	renameAsset(filename: string, newFilename: string) {
		this.#inner.renameAsset(filename, newFilename);
	}

	/**
	 * Get an array of Asset
	 */
	getAssets(): ReadonlyArray<Asset> {
		const assets = this.#inner.getAssets();

		return assets.map(asset => {
			return Object.defineProperties(asset, {
				info: {
					value: asset.info
				},
				source: {
					get: () => this.__internal__getAssetSource(asset.name)
				}
			}) as unknown as Asset;
		});
	}

	getAsset(name: string): Readonly<Asset> | void {
		const asset = this.#inner.getAsset(name);
		if (!asset) {
			return;
		}
		return Object.defineProperties(asset, {
			info: {
				value: asset.info
			},
			source: {
				get: () => this.__internal__getAssetSource(asset.name)
			}
		}) as unknown as Asset;
	}

	/**
	 * Note: This is not a webpack public API, maybe removed in future.
	 *
	 * @internal
	 */
	__internal__pushRspackDiagnostic(diagnostic: binding.JsRspackDiagnostic) {
		this.#inner.pushDiagnostic(diagnostic);
	}

	/**
	 * Note: This is not a webpack public API, maybe removed in future.
	 *
	 * @internal
	 */
	__internal__pushDiagnostic(diagnostic: ExternalObject<"Diagnostic">) {
		this.#inner.pushNativeDiagnostic(diagnostic);
	}

	/**
	 * Note: This is not a webpack public API, maybe removed in future.
	 *
	 * @internal
	 */
	__internal__pushDiagnostics(diagnostics: ExternalObject<"Diagnostic[]">) {
		this.#inner.pushNativeDiagnostics(diagnostics);
	}

	get errors(): Diagnostics {
		return this.#inner.errors;
	}

	set errors(errors: RspackError[]) {
		const inner = this.#inner;
		const length = inner.getErrors().length;
		inner.spliceDiagnostic(
			0,
			length,
			errors.map(error => {
				return JsRspackDiagnostic.__to_binding(error, JsRspackSeverity.Error);
			})
		);
	}

	get warnings(): RspackError[] {
		const inner = this.#inner;
		type WarnType = Error | RspackError;
		const warnings = inner.getWarnings();
		const proxyMethod = [
			{
				method: "push",
				handler(
					target: typeof Array.prototype.push,
					thisArg: Array<WarnType>,
					warns: WarnType[]
				) {
					for (const warn of warns) {
						inner.pushDiagnostic(
							JsRspackDiagnostic.__to_binding(warn, JsRspackSeverity.Warn)
						);
					}
					return Reflect.apply(target, thisArg, warns);
				}
			},
			{
				method: "pop",
				handler(target: typeof Array.prototype.pop, thisArg: Array<WarnType>) {
					inner.spliceDiagnostic(warnings.length - 1, warnings.length, []);
					return Reflect.apply(target, thisArg, []);
				}
			},
			{
				method: "shift",
				handler(
					target: typeof Array.prototype.shift,
					thisArg: Array<WarnType>
				) {
					inner.spliceDiagnostic(0, 1, []);
					return Reflect.apply(target, thisArg, []);
				}
			},
			{
				method: "unshift",
				handler(
					target: typeof Array.prototype.unshift,
					thisArg: Array<WarnType>,
					warns: WarnType[]
				) {
					inner.spliceDiagnostic(
						0,
						0,
						warns.map(warn =>
							JsRspackDiagnostic.__to_binding(warn, JsRspackSeverity.Warn)
						)
					);
					return Reflect.apply(target, thisArg, warns);
				}
			},
			{
				method: "splice",
				handler(
					target: typeof Array.prototype.splice,
					thisArg: Array<WarnType>,
					[startIdx, delCount, ...warns]: [number, number, ...WarnType[]]
				) {
					const warnList = warns.map(warn =>
						JsRspackDiagnostic.__to_binding(warn, JsRspackSeverity.Warn)
					);
					inner.spliceDiagnostic(startIdx, startIdx + delCount, warnList);
					return Reflect.apply(target, thisArg, [
						startIdx,
						delCount,
						...warnList
					]);
				}
			}
		];

		for (const item of proxyMethod) {
			const proxiedMethod = new Proxy(warnings[item.method as any], {
				apply: item.handler as any
			});
			warnings[item.method as any] = proxiedMethod;
		}
		return warnings;
	}

	set warnings(warnings: RspackError[]) {
		const inner = this.#inner;
		const length = inner.getWarnings().length;
		inner.spliceDiagnostic(
			0,
			length,
			warnings.map(warning => {
				return JsRspackDiagnostic.__to_binding(warning, JsRspackSeverity.Warn);
			})
		);
	}

	getPath(filename: string, data: PathData = {}) {
		const pathData: JsPathData = { ...data };
		if (data.contentHashType && data.chunk?.contentHash) {
			pathData.contentHash = data.chunk.contentHash[data.contentHashType];
		}
		return this.#inner.getPath(filename, pathData);
	}

	getPathWithInfo(filename: string, data: PathData = {}) {
		const pathData: JsPathData = { ...data };
		if (data.contentHashType && data.chunk?.contentHash) {
			pathData.contentHash = data.chunk.contentHash[data.contentHashType];
		}
		return this.#inner.getPathWithInfo(filename, pathData);
	}

	getAssetPath(filename: string, data: PathData = {}) {
		const pathData: JsPathData = { ...data };
		if (data.contentHashType && data.chunk?.contentHash) {
			pathData.contentHash = data.chunk.contentHash[data.contentHashType];
		}
		return this.#inner.getAssetPath(filename, pathData);
	}

	getAssetPathWithInfo(filename: string, data: PathData = {}) {
		const pathData: JsPathData = { ...data };
		if (data.contentHashType && data.chunk?.contentHash) {
			pathData.contentHash = data.chunk.contentHash[data.contentHashType];
		}
		return this.#inner.getAssetPathWithInfo(filename, pathData);
	}

	getLogger(name: string | (() => string)) {
		if (!name) {
			throw new TypeError("Compilation.getLogger(name) called without a name");
		}

		let logName = name;
		let logEntries: LogEntry[] | undefined;

		return new Logger(
			(type, args) => {
				if (typeof logName === "function") {
					logName = logName();
					if (!logName) {
						throw new TypeError(
							"Compilation.getLogger(name) called with a function not returning a name"
						);
					}
				}
				let trace: string[] | undefined;
				switch (type) {
					case LogType.warn:
					case LogType.error:
					case LogType.trace:
						trace = cutOffLoaderExecution(new Error("Trace").stack!)
							.split("\n")
							.slice(3);
						break;
				}
				const logEntry: LogEntry = {
					time: Date.now(),
					type,
					args,
					trace
				};
				if (this.hooks.log.call(logName, logEntry) === undefined) {
					if (logEntry.type === LogType.profileEnd) {
						if (typeof console.profileEnd === "function") {
							console.profileEnd(`[${logName}] ${logEntry.args[0]}`);
						}
					}
					if (logEntries === undefined) {
						logEntries = this.logging.get(logName);
						if (logEntries === undefined) {
							logEntries = [];
							this.logging.set(logName, logEntries);
						}
					}
					logEntries.push(logEntry);
					if (logEntry.type === LogType.profile) {
						if (typeof console.profile === "function") {
							console.profile(`[${logName}] ${logEntry.args[0]}`);
						}
					}
				}
			},
			(childName): Logger => {
				let normalizedChildName = childName;
				if (typeof logName === "function") {
					if (typeof normalizedChildName === "function") {
						return this.getLogger(() => {
							if (typeof logName === "function") {
								logName = logName();
								if (!logName) {
									throw new TypeError(
										"Compilation.getLogger(name) called with a function not returning a name"
									);
								}
							}
							if (typeof normalizedChildName === "function") {
								normalizedChildName = normalizedChildName();
								if (!normalizedChildName) {
									throw new TypeError(
										"Logger.getChildLogger(name) called with a function not returning a name"
									);
								}
							}
							return `${logName}/${normalizedChildName}`;
						});
					}
					return this.getLogger(() => {
						if (typeof logName === "function") {
							logName = logName();
							if (!logName) {
								throw new TypeError(
									"Compilation.getLogger(name) called with a function not returning a name"
								);
							}
						}
						return `${logName}/${normalizedChildName}`;
					});
				}
				if (typeof normalizedChildName === "function") {
					return this.getLogger(() => {
						if (typeof normalizedChildName === "function") {
							normalizedChildName = normalizedChildName();
							if (!normalizedChildName) {
								throw new TypeError(
									"Logger.getChildLogger(name) called with a function not returning a name"
								);
							}
						}
						return `${logName}/${normalizedChildName}`;
					});
				}
				return this.getLogger(`${logName}/${normalizedChildName}`);
			}
		);
	}

	fileDependencies = createFakeCompilationDependencies(
		() => this.#inner.dependencies().fileDependencies,
		d => this.#inner.addFileDependencies(d)
	);

	contextDependencies = createFakeCompilationDependencies(
		() => this.#inner.dependencies().contextDependencies,
		d => this.#inner.addContextDependencies(d)
	);

	missingDependencies = createFakeCompilationDependencies(
		() => this.#inner.dependencies().missingDependencies,
		d => this.#inner.addMissingDependencies(d)
	);

	buildDependencies = createFakeCompilationDependencies(
		() => this.#inner.dependencies().buildDependencies,
		d => this.#inner.addBuildDependencies(d)
	);

	getStats() {
		return new Stats(this);
	}

	createChildCompiler(
		name: string,
		outputOptions: OutputNormalized,
		plugins: RspackPluginInstance[]
	) {
		const idx = this.childrenCounters[name] || 0;
		this.childrenCounters[name] = idx + 1;
		return this.compiler.createChildCompiler(
			this,
			name,
			idx,
			outputOptions,
			plugins
		);
	}

	#rebuildModuleTask = new AsyncTask<string, Module>(
		(moduleIdentifiers, doneWork) => {
			this.#inner.rebuildModule(
				moduleIdentifiers,
				(err: Error | null, modules: Module[]) => {
					/*
					 * 	TODO:
					 *	batch all call parameters, once a module is failed, we cannot know which module
					 * 	is failed to rebuild, we have to make all modules failed, this should be improved
					 *	in the future
					 */
					if (err) {
						doneWork(new Array(moduleIdentifiers.length).fill([err, null]));
					} else {
						doneWork(modules.map(module => [null, module]));
					}
				}
			);
		}
	);

	rebuildModule(
		module: Module,
		f: (err: Error | null, module: Module | null) => void
	) {
		this.#rebuildModuleTask.exec(module.identifier(), f);
	}

	addRuntimeModule(chunk: Chunk, runtimeModule: RuntimeModule) {
		runtimeModule.attach(this, chunk, this.chunkGraph);
		this.#inner.addRuntimeModule(
			Chunk.__to_binding(chunk),
			RuntimeModule.__to_binding(this, runtimeModule)
		);
	}

	addInclude(
		context: string,
		dependency: ReturnType<typeof EntryPlugin.createDependency>,
		options: EntryOptions,
		callback: (err?: null | WebpackError, module?: Module) => void
	) {
		this.#addIncludeDispatcher.call(context, dependency, options, callback);
	}

	addEntry(
		context: string,
		dependency: ReturnType<typeof EntryPlugin.createDependency>,
		optionsOrName: EntryOptions | string,
		callback: (err?: null | WebpackError, module?: Module) => void
	) {
		const options =
			typeof optionsOrName === "object"
				? optionsOrName
				: { name: optionsOrName };
		this.#addEntryDispatcher.call(context, dependency, options, callback);
	}

	/**
	 * Get the `Source` of a given asset filename.
	 *
	 * Note: This is not a webpack public API, maybe removed in the future.
	 *
	 * @internal
	 */
	__internal__getAssetSource(filename: string): Source | void {
		const rawSource = this.#inner.getAssetSource(filename);
		if (!rawSource) {
			return;
		}
		return JsSource.__from_binding(rawSource);
	}

	/**
	 * Set the `Source` of an given asset filename.
	 *
	 * Note: This is not a webpack public API, maybe removed in future.
	 *
	 * @internal
	 */
	__internal__setAssetSource(filename: string, source: Source) {
		this.#inner.setAssetSource(filename, JsSource.__to_binding(source));
	}

	/**
	 * Delete the `Source` of an given asset filename.
	 *
	 * Note: This is not a webpack public API, maybe removed in future.
	 *
	 * @internal
	 */
	__internal__deleteAssetSource(filename: string) {
		this.#inner.deleteAssetSource(filename);
	}

	/**
	 * Get a list of asset filenames.
	 *
	 * Note: This is not a webpack public API, maybe removed in future.
	 *
	 * @internal
	 */
	__internal__getAssetFilenames(): string[] {
		return this.#inner.getAssetFilenames();
	}

	/**
	 * Test if an asset exists.
	 *
	 * Note: This is not a webpack public API, maybe removed in future.
	 *
	 * @internal
	 */
	__internal__hasAsset(name: string): boolean {
		return this.#inner.hasAsset(name);
	}

	/**
	 * Note: This is not a webpack public API, maybe removed in future.
	 *
	 * @internal
	 */
	__internal_getInner() {
		return this.#inner;
	}

	get __internal__shutdown() {
		return this.#shutdown;
	}

	set __internal__shutdown(shutdown) {
		this.#shutdown = shutdown;
	}

	seal() {}
	unseal() {}

	static PROCESS_ASSETS_STAGE_ADDITIONAL = -2000;
	static PROCESS_ASSETS_STAGE_PRE_PROCESS = -1000;
	static PROCESS_ASSETS_STAGE_DERIVED = -200;
	static PROCESS_ASSETS_STAGE_ADDITIONS = -100;
	static PROCESS_ASSETS_STAGE_NONE = 0;
	static PROCESS_ASSETS_STAGE_OPTIMIZE = 100;
	static PROCESS_ASSETS_STAGE_OPTIMIZE_COUNT = 200;
	static PROCESS_ASSETS_STAGE_OPTIMIZE_COMPATIBILITY = 300;
	static PROCESS_ASSETS_STAGE_OPTIMIZE_SIZE = 400;
	static PROCESS_ASSETS_STAGE_DEV_TOOLING = 500;
	static PROCESS_ASSETS_STAGE_OPTIMIZE_INLINE = 700;
	static PROCESS_ASSETS_STAGE_SUMMARIZE = 1000;
	static PROCESS_ASSETS_STAGE_OPTIMIZE_HASH = 2500;
	static PROCESS_ASSETS_STAGE_OPTIMIZE_TRANSFER = 3000;
	static PROCESS_ASSETS_STAGE_ANALYSE = 4000;
	static PROCESS_ASSETS_STAGE_REPORT = 5000;
}

// The AddEntryItemDispatcher class has two responsibilities:
//
// 1. It is responsible for combining multiple addInclude/addEntry calls that occur within the same event loop.
// The purpose of this is to send these combined calls to the add_include/add_entry method on the Rust side in a unified manner, thereby optimizing the call process and avoiding the overhead of multiple scattered calls.
//
// 2. It should be noted that the add_include/add_entry methods on the Rust side has a limitation. It does not allow multiple calls to execute in parallel.
// Based on this limitation, the AddEntryItemDispatcher class needs to properly coordinate and schedule the calls to ensure compliance with this execution rule.
class AddEntryItemDispatcher {
	#inner:
		| binding.JsCompilation["addInclude"]
		| binding.JsCompilation["addEntry"];
	#running: boolean;
	#args: [
		string,
		binding.EntryDependency,
		binding.JsEntryOptions | undefined
	][] = [];
	#cbs: ((err?: null | WebpackError, module?: Module) => void)[] = [];

	#execute = () => {
		if (this.#running) {
			return;
		}

		const args = this.#args;
		this.#args = [];
		const cbs = this.#cbs;
		this.#cbs = [];
		this.#inner(args, (wholeErr, results) => {
			if (this.#args.length !== 0) {
				queueMicrotask(this.#execute.bind(this));
			}

			if (wholeErr) {
				const webpackError = new WebpackError(wholeErr.message);
				for (const cb of cbs) {
					cb(webpackError);
				}
				return;
			}
			for (let i = 0; i < results.length; i++) {
				const [errMsg, module] = results[i];
				const cb = cbs[i];
				cb(errMsg ? new WebpackError(errMsg) : null, module);
			}
		});
	};

	constructor(
		binding:
			| binding.JsCompilation["addInclude"]
			| binding.JsCompilation["addEntry"]
	) {
		this.#inner = binding;
		this.#running = false;
	}

	call(
		context: string,
		dependency: ReturnType<typeof EntryPlugin.createDependency>,
		options: EntryOptions,
		callback: (err?: null | WebpackError, module?: Module) => void
	) {
		if (this.#args.length === 0) {
			queueMicrotask(this.#execute.bind(this));
		}

		this.#args.push([context, dependency, options as any]);
		this.#cbs.push(callback);
	}
}

export class EntryData {
	dependencies: Dependency[];
	includeDependencies: Dependency[];
	options: binding.JsEntryOptions;

	static __from_binding(binding: binding.JsEntryData): EntryData {
		return new EntryData(binding);
	}

	private constructor(binding: binding.JsEntryData) {
		this.dependencies = binding.dependencies;
		this.includeDependencies = binding.includeDependencies;
		this.options = binding.options;
	}
}

export class Entries implements Map<string, EntryData> {
	#data: binding.JsEntries;

	constructor(data: binding.JsEntries) {
		this.#data = data;
	}

	clear(): void {
		this.#data.clear();
	}

	forEach(
		callback: (
			value: EntryData,
			key: string,
			map: Map<string, EntryData>
		) => void,
		thisArg?: any
	): void {
		for (const [key, binding] of this) {
			const value = EntryData.__from_binding(binding);
			callback.call(thisArg, value, key, this);
		}
	}

	get size(): number {
		return this.#data.size;
	}

	*entries(): ReturnType<Map<string, EntryData>["entries"]> {
		for (const key of this.keys()) {
			yield [key, this.get(key)!];
		}
	}

	values(): ReturnType<Map<string, EntryData>["values"]> {
		return this.#data.values().map(EntryData.__from_binding)[Symbol.iterator]();
	}

	[Symbol.iterator](): ReturnType<Map<string, EntryData>["entries"]> {
		return this.entries();
	}

	get [Symbol.toStringTag](): string {
		return "Map";
	}

	has(key: string): boolean {
		return this.#data.has(key);
	}

	set(key: string, value: EntryData): this {
		this.#data.set(key, value);
		return this;
	}

	delete(key: string): boolean {
		return this.#data.delete(key);
	}

	get(key: string): EntryData | undefined {
		const binding = this.#data.get(key);
		return binding ? EntryData.__from_binding(binding) : undefined;
	}

	keys(): ReturnType<Map<string, EntryData>["keys"]> {
		return this.#data.keys()[Symbol.iterator]();
	}
}<|MERGE_RESOLUTION|>--- conflicted
+++ resolved
@@ -59,17 +59,14 @@
 import type { InputFileSystem } from "./util/fs";
 import type Hash from "./util/hash";
 import { JsSource } from "./util/source";
-<<<<<<< HEAD
 // patch binding Diagnostics
 import "./Diagnostics";
 import type Diagnostics from "./Diagnostics";
-=======
 // patch Chunks
 import "./Chunks";
 // patch CodeGenerationResults
 import "./CodeGenerationResults";
 import type { CodeGenerationResult } from "./taps/compilation";
->>>>>>> 35960280
 
 export type Assets = Record<string, Source>;
 export interface Asset {
