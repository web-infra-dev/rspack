/**
 * The following code is modified based on
 * https://github.com/webpack/webpack/blob/4b4ca3bb53f36a5b8fc6bc1bd976ed7af161bd80/lib/Compilation.js
 *
 * MIT Licensed
 * Author Tobias Koppers @sokra
 * Copyright (c) JS Foundation and other contributors
 * https://github.com/webpack/webpack/blob/main/LICENSE
 */
<<<<<<< HEAD
import * as tapable from "tapable";
import { Source } from "webpack-sources";

import type {
	ExternalObject,
	JsAssetInfo,
	JsChunk,
	JsCompatSource,
	JsCompilation,
	JsModule,
	JsStatsChunk,
	JsStatsError,
	PathData,
	RawResolveOptionsWithDependencyType
=======
import type * as binding from "@rspack/binding";
import {
	type ExternalObject,
	type JsCompatSource,
	type JsCompilation,
	type JsModule,
	type JsPathData,
	JsRspackSeverity,
	type JsRuntimeModule
>>>>>>> d42abefa
} from "@rspack/binding";
import * as liteTapable from "@rspack/lite-tapable";
import { Source } from "webpack-sources";
import { ContextModuleFactory } from "./ContextModuleFactory";
import {
	Filename,
	OutputNormalized,
	RspackOptionsNormalized,
	RspackPluginInstance,
	StatsOptions,
	StatsValue
} from "./config";
import ResolverFactory = require("./ResolverFactory");
import { Chunk } from "./Chunk";
import { ChunkGraph } from "./ChunkGraph";
import { Compiler } from "./Compiler";
import { Entrypoint } from "./Entrypoint";
import ErrorHelpers from "./ErrorHelpers";
import { CodeGenerationResult, Module } from "./Module";
import { NormalModuleFactory } from "./NormalModuleFactory";
import { Stats, StatsAsset, StatsError, StatsModule } from "./Stats";
import { LogType, Logger } from "./logging/Logger";
import { StatsFactory } from "./stats/StatsFactory";
import { StatsPrinter } from "./stats/StatsPrinter";
import { concatErrorMsgAndStack } from "./util";
import { type AssetInfo, JsAssetInfo } from "./util/AssetInfo";
import MergeCaller from "./util/MergeCaller";
<<<<<<< HEAD
import { Chunk } from "./Chunk";
import { CodeGenerationResult } from "./Module";
import { ChunkGraph } from "./ChunkGraph";
import { NativeResolverFactory } from "./NativeResolverFactory";
=======
import { createFakeCompilationDependencies } from "./util/fake";
import { memoizeValue } from "./util/memoize";
import { JsSource } from "./util/source";
import Hash = require("./util/hash");
import { JsDiagnostic, RspackError } from "./RspackError";
export { type AssetInfo } from "./util/AssetInfo";
>>>>>>> d42abefa

export type Assets = Record<string, Source>;
export interface Asset {
	name: string;
	source: Source;
	info: AssetInfo;
}

export type PathData = JsPathData;

export interface LogEntry {
	type: string;
	args: any[];
	time?: number;
	trace?: string[];
}

export interface CompilationParams {
	normalModuleFactory: NormalModuleFactory;
	contextModuleFactory: ContextModuleFactory;
}

export interface KnownCreateStatsOptionsContext {
	forToString?: boolean;
}

export interface ExecuteModuleArgument {
	codeGenerationResult: CodeGenerationResult;
	moduleObject: {
		id: string;
		exports: any;
		loaded: boolean;
		error?: Error;
	};
}

export interface ExecuteModuleContext {
	__webpack_require__: (id: string) => any;
}

export interface KnownNormalizedStatsOptions {
	context: string;
	// requestShortener: RequestShortener;
	chunksSort: string;
	modulesSort: string;
	chunkModulesSort: string;
	nestedModulesSort: string;
	assetsSort: string;
	ids: boolean;
	cachedAssets: boolean;
	groupAssetsByEmitStatus: boolean;
	groupAssetsByPath: boolean;
	groupAssetsByExtension: boolean;
	assetsSpace: number;
	excludeAssets: ((value: string, asset: StatsAsset) => boolean)[];
	excludeModules: ((
		name: string,
		module: StatsModule,
		type: "module" | "chunk" | "root-of-chunk" | "nested"
	) => boolean)[];
	warningsFilter: ((warning: StatsError, textValue: string) => boolean)[];
	cachedModules: boolean;
	orphanModules: boolean;
	dependentModules: boolean;
	runtimeModules: boolean;
	groupModulesByCacheStatus: boolean;
	groupModulesByLayer: boolean;
	groupModulesByAttributes: boolean;
	groupModulesByPath: boolean;
	groupModulesByExtension: boolean;
	groupModulesByType: boolean;
	entrypoints: boolean | "auto";
	chunkGroups: boolean;
	chunkGroupAuxiliary: boolean;
	chunkGroupChildren: boolean;
	chunkGroupMaxAssets: number;
	modulesSpace: number;
	chunkModulesSpace: number;
	nestedModulesSpace: number;
	logging: false | "none" | "error" | "warn" | "info" | "log" | "verbose";
	loggingDebug: ((value: string) => boolean)[];
	loggingTrace: boolean;
}

export type CreateStatsOptionsContext = KnownCreateStatsOptionsContext &
	Record<string, any>;

export type NormalizedStatsOptions = KnownNormalizedStatsOptions &
	Omit<StatsOptions, keyof KnownNormalizedStatsOptions> &
	Record<string, any>;

export class Compilation {
	#inner: JsCompilation;
	#cachedAssets: Record<string, Source>;

	hooks: Readonly<{
		processAssets: liteTapable.AsyncSeriesHook<Assets>;
		afterProcessAssets: liteTapable.SyncHook<Assets>;
		childCompiler: liteTapable.SyncHook<[Compiler, string, number]>;
		log: liteTapable.SyncBailHook<[string, LogEntry], true>;
		additionalAssets: any;
		optimizeModules: liteTapable.SyncBailHook<Iterable<Module>, void>;
		afterOptimizeModules: liteTapable.SyncHook<Iterable<Module>, void>;
		optimizeTree: liteTapable.AsyncSeriesHook<
			[Iterable<Chunk>, Iterable<Module>]
		>;
		optimizeChunkModules: liteTapable.AsyncSeriesBailHook<
			[Iterable<Chunk>, Iterable<Module>],
			void
		>;
		finishModules: liteTapable.AsyncSeriesHook<[Iterable<Module>], void>;
		chunkHash: liteTapable.SyncHook<[Chunk, Hash], void>;
		chunkAsset: liteTapable.SyncHook<[Chunk, string], void>;
		processWarnings: liteTapable.SyncWaterfallHook<[Error[]]>;
		succeedModule: liteTapable.SyncHook<[Module], void>;
		stillValidModule: liteTapable.SyncHook<[Module], void>;

		statsPreset: liteTapable.HookMap<
			liteTapable.SyncHook<
				[Partial<StatsOptions>, CreateStatsOptionsContext],
				void
			>
		>;
		statsNormalize: liteTapable.SyncHook<
			[Partial<StatsOptions>, CreateStatsOptionsContext],
			void
		>;
		statsFactory: liteTapable.SyncHook<[StatsFactory, StatsOptions], void>;
		statsPrinter: liteTapable.SyncHook<[StatsPrinter, StatsOptions], void>;

		buildModule: liteTapable.SyncHook<[Module]>;
		executeModule: liteTapable.SyncHook<
			[ExecuteModuleArgument, ExecuteModuleContext]
		>;
		additionalTreeRuntimeRequirements: liteTapable.SyncHook<
			[Chunk, Set<string>],
			void
		>;
		runtimeModule: liteTapable.SyncHook<[JsRuntimeModule, Chunk], void>;
		afterSeal: liteTapable.AsyncSeriesHook<[], void>;
	}>;
	name?: string;
	startTime?: number;
	endTime?: number;
	compiler: Compiler;

	resolverFactory: ResolverFactory;
	// TODO: maybe we can replace `resolverFactory` to `nativeResolverFactory`
	nativeResolverFactory: NativeResolverFactory;
	inputFileSystem: any;
	options: RspackOptionsNormalized;
	outputOptions: OutputNormalized;
	logging: Map<string, LogEntry[]>;
	childrenCounters: Record<string, number>;
	children: Compilation[];
	chunkGraph: ChunkGraph;
	fileSystemInfo = {
		createSnapshot() {
			// fake implement to support html-webpack-plugin
			return null;
		}
	};

	/**
	 * Records the dynamically added fields for Module on the JavaScript side, using the Module identifier for association.
	 * These fields are generally used within a plugin, so they do not need to be passed back to the Rust side.
	 */
	#customModules: Record<
		string,
		{
			buildInfo: Record<string, unknown>;
			buildMeta: Record<string, unknown>;
		}
	>;

	constructor(compiler: Compiler, inner: JsCompilation) {
		this.#inner = inner;
		this.#cachedAssets = this.#createCachedAssets();
		this.#customModules = {};

		const processAssetsHook = new liteTapable.AsyncSeriesHook<Assets>([
			"assets"
		]);
		const createProcessAssetsHook = <T>(
			name: string,
			stage: number,
			getArgs: () => liteTapable.AsArray<T>,
			code?: string
		) => {
			const errorMessage = (
				reason: string
			) => `Can't automatically convert plugin using Compilation.hooks.${name} to Compilation.hooks.processAssets because ${reason}.
BREAKING CHANGE: Asset processing hooks in Compilation has been merged into a single Compilation.hooks.processAssets hook.`;
			const getOptions = (options: liteTapable.Options) => {
				if (typeof options === "string") options = { name: options };
				if (options.stage) {
					throw new Error(errorMessage("it's using the 'stage' option"));
				}
				return { ...options, stage: stage };
			};
			return Object.freeze({
				name,
				intercept() {
					throw new Error(errorMessage("it's using 'intercept'"));
				},
				tap: (options: liteTapable.Options, fn: liteTapable.Fn<T, void>) => {
					processAssetsHook.tap(getOptions(options), () => fn(...getArgs()));
				},
				tapAsync: (
					options: liteTapable.Options,
					fn: liteTapable.FnAsync<T, void>
				) => {
					processAssetsHook.tapAsync(getOptions(options), (assets, callback) =>
						(fn as any)(...getArgs(), callback)
					);
				},
				tapPromise: (
					options: liteTapable.Options,
					fn: liteTapable.FnPromise<T, void>
				) => {
					processAssetsHook.tapPromise(getOptions(options), () =>
						fn(...getArgs())
					);
				},
				_fakeHook: true
			});
		};
		this.hooks = {
			processAssets: processAssetsHook,
			afterProcessAssets: new liteTapable.SyncHook(["assets"]),
			/** @deprecated */
			additionalAssets: createProcessAssetsHook(
				"additionalAssets",
				Compilation.PROCESS_ASSETS_STAGE_ADDITIONAL,
				() => []
			),
			childCompiler: new liteTapable.SyncHook([
				"childCompiler",
				"compilerName",
				"compilerIndex"
			]),
			log: new liteTapable.SyncBailHook(["origin", "logEntry"]),
			optimizeModules: new liteTapable.SyncBailHook(["modules"]),
			afterOptimizeModules: new liteTapable.SyncBailHook(["modules"]),
			optimizeTree: new liteTapable.AsyncSeriesHook(["chunks", "modules"]),
			optimizeChunkModules: new liteTapable.AsyncSeriesBailHook([
				"chunks",
				"modules"
			]),
			finishModules: new liteTapable.AsyncSeriesHook(["modules"]),
			chunkHash: new liteTapable.SyncHook(["chunk", "hash"]),
			chunkAsset: new liteTapable.SyncHook(["chunk", "filename"]),
			processWarnings: new liteTapable.SyncWaterfallHook(["warnings"]),
			succeedModule: new liteTapable.SyncHook(["module"]),
			stillValidModule: new liteTapable.SyncHook(["module"]),

			statsPreset: new liteTapable.HookMap(
				() => new liteTapable.SyncHook(["options", "context"])
			),
			statsNormalize: new liteTapable.SyncHook(["options", "context"]),
			statsFactory: new liteTapable.SyncHook(["statsFactory", "options"]),
			statsPrinter: new liteTapable.SyncHook(["statsPrinter", "options"]),

			buildModule: new liteTapable.SyncHook(["module"]),
			executeModule: new liteTapable.SyncHook(["options", "context"]),
			additionalTreeRuntimeRequirements: new liteTapable.SyncHook([
				"chunk",
				"runtimeRequirements"
			]),
			runtimeModule: new liteTapable.SyncHook(["module", "chunk"]),
			afterSeal: new liteTapable.AsyncSeriesHook([])
		};
		this.compiler = compiler;
		this.resolverFactory = compiler.resolverFactory;
		this.inputFileSystem = compiler.inputFileSystem;
		this.options = compiler.options;
		this.outputOptions = compiler.options.output;
		this.logging = new Map();
		this.childrenCounters = {};
		this.children = [];
		this.chunkGraph = new ChunkGraph(this);
<<<<<<< HEAD
		this.#inner = inner;
		this.nativeResolverFactory = compiler.nativeResolverFactory;
		this.nativeResolverFactory.compilation = this;
		// Cache the current NormalModuleHooks
=======
>>>>>>> d42abefa
	}

	get hash(): Readonly<string | null> {
		return this.#inner.hash;
	}

	get fullHash(): Readonly<string | null> {
		return this.#inner.hash;
	}

	/**
	 * Get a map of all assets.
	 */
	get assets(): Record<string, Source> {
		return this.#cachedAssets;
	}

	/**
	 * Get a map of all entrypoints.
	 */
	get entrypoints(): ReadonlyMap<string, Entrypoint> {
		return new Map(
			Object.entries(this.#inner.entrypoints).map(([n, e]) => [
				n,
				Entrypoint.__from_binding(e, this.#inner)
			])
		);
	}

	get modules(): ReadonlySet<Module> {
		return memoizeValue(
			() =>
				new Set(
					this.__internal__getModules().map(item =>
						Module.__from_binding(item, this)
					)
				)
		);
	}

	get chunks(): ReadonlySet<Chunk> {
		return memoizeValue(() => new Set(this.__internal__getChunks()));
	}

	/**
	 * Get the named chunks.
	 *
	 * Note: This is a proxy for webpack internal API, only method `get` and `keys` is supported now.
	 */
	get namedChunks(): ReadonlyMap<string, Readonly<Chunk>> {
		return {
			keys: (): IterableIterator<string> => {
				const names = this.#inner.getNamedChunkKeys();
				return names[Symbol.iterator]();
			},
			get: (property: unknown) => {
				if (typeof property === "string") {
					const chunk = this.#inner.getNamedChunk(property) || undefined;
					return chunk && Chunk.__from_binding(chunk, this.#inner);
				}
			}
		} as Map<string, Readonly<Chunk>>;
	}

	#createCachedAssets() {
		return new Proxy(
			{},
			{
				get: (_, property) => {
					if (typeof property === "string") {
						return this.__internal__getAssetSource(property);
					}
				},
<<<<<<< HEAD
				set: (_target, p, newValue, receiver) => {
=======
				set: (_, p, newValue) => {
>>>>>>> d42abefa
					if (typeof p === "string") {
						this.__internal__setAssetSource(p, newValue);
						return true;
					}
					return false;
				},
				deleteProperty: (_, p) => {
					if (typeof p === "string") {
						this.__internal__deleteAssetSource(p);
						return true;
					}
					return false;
				},
				has: (_, property) => {
					if (typeof property === "string") {
						return this.__internal__hasAsset(property);
					}
					return false;
				},
				ownKeys: _ => {
					return this.__internal__getAssetFilenames();
				},
				getOwnPropertyDescriptor() {
					// To work with `Object.keys`, you should mark the property as enumerable.
					// See: https://262.ecma-international.org/7.0/#sec-enumerableownnames
					return {
						enumerable: true,
						configurable: true
					};
				}
			}
		);
	}

	/**
	 * Note: This is not a webpack public API, maybe removed in future.
	 *
	 * @internal
	 */
	__internal__getCustomModule(moduleIdentifier: string) {
		let module = this.#customModules[moduleIdentifier];
		if (!module) {
			module = this.#customModules[moduleIdentifier] = {
				buildInfo: {},
				buildMeta: {}
			};
		}
		return module;
	}

	getCache(name: string) {
		return this.compiler.getCache(name);
	}

	createStatsOptions(
		optionsOrPreset: StatsValue | undefined,
		context: CreateStatsOptionsContext = {}
	): NormalizedStatsOptions {
		if (
			typeof optionsOrPreset === "boolean" ||
			typeof optionsOrPreset === "string"
		) {
			optionsOrPreset = { preset: optionsOrPreset };
		}
		if (typeof optionsOrPreset === "object" && optionsOrPreset !== null) {
			// We use this method of shallow cloning this object to include
			// properties in the prototype chain
			const options: Partial<NormalizedStatsOptions> = {};
			for (const key in optionsOrPreset) {
				options[key as keyof NormalizedStatsOptions] =
					optionsOrPreset[key as keyof StatsValue];
			}
			if (options.preset !== undefined) {
				this.hooks.statsPreset.for(options.preset).call(options, context);
			}
			this.hooks.statsNormalize.call(options, context);
			return options as NormalizedStatsOptions;
		} else {
			const options: Partial<NormalizedStatsOptions> = {};
			this.hooks.statsNormalize.call(options, context);
			return options as NormalizedStatsOptions;
		}
	}

	createStatsFactory(options: StatsOptions) {
		const statsFactory = new StatsFactory();
		this.hooks.statsFactory.call(statsFactory, options);
		return statsFactory;
	}

	createStatsPrinter(options: StatsOptions) {
		const statsPrinter = new StatsPrinter();
		this.hooks.statsPrinter.call(statsPrinter, options);
		return statsPrinter;
	}

	/**
	 * Update an existing asset. Trying to update an asset that doesn't exist will throw an error.
	 *
	 * FIXME: *AssetInfo* may be undefined in update fn for webpack impl, but still not implemented in rspack
	 */
	updateAsset(
		filename: string,
		newSourceOrFunction: Source | ((source: Source) => Source),
		assetInfoUpdateOrFunction?:
			| AssetInfo
			| ((assetInfo: AssetInfo) => AssetInfo)
	) {
		let compatNewSourceOrFunction:
			| JsCompatSource
			| ((source: JsCompatSource) => JsCompatSource);

		if (typeof newSourceOrFunction === "function") {
			compatNewSourceOrFunction = function newSourceFunction(
				source: JsCompatSource
			) {
				return JsSource.__to_binding(
					newSourceOrFunction(JsSource.__from_binding(source))
				);
			};
		} else {
			compatNewSourceOrFunction = JsSource.__to_binding(newSourceOrFunction);
		}

		this.#inner.updateAsset(
			filename,
			compatNewSourceOrFunction,
			assetInfoUpdateOrFunction === undefined
				? assetInfoUpdateOrFunction
				: typeof assetInfoUpdateOrFunction === "function"
					? jsAssetInfo =>
							JsAssetInfo.__to_binding(assetInfoUpdateOrFunction(jsAssetInfo))
					: JsAssetInfo.__to_binding(assetInfoUpdateOrFunction)
		);
	}

	/**
	 * Emit an not existing asset. Trying to emit an asset that already exists will throw an error.
	 *
	 * @param file - file name
	 * @param source - asset source
	 * @param assetInfo - extra asset information
	 */
	emitAsset(filename: string, source: Source, assetInfo?: AssetInfo) {
		this.#inner.emitAsset(
			filename,
			JsSource.__to_binding(source),
			JsAssetInfo.__to_binding(assetInfo)
		);
	}

	deleteAsset(filename: string) {
		this.#inner.deleteAsset(filename);
	}

	renameAsset(filename: string, newFilename: string) {
		this.#inner.renameAsset(filename, newFilename);
	}

	/**
	 * Get an array of Asset
	 */
	getAssets(): ReadonlyArray<Asset> {
		const assets = this.#inner.getAssets();

		return assets.map(asset => {
			return Object.defineProperties(asset, {
				info: {
					value: JsAssetInfo.__from_binding(asset.info)
				},
				source: {
					get: () => this.__internal__getAssetSource(asset.name)
				}
			}) as unknown as Asset;
		});
	}

	getAsset(name: string): Readonly<Asset> | void {
		const asset = this.#inner.getAsset(name);
		if (!asset) {
			return;
		}
		return Object.defineProperties(asset, {
			info: {
				value: JsAssetInfo.__from_binding(asset.info)
			},
			source: {
				get: () => this.__internal__getAssetSource(asset.name)
			}
		}) as unknown as Asset;
	}

	/**
	 * Note: This is not a webpack public API, maybe removed in future.
	 *
	 * @internal
	 */
	__internal__pushDiagnostic(diagnostic: binding.JsDiagnostic) {
		this.#inner.pushDiagnostic(diagnostic);
	}

	/**
	 * Note: This is not a webpack public API, maybe removed in future.
	 *
	 * @internal
	 */
	__internal__pushNativeDiagnostics(
		diagnostics: ExternalObject<"Diagnostic[]">
	) {
		this.#inner.pushNativeDiagnostics(diagnostics);
	}

	get errors(): RspackError[] {
		const inner = this.#inner;
		type ErrorType = RspackError;
		const errors = inner.getErrors();
		const proxyMethod = [
			{
				method: "push",
				handler(
					target: typeof Array.prototype.push,
					thisArg: Array<ErrorType>,
					errs: ErrorType[]
				) {
					for (let i = 0; i < errs.length; i++) {
						const error = errs[i];
						inner.pushDiagnostic(
							JsDiagnostic.__to_binding(error, JsRspackSeverity.Error)
						);
					}
					return Reflect.apply(target, thisArg, errs);
				}
			},
			{
				method: "pop",
				handler(target: typeof Array.prototype.pop, thisArg: Array<ErrorType>) {
					inner.spliceDiagnostic(errors.length - 1, errors.length, []);
					return Reflect.apply(target, thisArg, []);
				}
			},
			{
				method: "shift",
				handler(
					target: typeof Array.prototype.shift,
					thisArg: Array<ErrorType>
				) {
					inner.spliceDiagnostic(0, 1, []);
					return Reflect.apply(target, thisArg, []);
				}
			},
			{
				method: "unshift",
				handler(
					target: typeof Array.prototype.unshift,
					thisArg: Array<ErrorType>,
					errs: ErrorType[]
				) {
					const errList = errs.map(error => {
						return JsDiagnostic.__to_binding(error, JsRspackSeverity.Error);
					});
					inner.spliceDiagnostic(0, 0, errList);
					return Reflect.apply(target, thisArg, errs);
				}
			},
			{
				method: "splice",
				handler(
					target: typeof Array.prototype.splice,
					thisArg: Array<ErrorType>,
					[startIdx, delCount, ...errors]: [number, number, ...ErrorType[]]
				) {
					const errList = errors.map(error => {
						return JsDiagnostic.__to_binding(error, JsRspackSeverity.Error);
					});
					inner.spliceDiagnostic(startIdx, startIdx + delCount, errList);
					return Reflect.apply(target, thisArg, [
						startIdx,
						delCount,
						...errors
					]);
				}
			}
		];
		proxyMethod.forEach(item => {
			const proxyedMethod = new Proxy(errors[item.method as any], {
				apply: item.handler as any
			});
			errors[item.method as any] = proxyedMethod;
		});
		return errors;
	}

	get warnings(): RspackError[] {
		const inner = this.#inner;
		type WarnType = Error | RspackError;
		const processWarningsHook = this.hooks.processWarnings;
		const warnings = inner.getWarnings();
		const proxyMethod = [
			{
				method: "push",
				handler(
					target: typeof Array.prototype.push,
					thisArg: Array<WarnType>,
					warns: WarnType[]
				) {
					warns = processWarningsHook.call(warns as any);
					for (let i = 0; i < warns.length; i++) {
						const warn = warns[i];
						inner.pushDiagnostic(
							JsDiagnostic.__to_binding(warn, JsRspackSeverity.Warn)
						);
					}
					return Reflect.apply(target, thisArg, warns);
				}
			},
			{
				method: "pop",
				handler(target: typeof Array.prototype.pop, thisArg: Array<WarnType>) {
					inner.spliceDiagnostic(warnings.length - 1, warnings.length, []);
					return Reflect.apply(target, thisArg, []);
				}
			},
			{
				method: "shift",
				handler(
					target: typeof Array.prototype.shift,
					thisArg: Array<WarnType>
				) {
					inner.spliceDiagnostic(0, 1, []);
					return Reflect.apply(target, thisArg, []);
				}
			},
			{
				method: "unshift",
				handler(
					target: typeof Array.prototype.unshift,
					thisArg: Array<WarnType>,
					warns: WarnType[]
				) {
					warns = processWarningsHook.call(warns as any);
					const warnList = warns.map(warn => {
						return JsDiagnostic.__to_binding(warn, JsRspackSeverity.Warn);
					});
					inner.spliceDiagnostic(0, 0, warnList);
					return Reflect.apply(target, thisArg, warns);
				}
			},
			{
				method: "splice",
				handler(
					target: typeof Array.prototype.splice,
					thisArg: Array<WarnType>,
					[startIdx, delCount, ...warns]: [number, number, ...WarnType[]]
				) {
					warns = processWarningsHook.call(warns as any);
					const warnList = warns.map(warn => {
						return JsDiagnostic.__to_binding(warn, JsRspackSeverity.Warn);
					});
					inner.spliceDiagnostic(startIdx, startIdx + delCount, warnList);
					return Reflect.apply(target, thisArg, [
						startIdx,
						delCount,
						...warnList
					]);
				}
			}
		];
		proxyMethod.forEach(item => {
			const proxyedMethod = new Proxy(warnings[item.method as any], {
				apply: item.handler as any
			});
			warnings[item.method as any] = proxyedMethod;
		});
		return warnings;
	}

	getPath(filename: Filename, data: PathData = {}) {
		return this.#inner.getPath(filename, data);
	}

	getPathWithInfo(filename: Filename, data: PathData = {}) {
		return this.#inner.getPathWithInfo(filename, data);
	}

	getAssetPath(filename: Filename, data: PathData = {}) {
		return this.#inner.getAssetPath(filename, data);
	}

	getAssetPathWithInfo(filename: Filename, data: PathData = {}) {
		return this.#inner.getAssetPathWithInfo(filename, data);
	}

	getLogger(name: string | (() => string)) {
		if (!name) {
			throw new TypeError("Compilation.getLogger(name) called without a name");
		}
		let logEntries: LogEntry[] | undefined;
		return new Logger(
			(type, args) => {
				if (typeof name === "function") {
					name = name();
					if (!name) {
						throw new TypeError(
							"Compilation.getLogger(name) called with a function not returning a name"
						);
					}
				}
				let trace: string[];
				switch (type) {
					case LogType.warn:
					case LogType.error:
					case LogType.trace:
						trace = ErrorHelpers.cutOffLoaderExecution(new Error("Trace").stack)
							.split("\n")
							.slice(3);
						break;
				}
				const logEntry: LogEntry = {
					time: Date.now(),
					type,
					args,
					// @ts-expect-error
					trace
				};
				if (this.hooks.log.call(name, logEntry) === undefined) {
					if (logEntry.type === LogType.profileEnd) {
						if (typeof console.profileEnd === "function") {
							console.profileEnd(`[${name}] ${logEntry.args[0]}`);
						}
					}
					if (logEntries === undefined) {
						logEntries = this.logging.get(name);
						if (logEntries === undefined) {
							logEntries = [];
							this.logging.set(name, logEntries);
						}
					}
					logEntries.push(logEntry);
					if (logEntry.type === LogType.profile) {
						if (typeof console.profile === "function") {
							console.profile(`[${name}] ${logEntry.args[0]}`);
						}
					}
				}
			},
			(childName): Logger => {
				if (typeof name === "function") {
					if (typeof childName === "function") {
						return this.getLogger(() => {
							if (typeof name === "function") {
								name = name();
								if (!name) {
									throw new TypeError(
										"Compilation.getLogger(name) called with a function not returning a name"
									);
								}
							}
							if (typeof childName === "function") {
								childName = childName();
								if (!childName) {
									throw new TypeError(
										"Logger.getChildLogger(name) called with a function not returning a name"
									);
								}
							}
							return `${name}/${childName}`;
						});
					} else {
						return this.getLogger(() => {
							if (typeof name === "function") {
								name = name();
								if (!name) {
									throw new TypeError(
										"Compilation.getLogger(name) called with a function not returning a name"
									);
								}
							}
							return `${name}/${childName}`;
						});
					}
				} else {
					if (typeof childName === "function") {
						return this.getLogger(() => {
							if (typeof childName === "function") {
								childName = childName();
								if (!childName) {
									throw new TypeError(
										"Logger.getChildLogger(name) called with a function not returning a name"
									);
								}
							}
							return `${name}/${childName}`;
						});
					} else {
						return this.getLogger(`${name}/${childName}`);
					}
				}
			}
		);
	}

	fileDependencies = createFakeCompilationDependencies(
		() => this.#inner.getFileDependencies(),
		d => this.#inner.addFileDependencies(d)
	);

	contextDependencies = createFakeCompilationDependencies(
		() => this.#inner.getContextDependencies(),
		d => this.#inner.addContextDependencies(d)
	);

	missingDependencies = createFakeCompilationDependencies(
		() => this.#inner.getMissingDependencies(),
		d => this.#inner.addMissingDependencies(d)
	);

	buildDependencies = createFakeCompilationDependencies(
		() => this.#inner.getBuildDependencies(),
		d => this.#inner.addBuildDependencies(d)
	);

	getStats() {
		return new Stats(this);
	}

	createChildCompiler(
		name: string,
		outputOptions: OutputNormalized,
		plugins: RspackPluginInstance[]
	) {
		const idx = this.childrenCounters[name] || 0;
		this.childrenCounters[name] = idx + 1;
		return this.compiler.createChildCompiler(
			this,
			name,
			idx,
			outputOptions,
			plugins
		);
	}

	#rebuildModuleCaller = (function (compilation: Compilation) {
		return new MergeCaller(
			(args: Array<[string, (err: Error, m: Module) => void]>) => {
				compilation.#inner.rebuildModule(
					args.map(item => item[0]),
					function (err: Error, modules: JsModule[]) {
						for (const [id, callback] of args) {
							const m = modules.find(item => item.moduleIdentifier === id);
							if (m) {
								callback(err, Module.__from_binding(m, compilation));
							} else {
								callback(err || new Error("module no found"), null as any);
							}
						}
					}
				);
			},
			10
		);
	})(this);

	rebuildModule(m: Module, f: (err: Error, m: Module) => void) {
		this.#rebuildModuleCaller.push([m.identifier(), f]);
	}

	/**
	 * Get the `Source` of a given asset filename.
	 *
	 * Note: This is not a webpack public API, maybe removed in the future.
	 *
	 * @internal
	 */
	__internal__getAssetSource(filename: string): Source | void {
		const rawSource = this.#inner.getAssetSource(filename);
		if (!rawSource) {
			return;
		}
		return JsSource.__from_binding(rawSource);
	}

	/**
	 * Set the `Source` of an given asset filename.
	 *
	 * Note: This is not a webpack public API, maybe removed in future.
	 *
	 * @internal
	 */
	__internal__setAssetSource(filename: string, source: Source) {
		this.#inner.setAssetSource(filename, JsSource.__to_binding(source));
	}

	/**
	 * Delete the `Source` of an given asset filename.
	 *
	 * Note: This is not a webpack public API, maybe removed in future.
	 *
	 * @internal
	 */
	__internal__deleteAssetSource(filename: string) {
		this.#inner.deleteAssetSource(filename);
	}

	/**
	 * Get a list of asset filenames.
	 *
	 * Note: This is not a webpack public API, maybe removed in future.
	 *
	 * @internal
	 */
	__internal__getAssetFilenames(): string[] {
		return this.#inner.getAssetFilenames();
	}

	/**
	 * Test if an asset exists.
	 *
	 * Note: This is not a webpack public API, maybe removed in future.
	 *
	 * @internal
	 */
	__internal__hasAsset(name: string): boolean {
		return this.#inner.hasAsset(name);
	}

	/**
	 * Note: This is not a webpack public API, maybe removed in future.
	 *
	 * @internal
	 */
	__internal__getModules(): JsModule[] {
		return this.#inner.getModules();
	}

	/**
	 * Note: This is not a webpack public API, maybe removed in future.
	 *
	 * @internal
	 */
	__internal__getChunks(): Chunk[] {
		return this.#inner
			.getChunks()
			.map(c => Chunk.__from_binding(c, this.#inner));
	}

	/**
	 * Note: This is not a webpack public API, maybe removed in future.
	 *
	 * @internal
	 */
	__internal_getInner() {
		return this.#inner;
	}

	__internal_create_native_resolver(
		options: RawResolveOptionsWithDependencyType
	) {
		return this.#inner.createResolver(options);
	}

	seal() {}
	unseal() {}

	static PROCESS_ASSETS_STAGE_ADDITIONAL = -2000;
	static PROCESS_ASSETS_STAGE_PRE_PROCESS = -1000;
	static PROCESS_ASSETS_STAGE_DERIVED = -200;
	static PROCESS_ASSETS_STAGE_ADDITIONS = -100;
	static PROCESS_ASSETS_STAGE_NONE = 0;
	static PROCESS_ASSETS_STAGE_OPTIMIZE = 100;
	static PROCESS_ASSETS_STAGE_OPTIMIZE_COUNT = 200;
	static PROCESS_ASSETS_STAGE_OPTIMIZE_COMPATIBILITY = 300;
	static PROCESS_ASSETS_STAGE_OPTIMIZE_SIZE = 400;
	static PROCESS_ASSETS_STAGE_DEV_TOOLING = 500;
	static PROCESS_ASSETS_STAGE_OPTIMIZE_INLINE = 700;
	static PROCESS_ASSETS_STAGE_SUMMARIZE = 1000;
	static PROCESS_ASSETS_STAGE_OPTIMIZE_HASH = 2500;
	static PROCESS_ASSETS_STAGE_OPTIMIZE_TRANSFER = 3000;
	static PROCESS_ASSETS_STAGE_ANALYSE = 4000;
	static PROCESS_ASSETS_STAGE_REPORT = 5000;
}<|MERGE_RESOLUTION|>--- conflicted
+++ resolved
@@ -7,22 +7,6 @@
  * Copyright (c) JS Foundation and other contributors
  * https://github.com/webpack/webpack/blob/main/LICENSE
  */
-<<<<<<< HEAD
-import * as tapable from "tapable";
-import { Source } from "webpack-sources";
-
-import type {
-	ExternalObject,
-	JsAssetInfo,
-	JsChunk,
-	JsCompatSource,
-	JsCompilation,
-	JsModule,
-	JsStatsChunk,
-	JsStatsError,
-	PathData,
-	RawResolveOptionsWithDependencyType
-=======
 import type * as binding from "@rspack/binding";
 import {
 	type ExternalObject,
@@ -32,7 +16,6 @@
 	type JsPathData,
 	JsRspackSeverity,
 	type JsRuntimeModule
->>>>>>> d42abefa
 } from "@rspack/binding";
 import * as liteTapable from "@rspack/lite-tapable";
 import { Source } from "webpack-sources";
@@ -60,19 +43,12 @@
 import { concatErrorMsgAndStack } from "./util";
 import { type AssetInfo, JsAssetInfo } from "./util/AssetInfo";
 import MergeCaller from "./util/MergeCaller";
-<<<<<<< HEAD
-import { Chunk } from "./Chunk";
-import { CodeGenerationResult } from "./Module";
-import { ChunkGraph } from "./ChunkGraph";
-import { NativeResolverFactory } from "./NativeResolverFactory";
-=======
 import { createFakeCompilationDependencies } from "./util/fake";
 import { memoizeValue } from "./util/memoize";
 import { JsSource } from "./util/source";
 import Hash = require("./util/hash");
 import { JsDiagnostic, RspackError } from "./RspackError";
 export { type AssetInfo } from "./util/AssetInfo";
->>>>>>> d42abefa
 
 export type Assets = Record<string, Source>;
 export interface Asset {
@@ -220,8 +196,6 @@
 	compiler: Compiler;
 
 	resolverFactory: ResolverFactory;
-	// TODO: maybe we can replace `resolverFactory` to `nativeResolverFactory`
-	nativeResolverFactory: NativeResolverFactory;
 	inputFileSystem: any;
 	options: RspackOptionsNormalized;
 	outputOptions: OutputNormalized;
@@ -354,13 +328,6 @@
 		this.childrenCounters = {};
 		this.children = [];
 		this.chunkGraph = new ChunkGraph(this);
-<<<<<<< HEAD
-		this.#inner = inner;
-		this.nativeResolverFactory = compiler.nativeResolverFactory;
-		this.nativeResolverFactory.compilation = this;
-		// Cache the current NormalModuleHooks
-=======
->>>>>>> d42abefa
 	}
 
 	get hash(): Readonly<string | null> {
@@ -434,11 +401,7 @@
 						return this.__internal__getAssetSource(property);
 					}
 				},
-<<<<<<< HEAD
-				set: (_target, p, newValue, receiver) => {
-=======
 				set: (_, p, newValue) => {
->>>>>>> d42abefa
 					if (typeof p === "string") {
 						this.__internal__setAssetSource(p, newValue);
 						return true;
