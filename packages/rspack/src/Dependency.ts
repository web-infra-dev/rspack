import type { JsDependency } from "@rspack/binding";

export class Dependency {
	#inner: JsDependency;

	declare readonly type: string;
	declare readonly category: string;
	declare readonly request: string | undefined;
	declare critical: boolean;

	static __from_binding(binding: JsDependency): Dependency {
		return new Dependency(binding);
	}

<<<<<<< HEAD
	static __to_binding(dependency: Dependency): JsDependency {
		return dependency.#inner;
=======
	static __to_binding(data: Dependency): JsDependency {
		return data.#inner;
>>>>>>> 08f38eef
	}

	private constructor(binding: JsDependency) {
		this.#inner = binding;

		Object.defineProperties(this, {
			type: {
				enumerable: true,
				get(): string {
					return binding.type;
				}
			},
			category: {
				enumerable: true,
				get(): string {
					return binding.category;
				}
			},
			request: {
				enumerable: true,
				get(): string | undefined {
					return binding.request;
				}
			},
			critical: {
				enumerable: true,
				get(): boolean {
					return binding.critical;
				},
				set(val: boolean) {
					binding.critical = val;
				}
			}
		});
	}
}<|MERGE_RESOLUTION|>--- conflicted
+++ resolved
@@ -12,13 +12,8 @@
 		return new Dependency(binding);
 	}
 
-<<<<<<< HEAD
-	static __to_binding(dependency: Dependency): JsDependency {
-		return dependency.#inner;
-=======
 	static __to_binding(data: Dependency): JsDependency {
 		return data.#inner;
->>>>>>> 08f38eef
 	}
 
 	private constructor(binding: JsDependency) {
