/**
 * The following code is modified based on
 * https://github.com/webpack/webpack/blob/4b4ca3b/lib/config/normalization.js
 *
 * MIT Licensed
 * Author Tobias Koppers @sokra
 * Copyright (c) JS Foundation and other contributors
 * https://github.com/webpack/webpack/blob/main/LICENSE
 */

import path from "node:path";
import type { HttpUriPluginOptions } from "../builtin-plugin";
import type { Compilation } from "../Compilation";
import type WebpackError from "../lib/WebpackError";
import { deprecate } from "../util";
import type {
	Amd,
	AssetModuleFilename,
	Bail,
	CacheOptions,
	ChunkFilename,
	ChunkLoading,
	ChunkLoadingGlobal,
	Clean,
	Context,
	CrossOriginLoading,
	CssChunkFilename,
	CssFilename,
	Dependencies,
	DevServer,
	DevTool,
	DevtoolFallbackModuleFilenameTemplate,
	DevtoolModuleFilenameTemplate,
	DevtoolNamespace,
	EnabledLibraryTypes,
	EnabledWasmLoadingTypes,
	EntryDescription,
	EntryStatic,
	Environment,
	Externals,
	ExternalsPresets,
	ExternalsType,
	Filename,
	GeneratorOptionsByModuleType,
	GlobalObject,
	HashDigest,
	HashDigestLength,
	HashFunction,
	HashSalt,
	HotUpdateChunkFilename,
	HotUpdateGlobal,
	HotUpdateMainFilename,
	IgnoreWarnings,
	Iife,
	ImportFunctionName,
	ImportMetaName,
	Incremental,
	IncrementalPresets,
	InfrastructureLogging,
	LazyCompilationOptions,
	LibraryOptions,
	Loader,
	Mode,
	Name,
	Node,
	NoParseOption,
	Optimization,
	OptimizationRuntimeChunk,
	OutputModule,
	ParserOptionsByModuleType,
	Path,
	Performance,
	Plugins,
	Profile,
	PublicPath,
	Resolve,
	RspackFutureOptions,
	RspackOptions,
	RuleSetRules,
	ScriptType,
	SnapshotOptions,
	SourceMapFilename,
	StatsValue,
	StrictModuleErrorHandling,
	Target,
	TrustedTypes,
	UniqueName,
	WasmLoading,
	Watch,
	WatchOptions,
	WebassemblyModuleFilename,
	WorkerPublicPath
} from "./types";

/**
 * Normalize the `ignoreWarnings` option into an array of predicate functions.
 */
const normalizeIgnoreWarnings = (ignoreWarnings?: IgnoreWarnings) => {
	if (!ignoreWarnings) {
		return undefined;
	}

	return ignoreWarnings.map(ignore => {
		if (typeof ignore === "function") {
			return ignore;
		}

		const rule = ignore instanceof RegExp ? { message: ignore } : ignore;

		return (warning: WebpackError) => {
			if (!rule.message && !rule.module && !rule.file) {
				return false;
			}

			if (rule.message && !rule.message.test(warning.message)) {
				return false;
			}

			if (
				rule.module &&
				(!warning.module ||
					!rule.module.test(warning.module.readableIdentifier()))
			) {
				return false;
			}

			if (rule.file && (!warning.file || !rule.file.test(warning.file))) {
				return false;
			}

			return true;
		};
	});
};

export const getNormalizedRspackOptions = (
	config: RspackOptions
): RspackOptionsNormalized => {
	return {
		ignoreWarnings: normalizeIgnoreWarnings(config.ignoreWarnings),
		name: config.name,
		dependencies: config.dependencies,
		context: config.context,
		mode: config.mode,
		entry:
			config.entry === undefined
				? { main: {} }
				: typeof config.entry === "function"
					? (
							fn => () =>
								Promise.resolve().then(fn).then(getNormalizedEntryStatic)
						)(config.entry)
					: getNormalizedEntryStatic(config.entry),
		output: nestedConfig(config.output, output => {
			if ("cssHeadDataCompression" in output) {
				deprecate(
					"cssHeadDataCompression is not used now, see https://github.com/web-infra-dev/rspack/pull/8534, this option could be removed in the future"
				);
			}

			const { library } = output;
			const libraryAsName = library;
			const libraryBase =
				typeof library === "object" &&
				library &&
				!Array.isArray(library) &&
				"type" in library
					? library
					: libraryAsName || output.libraryTarget
						? ({
								name: libraryAsName
							} as LibraryOptions)
						: undefined;
			return {
				path: output.path,
				pathinfo: output.pathinfo,
				publicPath: output.publicPath,
				filename: output.filename,
				clean: output.clean,
				chunkFormat: output.chunkFormat,
				chunkLoading: output.chunkLoading,
				chunkFilename: output.chunkFilename,
				crossOriginLoading: output.crossOriginLoading,
				cssFilename: output.cssFilename,
				cssChunkFilename: output.cssChunkFilename,
				hotUpdateMainFilename: output.hotUpdateMainFilename,
				hotUpdateChunkFilename: output.hotUpdateChunkFilename,
				hotUpdateGlobal: output.hotUpdateGlobal,
				assetModuleFilename: output.assetModuleFilename,
				wasmLoading: output.wasmLoading,
				enabledChunkLoadingTypes: output.enabledChunkLoadingTypes
					? [...output.enabledChunkLoadingTypes]
					: ["..."],
				enabledWasmLoadingTypes: output.enabledWasmLoadingTypes
					? [...output.enabledWasmLoadingTypes]
					: ["..."],
				webassemblyModuleFilename: output.webassemblyModuleFilename,
				uniqueName: output.uniqueName,
				chunkLoadingGlobal: output.chunkLoadingGlobal,
				enabledLibraryTypes: output.enabledLibraryTypes
					? [...output.enabledLibraryTypes]
					: ["..."],
				globalObject: output.globalObject,
				importFunctionName: output.importFunctionName,
				importMetaName: output.importMetaName,
				iife: output.iife,
				module: output.module,
				sourceMapFilename: output.sourceMapFilename,
				library: libraryBase && {
					type:
						output.libraryTarget !== undefined
							? output.libraryTarget
							: libraryBase.type,
					auxiliaryComment:
						output.auxiliaryComment !== undefined
							? output.auxiliaryComment
							: libraryBase.auxiliaryComment,
					amdContainer: libraryBase.amdContainer,
					export:
						output.libraryExport !== undefined
							? output.libraryExport
							: libraryBase.export,
					name: libraryBase.name,
					umdNamedDefine:
						output.umdNamedDefine !== undefined
							? output.umdNamedDefine
							: libraryBase.umdNamedDefine
				},
				strictModuleErrorHandling:
					output.strictModuleErrorHandling ??
					output.strictModuleExceptionHandling,
				trustedTypes: optionalNestedConfig(
					output.trustedTypes,
					trustedTypes => {
						if (trustedTypes === true) return {};
						if (typeof trustedTypes === "string")
							return { policyName: trustedTypes };
						return { ...trustedTypes };
					}
				),
				hashDigest: output.hashDigest,
				hashDigestLength: output.hashDigestLength,
				hashFunction: output.hashFunction,
				hashSalt: output.hashSalt,
				asyncChunks: output.asyncChunks,
				workerChunkLoading: output.workerChunkLoading,
				workerWasmLoading: output.workerWasmLoading,
				workerPublicPath: output.workerPublicPath,
				scriptType: output.scriptType,
				devtoolNamespace: output.devtoolNamespace,
				devtoolModuleFilenameTemplate: output.devtoolModuleFilenameTemplate,
				devtoolFallbackModuleFilenameTemplate:
					output.devtoolFallbackModuleFilenameTemplate,
				chunkLoadTimeout: output.chunkLoadTimeout,
				charset: output.charset,
				environment: cloneObject(output.environment),
				compareBeforeEmit: output.compareBeforeEmit
			};
		}),
		resolve: nestedConfig(config.resolve, resolve => ({
			...resolve,
			tsConfig: optionalNestedConfig(resolve.tsConfig, tsConfig => {
				return typeof tsConfig === "string"
					? { configFile: tsConfig }
					: tsConfig;
			})
		})),
		resolveLoader: nestedConfig(config.resolveLoader, resolve => ({
			...resolve,
			tsConfig: optionalNestedConfig(resolve.tsConfig, tsConfig => {
				return typeof tsConfig === "string"
					? { configFile: tsConfig }
					: tsConfig;
			})
		})),
		module: nestedConfig(config.module, module => ({
			noParse: module.noParse,
			parser: keyedNestedConfig(
				module.parser as Record<string, any>,
				cloneObject,
				{}
			),
			generator: keyedNestedConfig(
				module.generator as Record<string, any>,
				cloneObject,
				{}
			),
			defaultRules: optionalNestedArray(module.defaultRules, r => [...r]),
			rules: nestedArray(module.rules, r => [...r]),
			unsafeCache: module.unsafeCache
		})),
		target: config.target,
		externals: config.externals,
		externalsType: config.externalsType,
		externalsPresets: cloneObject(config.externalsPresets),
		infrastructureLogging: cloneObject(config.infrastructureLogging),
		devtool: config.devtool,
		node: nestedConfig(
			config.node,
			node =>
				node && {
					...node
				}
		),
		loader: cloneObject(config.loader),
		snapshot: nestedConfig(config.snapshot, _snapshot => ({})),
		cache: optionalNestedConfig(config.cache, cache => cache),
		stats: nestedConfig(config.stats, stats => {
			if (stats === false) {
				return {
					preset: "none"
				};
			}
			if (stats === true) {
				return {
					preset: "normal"
				};
			}
			if (typeof stats === "string") {
				return {
					preset: stats
				};
			}
			return {
				...stats
			};
		}),
		optimization: nestedConfig(config.optimization, optimization => {
			return {
				...optimization,
				runtimeChunk: getNormalizedOptimizationRuntimeChunk(
					optimization.runtimeChunk
				),
				splitChunks: nestedConfig(
					optimization.splitChunks,
					splitChunks =>
						splitChunks && {
							...splitChunks,
							defaultSizeTypes: splitChunks.defaultSizeTypes
								? [...splitChunks.defaultSizeTypes]
								: ["..."],
							cacheGroups: cloneObject(splitChunks.cacheGroups)
						}
				)
			};
		}),
		performance: config.performance,
		plugins: nestedArray(config.plugins, p => [...p]),
		experiments: nestedConfig(config.experiments, experiments => {
			if (experiments.layers) {
				deprecate(
					"`experiments.layers` config is deprecated and will be removed in Rspack v2.0. Feature layers will always be enabled. Remove this option from your Rspack configuration."
				);
			}
			if (experiments.topLevelAwait === false) {
				deprecate(
					"`experiments.topLevelAwait` config is deprecated and will be removed in Rspack v2.0. Top-level await will always be enabled. Remove this option from your Rspack configuration."
				);
			}
<<<<<<< HEAD
			if (experiments.parallelCodeSplitting) {
				deprecate(
					"`experiments.parallelCodeSplitting` config is deprecated and will be removed in next minor. It has huge regression in some edge cases where the chunk graph has lots of cycles, we'll improve the performance of build_chunk_graph in the future instead"
				);
			}
=======
>>>>>>> 744de436
			if (experiments.lazyBarrel) {
				deprecate(
					"`experiments.lazyBarrel` config is deprecated and will be removed in Rspack v2.0. Lazy barrel is already stable and enabled by default. Remove this option from your Rspack configuration."
				);
			}
			if (experiments.inlineConst) {
				deprecate(
					"`experiments.inlineConst` config is deprecated and will be removed in Rspack v2.0. Inline Const is already stable and enabled by default. Remove this option from your Rspack configuration."
				);
			}
			if (experiments.inlineEnum) {
				deprecate(
					"`experiments.inlineEnum` config is deprecated and will be removed in Rspack v2.0. Inline Enum is already stable. Remove this option from your Rspack configuration."
				);
			}
			if (experiments.typeReexportsPresence) {
				deprecate(
					"`experiments.typeReexportsPresence` config is deprecated and will be removed in Rspack v2.0. typeReexportsPresence is already stable. Remove this option from your Rspack configuration."
				);
			}
			return {
				...experiments,
				cache: optionalNestedConfig(experiments.cache, cache => {
					if (typeof cache === "boolean") {
						return cache;
					}
					if (cache.type === "memory") {
						return cache;
					}
					const snapshot = cache.snapshot || {};
					return {
						type: "persistent",
						buildDependencies: nestedArray(cache.buildDependencies, deps =>
							deps.map(d => path.resolve(config.context || process.cwd(), d))
						),
						version: cache.version || "",
						snapshot: {
							immutablePaths: nestedArray(snapshot.immutablePaths, p => [...p]),
							unmanagedPaths: nestedArray(snapshot.unmanagedPaths, p => [...p]),
							managedPaths: optionalNestedArray(snapshot.managedPaths, p => [
								...p
							]) || [/[\\/]node_modules[\\/][^.]/]
						},
						storage: {
							type: "filesystem",
							directory: path.resolve(
								config.context || process.cwd(),
								cache.storage?.directory || "node_modules/.cache/rspack"
							)
						}
					};
				}),
				lazyCompilation: optionalNestedConfig(
					experiments.lazyCompilation,
					options => (options === true ? {} : options)
				),
				incremental: optionalNestedConfig(experiments.incremental, options =>
					getNormalizedIncrementalOptions(options)
				),
				buildHttp: experiments.buildHttp,
				parallelLoader: experiments.parallelLoader,
				useInputFileSystem: experiments.useInputFileSystem
			};
		}),
		watch: config.watch,
		watchOptions: cloneObject(config.watchOptions),
		devServer: config.devServer,
		profile: config.profile,
		amd: config.amd,
		bail: config.bail,
		lazyCompilation: optionalNestedConfig(config.lazyCompilation, options =>
			options === true ? {} : options
		)
	};
};

const getNormalizedEntryStatic = (entry: EntryStatic) => {
	if (typeof entry === "string") {
		return {
			main: {
				import: [entry]
			}
		};
	}
	if (Array.isArray(entry)) {
		return {
			main: {
				import: entry
			}
		};
	}
	const result: EntryStaticNormalized = {};
	for (const key of Object.keys(entry)) {
		const value = entry[key];
		if (typeof value === "string") {
			result[key] = {
				import: [value]
			};
		} else if (Array.isArray(value)) {
			result[key] = {
				import: value
			};
		} else {
			result[key] = {
				import: Array.isArray(value.import) ? value.import : [value.import],
				runtime: value.runtime,
				publicPath: value.publicPath,
				baseUri: value.baseUri,
				chunkLoading: value.chunkLoading,
				asyncChunks: value.asyncChunks,
				filename: value.filename,
				library: value.library,
				layer: value.layer,
				dependOn: Array.isArray(value.dependOn)
					? value.dependOn
					: value.dependOn
						? [value.dependOn]
						: undefined
			};
		}
	}
	return result;
};

const getNormalizedOptimizationRuntimeChunk = (
	runtimeChunk?: OptimizationRuntimeChunk
): OptimizationRuntimeChunkNormalized | undefined => {
	if (runtimeChunk === undefined) return undefined;
	if (runtimeChunk === false) return false;
	if (runtimeChunk === "single") {
		return {
			name: "single"
		};
	}
	if (runtimeChunk === true || runtimeChunk === "multiple") {
		return {
			name: "multiple"
		};
	}
	if (runtimeChunk.name) {
		const opts: OptimizationRuntimeChunkNormalized = {
			name: runtimeChunk.name
		};
		return opts;
	}
};

const getNormalizedIncrementalOptions = (
	incremental: IncrementalPresets | Incremental
): false | Incremental => {
	if (incremental === false || incremental === "none") return false;
	if (incremental === "safe")
		return {
			silent: true,
			make: true,
			inferAsyncModules: false,
			providedExports: false,
			dependenciesDiagnostics: false,
			sideEffects: false,
			buildChunkGraph: false,
			moduleIds: false,
			chunkIds: false,
			modulesHashes: false,
			modulesCodegen: false,
			modulesRuntimeRequirements: false,
			chunksRuntimeRequirements: false,
			chunksHashes: false,
			chunksRender: false,
			emitAssets: true
		};
	if (incremental === true || incremental === "advance-silent") return {};
	if (incremental === "advance") {
		return { silent: false };
	}
	return incremental;
};

const nestedConfig = <T, R>(value: T | undefined, fn: (value: T) => R) =>
	value === undefined ? fn({} as T) : fn(value);

const optionalNestedConfig = <T, R>(
	value: T | undefined,
	fn: (value: T) => R
) => (value === undefined ? undefined : fn(value));

const nestedArray = <T, R>(value: T[] | undefined, fn: (value: T[]) => R[]) =>
	Array.isArray(value) ? fn(value) : fn([]);

const optionalNestedArray = <T, R>(
	value: T[] | undefined,
	fn: (value: T[]) => R[]
) => (Array.isArray(value) ? fn(value) : undefined);

const cloneObject = <T>(value?: T) => ({ ...value });

const keyedNestedConfig = <T, R>(
	value: Record<string, T> | undefined,
	fn: (value: T) => R,
	customKeys: Record<string, (value: T) => R>
) => {
	const result =
		value === undefined
			? {}
			: Object.keys(value).reduce<Record<string, R>>((obj, key) => {
					obj[key] = (customKeys && key in customKeys ? customKeys[key] : fn)(
						value[key]
					);
					return obj;
				}, {});
	if (customKeys) {
		for (const key of Object.keys(customKeys)) {
			if (!(key in result)) {
				result[key] = customKeys[key]({} as T);
			}
		}
	}
	return result;
};

export type EntryDynamicNormalized = () => Promise<EntryStaticNormalized>;

export type EntryNormalized = EntryDynamicNormalized | EntryStaticNormalized;

export interface EntryStaticNormalized {
	[k: string]: EntryDescriptionNormalized;
}

export type EntryDescriptionNormalized = Pick<
	EntryDescription,
	| "runtime"
	| "chunkLoading"
	| "wasmLoading"
	| "asyncChunks"
	| "publicPath"
	| "baseUri"
	| "filename"
	| "library"
	| "layer"
> & {
	import?: string[];
	dependOn?: string[];
};

export interface OutputNormalized {
	path?: Path;
	pathinfo?: boolean | "verbose";
	clean?: Clean;
	publicPath?: PublicPath;
	filename?: Filename;
	chunkFilename?: ChunkFilename;
	crossOriginLoading?: CrossOriginLoading;
	cssFilename?: CssFilename;
	cssChunkFilename?: CssChunkFilename;
	hotUpdateMainFilename?: HotUpdateMainFilename;
	hotUpdateChunkFilename?: HotUpdateChunkFilename;
	hotUpdateGlobal?: HotUpdateGlobal;
	assetModuleFilename?: AssetModuleFilename;
	uniqueName?: UniqueName;
	chunkLoadingGlobal?: ChunkLoadingGlobal;
	enabledLibraryTypes?: EnabledLibraryTypes;
	library?: LibraryOptions;
	module?: OutputModule;
	strictModuleErrorHandling?: StrictModuleErrorHandling;
	globalObject?: GlobalObject;
	importFunctionName?: ImportFunctionName;
	importMetaName?: ImportMetaName;
	iife?: Iife;
	wasmLoading?: WasmLoading;
	enabledWasmLoadingTypes?: EnabledWasmLoadingTypes;
	webassemblyModuleFilename?: WebassemblyModuleFilename;
	chunkFormat?: string | false;
	chunkLoading?: string | false;
	enabledChunkLoadingTypes?: string[];
	trustedTypes?: TrustedTypes;
	sourceMapFilename?: SourceMapFilename;
	hashDigest?: HashDigest;
	hashDigestLength?: HashDigestLength;
	hashFunction?: HashFunction;
	hashSalt?: HashSalt;
	asyncChunks?: boolean;
	workerChunkLoading?: ChunkLoading;
	workerWasmLoading?: WasmLoading;
	workerPublicPath?: WorkerPublicPath;
	scriptType?: ScriptType;
	devtoolNamespace?: DevtoolNamespace;
	devtoolModuleFilenameTemplate?: DevtoolModuleFilenameTemplate;
	devtoolFallbackModuleFilenameTemplate?: DevtoolFallbackModuleFilenameTemplate;
	environment?: Environment;
	charset?: boolean;
	chunkLoadTimeout?: number;
	compareBeforeEmit?: boolean;
}

export interface ModuleOptionsNormalized {
	defaultRules?: RuleSetRules;
	rules: RuleSetRules;
	parser: ParserOptionsByModuleType;
	generator: GeneratorOptionsByModuleType;
	noParse?: NoParseOption;
	unsafeCache?: boolean | RegExp;
}

export type ExperimentCacheNormalized =
	| boolean
	| {
			type: "memory";
	  }
	| {
			type: "persistent";
			buildDependencies: string[];
			version: string;
			snapshot: {
				immutablePaths: (string | RegExp)[];
				unmanagedPaths: (string | RegExp)[];
				managedPaths: (string | RegExp)[];
			};
			storage: {
				type: "filesystem";
				directory: string;
			};
	  };

export interface ExperimentsNormalized {
	cache?: ExperimentCacheNormalized;
	/**
	 * @deprecated This option is deprecated and will be removed in future versions.
	 *
	 * Please use the Configuration top-level `lazyCompilation` option instead.
	 */
	lazyCompilation?: false | LazyCompilationOptions;
	asyncWebAssembly?: boolean;
	outputModule?: boolean;
	topLevelAwait?: boolean;
	css?: boolean;
	/**
	 * @deprecated This option is deprecated, layers is enabled since v1.6.0
	 */
	layers?: boolean;
	incremental?: false | Incremental;
	futureDefaults?: boolean;
	rspackFuture?: RspackFutureOptions;
	buildHttp?: HttpUriPluginOptions;
	parallelLoader?: boolean;
	useInputFileSystem?: false | RegExp[];
	/**
	 * @deprecated This option is deprecated, it's already stable and enabled by default, Rspack will remove this option in future version
	 */
	inlineConst?: boolean;
	/**
	 * @deprecated This option is deprecated, it's already stable and enabled by default, Rspack will remove this option in future version
	 */
	inlineEnum?: boolean;
	typeReexportsPresence?: boolean;
	/**
	 * @deprecated This option is deprecated, it's already stable and enabled by default, Rspack will remove this option in future version
	 */
	lazyBarrel?: boolean;
	nativeWatcher?: boolean;
	deferImport?: boolean;
}

export type IgnoreWarningsNormalized = ((
	warning: WebpackError,
	compilation: Compilation
) => boolean)[];

export type OptimizationRuntimeChunkNormalized =
	| false
	| {
			name: string | ((entrypoint: { name: string }) => string);
	  };

export interface RspackOptionsNormalized {
	name?: Name;
	dependencies?: Dependencies;
	context?: Context;
	mode?: Mode;
	entry: EntryNormalized;
	output: OutputNormalized;
	resolve: Resolve;
	resolveLoader: Resolve;
	module: ModuleOptionsNormalized;
	target?: Target;
	externals?: Externals;
	externalsType?: ExternalsType;
	externalsPresets: ExternalsPresets;
	infrastructureLogging: InfrastructureLogging;
	devtool?: DevTool;
	node: Node;
	loader: Loader;
	snapshot: SnapshotOptions;
	cache?: CacheOptions;
	stats: StatsValue;
	optimization: Optimization;
	plugins: Plugins;
	experiments: ExperimentsNormalized;
	lazyCompilation?: false | LazyCompilationOptions;
	watch?: Watch;
	watchOptions: WatchOptions;
	devServer?: DevServer;
	ignoreWarnings?: IgnoreWarningsNormalized;
	performance?: Performance;
	profile?: Profile;
	amd?: Amd;
	bail?: Bail;
}<|MERGE_RESOLUTION|>--- conflicted
+++ resolved
@@ -357,14 +357,6 @@
 					"`experiments.topLevelAwait` config is deprecated and will be removed in Rspack v2.0. Top-level await will always be enabled. Remove this option from your Rspack configuration."
 				);
 			}
-<<<<<<< HEAD
-			if (experiments.parallelCodeSplitting) {
-				deprecate(
-					"`experiments.parallelCodeSplitting` config is deprecated and will be removed in next minor. It has huge regression in some edge cases where the chunk graph has lots of cycles, we'll improve the performance of build_chunk_graph in the future instead"
-				);
-			}
-=======
->>>>>>> 744de436
 			if (experiments.lazyBarrel) {
 				deprecate(
 					"`experiments.lazyBarrel` config is deprecated and will be removed in Rspack v2.0. Lazy barrel is already stable and enabled by default. Remove this option from your Rspack configuration."
