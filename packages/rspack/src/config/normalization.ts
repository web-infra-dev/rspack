--- conflicted
+++ resolved
@@ -21,14 +21,10 @@
 	ExternalsType,
 	InfrastructureLogging,
 	LibraryOptions,
-<<<<<<< HEAD
-	OptimizationRuntimeChunkNormalized,
-=======
 	Mode,
 	Name,
 	OptimizationRuntimeChunk,
 	Resolve,
->>>>>>> 3cea4a10
 	RspackOptions,
 	Target,
 	SnapshotOptions,
