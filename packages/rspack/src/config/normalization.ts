/**
 * The following code is modified based on
 * https://github.com/webpack/webpack/blob/4b4ca3b/lib/config/normalization.js
 *
 * MIT Licensed
 * Author Tobias Koppers @sokra
 * Copyright (c) JS Foundation and other contributors
 * https://github.com/webpack/webpack/blob/main/LICENSE
 */

import path from "node:path";
import util from "node:util";
import type { HttpUriPluginOptions } from "../builtin-plugin";
import type { Compilation } from "../Compilation";
import type WebpackError from "../lib/WebpackError";
import type {
	Amd,
	AssetModuleFilename,
	Bail,
	CacheOptions,
	ChunkFilename,
	ChunkLoading,
	ChunkLoadingGlobal,
	Clean,
	Context,
	CrossOriginLoading,
	CssChunkFilename,
	CssFilename,
	Dependencies,
	DevServer,
	DevTool,
	DevtoolFallbackModuleFilenameTemplate,
	DevtoolModuleFilenameTemplate,
	DevtoolNamespace,
	EnabledLibraryTypes,
	EnabledWasmLoadingTypes,
	EntryDescription,
	EntryStatic,
	Environment,
	Externals,
	ExternalsPresets,
	ExternalsType,
	Filename,
	GeneratorOptionsByModuleType,
	GlobalObject,
	HashDigest,
	HashDigestLength,
	HashFunction,
	HashSalt,
	HotUpdateChunkFilename,
	HotUpdateGlobal,
	HotUpdateMainFilename,
	Iife,
	ImportFunctionName,
	ImportMetaName,
	Incremental,
	IncrementalPresets,
	InfrastructureLogging,
	LazyCompilationOptions,
	LibraryOptions,
	Loader,
	Mode,
	Name,
	Node,
	NoParseOption,
	Optimization,
	OptimizationRuntimeChunk,
	OutputModule,
	ParserOptionsByModuleType,
	Path,
	Performance,
	Plugins,
	Profile,
	PublicPath,
	Resolve,
	RspackFutureOptions,
	RspackOptions,
	RuleSetRules,
	ScriptType,
	SnapshotOptions,
	SourceMapFilename,
	StatsValue,
	StrictModuleErrorHandling,
	Target,
	TrustedTypes,
	UniqueName,
	WasmLoading,
	Watch,
	WatchOptions,
	WebassemblyModuleFilename,
	WorkerPublicPath
} from "./types";

export const getNormalizedRspackOptions = (
	config: RspackOptions
): RspackOptionsNormalized => {
	return {
		ignoreWarnings: config.ignoreWarnings
			? config.ignoreWarnings.map(ignore => {
					if (typeof ignore === "function") return ignore;
					const i = ignore instanceof RegExp ? { message: ignore } : ignore;
					return (warning: WebpackError) => {
						if (!i.message && !i.module && !i.file) return false;
						if (i.message && !i.message.test(warning.message)) {
							return false;
						}
						if (
							i.module &&
							(!warning.module ||
								!i.module.test(warning.module.readableIdentifier()))
						) {
							return false;
						}
						if (i.file && (!warning.file || !i.file.test(warning.file))) {
							return false;
						}
						return true;
					};
				})
			: undefined,
		name: config.name,
		dependencies: config.dependencies,
		context: config.context,
		mode: config.mode,
		entry:
			config.entry === undefined
				? { main: {} }
				: typeof config.entry === "function"
					? (
							fn => () =>
								Promise.resolve().then(fn).then(getNormalizedEntryStatic)
						)(config.entry)
					: getNormalizedEntryStatic(config.entry),
		output: nestedConfig(config.output, output => {
			if ("cssHeadDataCompression" in output) {
				util.deprecate(
					() => {},
					"cssHeadDataCompression is not used now, see https://github.com/web-infra-dev/rspack/pull/8534, this option could be removed in the future"
				)();
			}

			const { library } = output;
			const libraryAsName = library;
			const libraryBase =
				typeof library === "object" &&
				library &&
				!Array.isArray(library) &&
				"type" in library
					? library
					: libraryAsName || output.libraryTarget
						? ({
								name: libraryAsName
							} as LibraryOptions)
						: undefined;
			return {
				path: output.path,
				pathinfo: output.pathinfo,
				publicPath: output.publicPath,
				filename: output.filename,
				clean: output.clean,
				chunkFormat: output.chunkFormat,
				chunkLoading: output.chunkLoading,
				chunkFilename: output.chunkFilename,
				crossOriginLoading: output.crossOriginLoading,
				cssFilename: output.cssFilename,
				cssChunkFilename: output.cssChunkFilename,
				hotUpdateMainFilename: output.hotUpdateMainFilename,
				hotUpdateChunkFilename: output.hotUpdateChunkFilename,
				hotUpdateGlobal: output.hotUpdateGlobal,
				assetModuleFilename: output.assetModuleFilename,
				wasmLoading: output.wasmLoading,
				enabledChunkLoadingTypes: output.enabledChunkLoadingTypes
					? [...output.enabledChunkLoadingTypes]
					: ["..."],
				enabledWasmLoadingTypes: output.enabledWasmLoadingTypes
					? [...output.enabledWasmLoadingTypes]
					: ["..."],
				webassemblyModuleFilename: output.webassemblyModuleFilename,
				uniqueName: output.uniqueName,
				chunkLoadingGlobal: output.chunkLoadingGlobal,
				enabledLibraryTypes: output.enabledLibraryTypes
					? [...output.enabledLibraryTypes]
					: ["..."],
				globalObject: output.globalObject,
				importFunctionName: output.importFunctionName,
				importMetaName: output.importMetaName,
				iife: output.iife,
				module: output.module,
				sourceMapFilename: output.sourceMapFilename,
				library: libraryBase && {
					type:
						output.libraryTarget !== undefined
							? output.libraryTarget
							: libraryBase.type,
					auxiliaryComment:
						output.auxiliaryComment !== undefined
							? output.auxiliaryComment
							: libraryBase.auxiliaryComment,
					amdContainer: libraryBase.amdContainer,
					export:
						output.libraryExport !== undefined
							? output.libraryExport
							: libraryBase.export,
					name: libraryBase.name,
					umdNamedDefine:
						output.umdNamedDefine !== undefined
							? output.umdNamedDefine
							: libraryBase.umdNamedDefine
				},
				strictModuleErrorHandling:
					output.strictModuleErrorHandling ??
					output.strictModuleExceptionHandling,
				trustedTypes: optionalNestedConfig(
					output.trustedTypes,
					trustedTypes => {
						if (trustedTypes === true) return {};
						if (typeof trustedTypes === "string")
							return { policyName: trustedTypes };
						return { ...trustedTypes };
					}
				),
				hashDigest: output.hashDigest,
				hashDigestLength: output.hashDigestLength,
				hashFunction: output.hashFunction,
				hashSalt: output.hashSalt,
				asyncChunks: output.asyncChunks,
				workerChunkLoading: output.workerChunkLoading,
				workerWasmLoading: output.workerWasmLoading,
				workerPublicPath: output.workerPublicPath,
				scriptType: output.scriptType,
				devtoolNamespace: output.devtoolNamespace,
				devtoolModuleFilenameTemplate: output.devtoolModuleFilenameTemplate,
				devtoolFallbackModuleFilenameTemplate:
					output.devtoolFallbackModuleFilenameTemplate,
				chunkLoadTimeout: output.chunkLoadTimeout,
				charset: output.charset,
				environment: cloneObject(output.environment),
				compareBeforeEmit: output.compareBeforeEmit
			};
		}),
		resolve: nestedConfig(config.resolve, resolve => ({
			...resolve,
			tsConfig: optionalNestedConfig(resolve.tsConfig, tsConfig => {
				return typeof tsConfig === "string"
					? { configFile: tsConfig }
					: tsConfig;
			})
		})),
		resolveLoader: nestedConfig(config.resolveLoader, resolve => ({
			...resolve,
			tsConfig: optionalNestedConfig(resolve.tsConfig, tsConfig => {
				return typeof tsConfig === "string"
					? { configFile: tsConfig }
					: tsConfig;
			})
		})),
		module: nestedConfig(config.module, module => ({
			noParse: module.noParse,
			parser: keyedNestedConfig(
				module.parser as Record<string, any>,
				cloneObject,
				{}
			),
			generator: keyedNestedConfig(
				module.generator as Record<string, any>,
				cloneObject,
				{}
			),
			defaultRules: optionalNestedArray(module.defaultRules, r => [...r]),
			rules: nestedArray(module.rules, r => [...r]),
			unsafeCache: module.unsafeCache
		})),
		target: config.target,
		externals: config.externals,
		externalsType: config.externalsType,
		externalsPresets: cloneObject(config.externalsPresets),
		infrastructureLogging: cloneObject(config.infrastructureLogging),
		devtool: config.devtool,
		node: nestedConfig(
			config.node,
			node =>
				node && {
					...node
				}
		),
		loader: cloneObject(config.loader),
		snapshot: nestedConfig(config.snapshot, _snapshot => ({})),
		cache: optionalNestedConfig(config.cache, cache => cache),
		stats: nestedConfig(config.stats, stats => {
			if (stats === false) {
				return {
					preset: "none"
				};
			}
			if (stats === true) {
				return {
					preset: "normal"
				};
			}
			if (typeof stats === "string") {
				return {
					preset: stats
				};
			}
			return {
				...stats
			};
		}),
		optimization: nestedConfig(config.optimization, optimization => {
			return {
				...optimization,
				runtimeChunk: getNormalizedOptimizationRuntimeChunk(
					optimization.runtimeChunk
				),
				splitChunks: nestedConfig(
					optimization.splitChunks,
					splitChunks =>
						splitChunks && {
							...splitChunks,
							defaultSizeTypes: splitChunks.defaultSizeTypes
								? [...splitChunks.defaultSizeTypes]
								: ["..."],
							cacheGroups: cloneObject(splitChunks.cacheGroups)
						}
				)
			};
		}),
		performance: config.performance,
		plugins: nestedArray(config.plugins, p => [...p]),
		experiments: nestedConfig(config.experiments, experiments => {
			if (experiments.layers) {
				util.deprecate(
					() => {},
					"`experiments.layers` config has been deprecated and will be removed in Rspack v2.0. Feature layers will be always enabled. Please remove this option from your Rspack configuration."
				)();
			}
			if (experiments.topLevelAwait === false) {
				util.deprecate(
					() => {},
					"`experiments.topLevelAwait` config has been deprecated and will be removed in Rspack v2.0. Top-level await will be always enabled. Please remove this option from your Rspack configuration."
				)();
			}
			return {
				...experiments,
				cache: optionalNestedConfig(experiments.cache, cache => {
					if (typeof cache === "boolean") {
						return cache;
					}
					if (cache.type === "memory") {
						return cache;
					}
					const snapshot = cache.snapshot || {};
					return {
						type: "persistent",
						buildDependencies: nestedArray(cache.buildDependencies, deps =>
							deps.map(d => path.resolve(config.context || process.cwd(), d))
						),
						version: cache.version || "",
						snapshot: {
							immutablePaths: nestedArray(snapshot.immutablePaths, p => [...p]),
							unmanagedPaths: nestedArray(snapshot.unmanagedPaths, p => [...p]),
							managedPaths: optionalNestedArray(snapshot.managedPaths, p => [
								...p
							]) || [/\/node_modules\//]
						},
						storage: {
							type: "filesystem",
							directory: path.resolve(
								config.context || process.cwd(),
								cache.storage?.directory || "node_modules/.cache/rspack"
							)
						}
					};
				}),
				lazyCompilation: optionalNestedConfig(
					experiments.lazyCompilation,
					options => (options === true ? {} : options)
				),
				incremental: optionalNestedConfig(experiments.incremental, options =>
					getNormalizedIncrementalOptions(options)
				),
				parallelCodeSplitting: experiments.parallelCodeSplitting,
				buildHttp: experiments.buildHttp,
				parallelLoader: experiments.parallelLoader,
				useInputFileSystem: experiments.useInputFileSystem
			};
		}),
		watch: config.watch,
		watchOptions: cloneObject(config.watchOptions),
		devServer: config.devServer,
		profile: config.profile,
		amd: config.amd,
		bail: config.bail,
		lazyCompilation: optionalNestedConfig(config.lazyCompilation, options =>
			options === true ? {} : options
		)
	};
};

const getNormalizedEntryStatic = (entry: EntryStatic) => {
	if (typeof entry === "string") {
		return {
			main: {
				import: [entry]
			}
		};
	}
	if (Array.isArray(entry)) {
		return {
			main: {
				import: entry
			}
		};
	}
	const result: EntryStaticNormalized = {};
	for (const key of Object.keys(entry)) {
		const value = entry[key];
		if (typeof value === "string") {
			result[key] = {
				import: [value]
			};
		} else if (Array.isArray(value)) {
			result[key] = {
				import: value
			};
		} else {
			result[key] = {
				import: Array.isArray(value.import) ? value.import : [value.import],
				runtime: value.runtime,
				publicPath: value.publicPath,
				baseUri: value.baseUri,
				chunkLoading: value.chunkLoading,
				asyncChunks: value.asyncChunks,
				filename: value.filename,
				library: value.library,
				layer: value.layer,
				dependOn: Array.isArray(value.dependOn)
					? value.dependOn
					: value.dependOn
						? [value.dependOn]
						: undefined
			};
		}
	}
	return result;
};

const getNormalizedOptimizationRuntimeChunk = (
	runtimeChunk?: OptimizationRuntimeChunk
): OptimizationRuntimeChunkNormalized | undefined => {
	if (runtimeChunk === undefined) return undefined;
	if (runtimeChunk === false) return false;
	if (runtimeChunk === "single") {
		return {
			name: "single"
		};
	}
	if (runtimeChunk === true || runtimeChunk === "multiple") {
		return {
			name: "multiple"
		};
	}
	if (runtimeChunk.name) {
		const opts: OptimizationRuntimeChunkNormalized = {
			name: runtimeChunk.name
		};
		return opts;
	}
};

const getNormalizedIncrementalOptions = (
	incremental: IncrementalPresets | Incremental
): false | Incremental => {
	if (incremental === false || incremental === "none") return false;
	if (incremental === "safe")
		return {
			silent: true,
			make: true,
			inferAsyncModules: false,
			providedExports: false,
			dependenciesDiagnostics: false,
			sideEffects: false,
			buildChunkGraph: false,
			moduleIds: false,
			chunkIds: false,
			modulesHashes: false,
			modulesCodegen: false,
			modulesRuntimeRequirements: false,
			chunksRuntimeRequirements: false,
			chunksHashes: false,
			chunksRender: false,
			emitAssets: true
		};
	if (incremental === true || incremental === "advance-silent") return {};
	if (incremental === "advance") {
		return { silent: false };
	}
	return incremental;
};

const nestedConfig = <T, R>(value: T | undefined, fn: (value: T) => R) =>
	value === undefined ? fn({} as T) : fn(value);

const optionalNestedConfig = <T, R>(
	value: T | undefined,
	fn: (value: T) => R
) => (value === undefined ? undefined : fn(value));

const nestedArray = <T, R>(value: T[] | undefined, fn: (value: T[]) => R[]) =>
	Array.isArray(value) ? fn(value) : fn([]);

const optionalNestedArray = <T, R>(
	value: T[] | undefined,
	fn: (value: T[]) => R[]
) => (Array.isArray(value) ? fn(value) : undefined);

const cloneObject = <T>(value?: T) => ({ ...value });

const keyedNestedConfig = <T, R>(
	value: Record<string, T> | undefined,
	fn: (value: T) => R,
	customKeys: Record<string, (value: T) => R>
) => {
	const result =
		value === undefined
			? {}
			: Object.keys(value).reduce<Record<string, R>>((obj, key) => {
					obj[key] = (customKeys && key in customKeys ? customKeys[key] : fn)(
						value[key]
					);
					return obj;
				}, {});
	if (customKeys) {
		for (const key of Object.keys(customKeys)) {
			if (!(key in result)) {
				result[key] = customKeys[key]({} as T);
			}
		}
	}
	return result;
};

export type EntryDynamicNormalized = () => Promise<EntryStaticNormalized>;

export type EntryNormalized = EntryDynamicNormalized | EntryStaticNormalized;

export interface EntryStaticNormalized {
	[k: string]: EntryDescriptionNormalized;
}

export type EntryDescriptionNormalized = Pick<
	EntryDescription,
	| "runtime"
	| "chunkLoading"
	| "asyncChunks"
	| "publicPath"
	| "baseUri"
	| "filename"
	| "library"
	| "layer"
> & {
	import?: string[];
	dependOn?: string[];
};

export interface OutputNormalized {
	path?: Path;
	pathinfo?: boolean | "verbose";
	clean?: Clean;
	publicPath?: PublicPath;
	filename?: Filename;
	chunkFilename?: ChunkFilename;
	crossOriginLoading?: CrossOriginLoading;
	cssFilename?: CssFilename;
	cssChunkFilename?: CssChunkFilename;
	hotUpdateMainFilename?: HotUpdateMainFilename;
	hotUpdateChunkFilename?: HotUpdateChunkFilename;
	hotUpdateGlobal?: HotUpdateGlobal;
	assetModuleFilename?: AssetModuleFilename;
	uniqueName?: UniqueName;
	chunkLoadingGlobal?: ChunkLoadingGlobal;
	enabledLibraryTypes?: EnabledLibraryTypes;
	library?: LibraryOptions;
	module?: OutputModule;
	strictModuleErrorHandling?: StrictModuleErrorHandling;
	globalObject?: GlobalObject;
	importFunctionName?: ImportFunctionName;
	importMetaName?: ImportMetaName;
	iife?: Iife;
	wasmLoading?: WasmLoading;
	enabledWasmLoadingTypes?: EnabledWasmLoadingTypes;
	webassemblyModuleFilename?: WebassemblyModuleFilename;
	chunkFormat?: string | false;
	chunkLoading?: string | false;
	enabledChunkLoadingTypes?: string[];
	trustedTypes?: TrustedTypes;
	sourceMapFilename?: SourceMapFilename;
	hashDigest?: HashDigest;
	hashDigestLength?: HashDigestLength;
	hashFunction?: HashFunction;
	hashSalt?: HashSalt;
	asyncChunks?: boolean;
	workerChunkLoading?: ChunkLoading;
	workerWasmLoading?: WasmLoading;
	workerPublicPath?: WorkerPublicPath;
	scriptType?: ScriptType;
	devtoolNamespace?: DevtoolNamespace;
	devtoolModuleFilenameTemplate?: DevtoolModuleFilenameTemplate;
	devtoolFallbackModuleFilenameTemplate?: DevtoolFallbackModuleFilenameTemplate;
	environment?: Environment;
	charset?: boolean;
	chunkLoadTimeout?: number;
	compareBeforeEmit?: boolean;
}

export interface ModuleOptionsNormalized {
	defaultRules?: RuleSetRules;
	rules: RuleSetRules;
	parser: ParserOptionsByModuleType;
	generator: GeneratorOptionsByModuleType;
	noParse?: NoParseOption;
	unsafeCache?: boolean | RegExp;
}

export type ExperimentCacheNormalized =
	| boolean
	| {
			type: "memory";
	  }
	| {
			type: "persistent";
			buildDependencies: string[];
			version: string;
			snapshot: {
				immutablePaths: (string | RegExp)[];
				unmanagedPaths: (string | RegExp)[];
				managedPaths: (string | RegExp)[];
			};
			storage: {
				type: "filesystem";
				directory: string;
			};
	  };

export interface ExperimentsNormalized {
	cache?: ExperimentCacheNormalized;
	/**
	 * @deprecated This option is deprecated and will be removed in future versions.
	 *
	 * Please use the Configuration top-level `lazyCompilation` option instead.
	 */
	lazyCompilation?: false | LazyCompilationOptions;
	asyncWebAssembly?: boolean;
	outputModule?: boolean;
	topLevelAwait?: boolean;
	css?: boolean;
	/**
	 * @deprecated This option is deprecated, layers is enabled since v1.6.0
	 */
	layers?: boolean;
	incremental?: false | Incremental;
	parallelCodeSplitting?: boolean;
	futureDefaults?: boolean;
	rspackFuture?: RspackFutureOptions;
	buildHttp?: HttpUriPluginOptions;
	parallelLoader?: boolean;
	useInputFileSystem?: false | RegExp[];
	inlineConst?: boolean;
	inlineEnum?: boolean;
	typeReexportsPresence?: boolean;
	lazyBarrel?: boolean;
	nativeWatcher?: boolean;
<<<<<<< HEAD
	mfAsyncStartup?: boolean;
=======
	deferImport?: boolean;
>>>>>>> b01417b7
}

export type IgnoreWarningsNormalized = ((
	warning: WebpackError,
	compilation: Compilation
) => boolean)[];

export type OptimizationRuntimeChunkNormalized =
	| false
	| {
			name: string | ((entrypoint: { name: string }) => string);
	  };

export interface RspackOptionsNormalized {
	name?: Name;
	dependencies?: Dependencies;
	context?: Context;
	mode?: Mode;
	entry: EntryNormalized;
	output: OutputNormalized;
	resolve: Resolve;
	resolveLoader: Resolve;
	module: ModuleOptionsNormalized;
	target?: Target;
	externals?: Externals;
	externalsType?: ExternalsType;
	externalsPresets: ExternalsPresets;
	infrastructureLogging: InfrastructureLogging;
	devtool?: DevTool;
	node: Node;
	loader: Loader;
	snapshot: SnapshotOptions;
	cache?: CacheOptions;
	stats: StatsValue;
	optimization: Optimization;
	plugins: Plugins;
	experiments: ExperimentsNormalized;
	lazyCompilation?: false | LazyCompilationOptions;
	watch?: Watch;
	watchOptions: WatchOptions;
	devServer?: DevServer;
	ignoreWarnings?: IgnoreWarningsNormalized;
	performance?: Performance;
	profile?: Profile;
	amd?: Amd;
	bail?: Bail;
}<|MERGE_RESOLUTION|>--- conflicted
+++ resolved
@@ -670,11 +670,8 @@
 	typeReexportsPresence?: boolean;
 	lazyBarrel?: boolean;
 	nativeWatcher?: boolean;
-<<<<<<< HEAD
 	mfAsyncStartup?: boolean;
-=======
 	deferImport?: boolean;
->>>>>>> b01417b7
 }
 
 export type IgnoreWarningsNormalized = ((
