--- conflicted
+++ resolved
@@ -87,7 +87,6 @@
 		hashFunction: z.string().or(z.function()).optional(),
 		// TODO(hyf0)
 		module: z.any().optional(),
-<<<<<<< HEAD
 		strictModuleErrorHandling: z.boolean().optional(),
 		umdNamedDefine: umdNamedDefine.optional(),
 		chunkLoadingGlobal: z.string().optional(),
@@ -120,15 +119,5 @@
 				umdNamedDefine: umdNamedDefine.optional()
 			})
 			.optional()
-=======
-		strictModuleErrorHandling: z.any().optional(),
-		umdNamedDefine: z.any().optional(),
-		chunkLoadingGlobal: z.any().optional(),
-		trustedTypes: z.any().optional(),
-		hashDigest: z.any().optional(),
-		hashDigestLength: z.any().optional(),
-		library: z.any().optional(),
-		asyncChunks: z.boolean().optional()
->>>>>>> c7d42773
 	});
 }