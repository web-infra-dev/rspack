/**
 * The following code is modified based on
 * https://github.com/webpack/webpack/blob/4b4ca3b/lib/config/defaults.js
 *
 * MIT Licensed
 * Author Tobias Koppers @sokra
 * Copyright (c) JS Foundation and other contributors
 * https://github.com/webpack/webpack/blob/main/LICENSE
 */

import assert from "assert";
import fs from "fs";
import path from "path";
import { isNil } from "../util";
import { cleverMerge } from "../util/cleverMerge";
import {
	getDefaultTarget,
	getTargetProperties,
	getTargetsProperties
} from "./target";
import type {
	Target,
	Context,
<<<<<<< HEAD
	EntryDescriptionNormalized,
	EntryNormalized,
	ExperimentsNormalized,
=======
>>>>>>> 3cea4a10
	ExternalsPresets,
	InfrastructureLogging,
	Mode,
	ModuleOptions,
	Node,
	Optimization,
	ResolveOptions,
	RuleSetRules,
	SnapshotOptions
} from "./zod";
import {
	EntryDescriptionNormalized,
	EntryNormalized,
	ExperimentsNormalized,
	OutputNormalized,
	RspackOptionsNormalized
} from "./normalization";

export const applyRspackOptionsDefaults = (
	options: RspackOptionsNormalized
) => {
	F(options, "context", () => process.cwd());
	F(options, "target", () => {
		return getDefaultTarget(options.context!);
	});

	const { mode, target } = options;
	assert(!isNil(target));

	let targetProperties =
		target === false
			? false
			: typeof target === "string"
			? getTargetProperties(target, options.context!)
			: getTargetsProperties(target, options.context!);

	const development = mode === "development";
	const production = mode === "production" || !mode;

	if (typeof options.entry !== "function") {
		for (const key of Object.keys(options.entry)) {
			F(options.entry[key], "import", () => ["./src"]);
		}
	}

	F(options, "devtool", () => false as const);
	D(options, "watch", false);
	D(options, "profile", false);

	const futureDefaults = options.experiments.futureDefaults ?? false;
	F(options, "cache", () => development);

	applyExperimentsDefaults(options.experiments, {
		cache: options.cache!
	});

	applySnapshotDefaults(options.snapshot, { production });

	applyModuleDefaults(options.module, {
		// syncWebAssembly: options.experiments.syncWebAssembly,
		asyncWebAssembly: options.experiments.asyncWebAssembly!,
		disableTransformByDefault:
			options.experiments.rspackFuture!.disableTransformByDefault!,
		css: options.experiments.css!
	});

	applyOutputDefaults(options.output, {
		context: options.context!,
		targetProperties,
		isAffectedByBrowserslist:
			target === undefined ||
			(typeof target === "string" && target.startsWith("browserslist")) ||
			(Array.isArray(target) &&
				target.some(target => target.startsWith("browserslist"))),
		outputModule: options.experiments.outputModule,
		entry: options.entry,
		futureDefaults
	});

	applyExternalsPresetsDefaults(options.externalsPresets, {
		targetProperties
	});

	// @ts-expect-error
	F(options, "externalsType", () => {
		return options.output.library
			? options.output.library.type
			: options.output.module
			? "module"
			: "var";
	});

	applyNodeDefaults(options.node, { targetProperties });

	applyOptimizationDefaults(options.optimization, { production, development });

	options.resolve = cleverMerge(
		getResolveDefaults({
			targetProperties,
			mode: options.mode
		}),
		options.resolve
	);

	options.resolveLoader = cleverMerge(
		getResolveLoaderDefaults(),
		options.resolveLoader
	);
};

export const applyRspackOptionsBaseDefaults = (
	options: RspackOptionsNormalized
) => {
	F(options, "context", () => process.cwd());
	applyInfrastructureLoggingDefaults(options.infrastructureLogging);
};

const applyInfrastructureLoggingDefaults = (
	infrastructureLogging: InfrastructureLogging
) => {
	F(infrastructureLogging, "stream", () => process.stderr);
	const tty =
		(infrastructureLogging as any).stream.isTTY && process.env.TERM !== "dumb";
	D(infrastructureLogging, "level", "info");
	D(infrastructureLogging, "debug", false);
	D(infrastructureLogging, "colors", tty);
	D(infrastructureLogging, "appendOnly", !tty);
};

const applyExperimentsDefaults = (
	experiments: ExperimentsNormalized,
	{ cache }: { cache: boolean }
) => {
	D(experiments, "lazyCompilation", false);
	D(experiments, "asyncWebAssembly", false);
	D(experiments, "newSplitChunks", true);
	D(experiments, "css", true); // we not align with webpack about the default value for better DX

	D(experiments, "incrementalRebuild", {});
	if (typeof experiments.incrementalRebuild === "object") {
		D(experiments.incrementalRebuild, "make", true);
		D(experiments.incrementalRebuild, "emitAsset", true);
	}
	if (
		cache === false &&
		experiments.incrementalRebuild &&
		experiments.incrementalRebuild.make
	) {
		experiments.incrementalRebuild.make = false;
		// TODO: use logger to warn user enable cache for incrementalRebuild.make
	}

	D(experiments, "rspackFuture", {});
	if (typeof experiments.rspackFuture === "object") {
		D(experiments.rspackFuture, "newResolver", false);
		D(experiments.rspackFuture, "newTreeshaking", false);
		D(experiments.rspackFuture, "disableTransformByDefault", false);
	}
};

const applySnapshotDefaults = (
	snapshot: SnapshotOptions,
	{ production }: { production: boolean }
) => {
	F(snapshot, "module", () =>
		production
			? { timestamp: true, hash: true }
			: { timestamp: true, hash: false }
	);
	F(snapshot, "resolve", () =>
		production
			? { timestamp: true, hash: true }
			: { timestamp: true, hash: false }
	);
};

const applyModuleDefaults = (
	module: ModuleOptions,
	{
		asyncWebAssembly,
		css,
		disableTransformByDefault
	}: {
		asyncWebAssembly: boolean;
		css: boolean;
		disableTransformByDefault: boolean;
	}
) => {
	F(module.parser!, "asset", () => ({}));
	F(module.parser!.asset!, "dataUrlCondition", () => ({}));
	if (typeof module.parser!.asset!.dataUrlCondition === "object") {
		D(module.parser!.asset!.dataUrlCondition, "maxSize", 8096);
	}

	A(module, "defaultRules", () => {
		const esm = {
			type: "javascript/esm",
			resolve: {
				byDependency: {
					esm: {
						fullySpecified: true
					}
				}
			}
		};
		const commonjs = {
			type: "javascript/dynamic"
		};
		const rules: RuleSetRules = [
			{
				mimetype: "application/node",
				type: "javascript/auto"
			},
			{
				test: /\.json$/i,
				type: "json"
			},
			{
				mimetype: "application/json",
				type: "json"
			},
			{
				test: /\.mjs$/i,
				...esm
			},
			{
				test: /\.js$/i,
				descriptionData: {
					type: "module"
				},
				...esm
			},
			{
				test: /\.cjs$/i,
				...commonjs
			},
			{
				test: /\.js$/i,
				descriptionData: {
					type: "commonjs"
				},
				...commonjs
			},
			{
				mimetype: {
					or: ["text/javascript", "application/javascript"]
				},
				...esm
			}
		];

		// TODO: remove in 0.5.0
		if (!disableTransformByDefault) {
			rules.push(
				{
					test: /\.jsx$/i,
					type: "jsx"
				},
				{
					test: /\.ts$/i,
					type: "ts"
				},
				{
					test: /\.tsx$/i,
					type: "tsx"
				}
			);
		}

		if (asyncWebAssembly) {
			const wasm = {
				type: "webassembly/async",
				rules: [
					{
						descriptionData: {
							type: "module"
						},
						resolve: {
							fullySpecified: true
						}
					}
				]
			};
			rules.push({
				test: /\.wasm$/i,
				...wasm
			});
			rules.push({
				mimetype: "application/wasm",
				...wasm
			});
		}

		if (css) {
			const cssRule = {
				type: "css",
				resolve: {
					fullySpecified: true,
					preferRelative: true
				}
			};
			const cssModulesRule = {
				type: "css/module",
				resolve: {
					fullySpecified: true
				}
			};
			rules.push({
				test: /\.css$/i,
				oneOf: [
					{
						test: /\.module\.css$/i,
						...cssModulesRule
					},
					{
						...cssRule
					}
				]
			});
			rules.push({
				mimetype: "text/css+module",
				...cssModulesRule
			});
			rules.push({
				mimetype: "text/css",
				...cssRule
			});
		}

		rules.push({
			dependency: "url",
			oneOf: [
				{
					scheme: /^data$/,
					type: "asset/inline"
				},
				{
					type: "asset/resource"
				}
			]
		});

		return rules;
	});
};

const applyOutputDefaults = (
	output: OutputNormalized,
	{
		context,
		outputModule,
		targetProperties: tp,
		isAffectedByBrowserslist,
		entry,
		futureDefaults
	}: {
		context: Context;
		outputModule?: boolean;
		targetProperties: any;
		isAffectedByBrowserslist: boolean;
		entry: EntryNormalized;
		futureDefaults: boolean;
	}
) => {
	F(output, "uniqueName", () => {
		const pkgPath = path.resolve(context, "package.json");
		try {
			const packageInfo = JSON.parse(fs.readFileSync(pkgPath, "utf-8"));
			return packageInfo.name || "";
		} catch (e: any) {
			if (e.code !== "ENOENT") {
				e.message += `\nwhile determining default 'output.uniqueName' from 'name' in ${pkgPath}`;
				throw e;
			}
			return "";
		}
	});

	F(output, "chunkLoadingGlobal", () => "webpackChunk" + output.uniqueName);
	F(output, "module", () => !!outputModule);
	D(output, "filename", output.module ? "[name].mjs" : "[name].js");
	F(output, "iife", () => !output.module);

	F(output, "chunkFilename", () => {
		const filename = output.filename!;
		if (typeof filename !== "function") {
			const hasName = filename.includes("[name]");
			const hasId = filename.includes("[id]");
			const hasChunkHash = filename.includes("[chunkhash]");
			const hasContentHash = filename.includes("[contenthash]");
			// Anything changing depending on chunk is fine
			if (hasChunkHash || hasContentHash || hasName || hasId) return filename;
			// Otherwise prefix "[id]." in front of the basename to make it changing
			return filename.replace(/(^|\/)([^/]*(?:\?|$))/, "$1[id].$2");
		}
		return "[id].js";
	});
	F(output, "cssFilename", () => {
		const filename = output.filename!;
		if (typeof filename !== "function") {
			return filename.replace(/\.[mc]?js(\?|$)/, ".css$1");
		}
		return "[id].css";
	});
	F(output, "cssChunkFilename", () => {
		const chunkFilename = output.chunkFilename!;
		if (typeof chunkFilename !== "function") {
			return chunkFilename.replace(/\.[mc]?js(\?|$)/, ".css$1");
		}
		return "[id].css";
	});
	D(
		output,
		"hotUpdateChunkFilename",
		`[id].[fullhash].hot-update.${output.module ? "mjs" : "js"}`
	);
	D(output, "hotUpdateMainFilename", "[runtime].[fullhash].hot-update.json");
	F(output, "hotUpdateGlobal", () => "webpackHotUpdate" + output.uniqueName);
	D(output, "assetModuleFilename", "[hash][ext][query]");
	D(output, "webassemblyModuleFilename", "[hash].module.wasm");
	F(output, "path", () => path.join(process.cwd(), "dist"));
	D(
		output,
		"publicPath",
		tp && (tp.document || tp.importScripts) ? "auto" : ""
	);

	D(output, "hashFunction", futureDefaults ? "xxhash64" : "md4");
	D(output, "hashDigest", "hex");
	D(output, "hashDigestLength", futureDefaults ? 16 : 20);
	D(output, "strictModuleErrorHandling", false);
	if (output.library) {
		F(output.library, "type", () => (output.module ? "module" : "var"));
	}
	F(output, "chunkFormat", () => {
		if (tp) {
			const helpMessage = isAffectedByBrowserslist
				? "Make sure that your 'browserslist' includes only platforms that support these features or select an appropriate 'target' to allow selecting a chunk format by default. Alternatively specify the 'output.chunkFormat' directly."
				: "Select an appropriate 'target' to allow selecting one by default, or specify the 'output.chunkFormat' directly.";
			if (output.module) {
				if (tp.dynamicImport) return "module";
				if (tp.document) return "array-push";
				throw new Error(
					"For the selected environment is no default ESM chunk format available:\n" +
						"ESM exports can be chosen when 'import()' is available.\n" +
						"JSONP Array push can be chosen when 'document' is available.\n" +
						helpMessage
				);
			} else {
				if (tp.document) return "array-push";
				if (tp.require) return "commonjs";
				if (tp.nodeBuiltins) return "commonjs";
				if (tp.importScripts) return "array-push";
				throw new Error(
					"For the selected environment is no default script chunk format available:\n" +
						"JSONP Array push can be chosen when 'document' or 'importScripts' is available.\n" +
						"CommonJs exports can be chosen when 'require' or node builtins are available.\n" +
						helpMessage
				);
			}
		}
		throw new Error(
			"Chunk format can't be selected by default when no target is specified"
		);
	});
	D(output, "asyncChunks", true);
	F(output, "chunkLoading", () => {
		if (tp) {
			switch (output.chunkFormat) {
				case "array-push":
					if (tp.document) return "jsonp";
					if (tp.importScripts) return "import-scripts";
					break;
				case "commonjs":
					if (tp.require) return "require";
					if (tp.nodeBuiltins) return "async-node";
					break;
				case "module":
					if (tp.dynamicImport) return "import";
					break;
			}
			if (
				tp.require === null ||
				tp.nodeBuiltins === null ||
				tp.document === null ||
				tp.importScripts === null
			) {
				return "universal";
			}
		}
		return false;
	});
	F(output, "workerChunkLoading", () => {
		if (tp) {
			switch (output.chunkFormat) {
				case "array-push":
					if (tp.importScriptsInWorker) return "import-scripts";
					break;
				case "commonjs":
					if (tp.require) return "require";
					if (tp.nodeBuiltins) return "async-node";
					break;
				case "module":
					if (tp.dynamicImportInWorker) return "import";
					break;
			}
			if (
				tp.require === null ||
				tp.nodeBuiltins === null ||
				tp.importScriptsInWorker === null
			) {
				return "universal";
			}
		}
		return false;
	});
	F(output, "wasmLoading", () => {
		if (tp) {
			if (tp.fetchWasm) return "fetch";
			if (tp.nodeBuiltins)
				return output.module ? "async-node-module" : "async-node";
			if (tp.nodeBuiltins === null || tp.fetchWasm === null) {
				return "universal";
			}
		}
		return false;
	});
	F(output, "workerWasmLoading", () => output.wasmLoading);
	F(output, "globalObject", () => {
		if (tp) {
			if (tp.global) return "global";
			if (tp.globalThis) return "globalThis";
		}
		return "self";
	});
	D(output, "importFunctionName", "import");
	F(output, "clean", () => !!output.clean);
	D(output, "crossOriginLoading", false);
	D(output, "workerPublicPath", "");
	F(output, "sourceMapFilename", () => {
		return "[file].map";
	});

	const { trustedTypes } = output;
	if (trustedTypes) {
		F(
			trustedTypes,
			"policyName",
			() =>
				output.uniqueName!.replace(/[^a-zA-Z0-9\-#=_/@.%]+/g, "_") || "webpack"
		);
	}

	const forEachEntry = (fn: (desc: EntryDescriptionNormalized) => void) => {
		for (const name of Object.keys(entry)) {
			fn(entry[name]);
		}
	};
	A(output, "enabledLibraryTypes", () => {
		const enabledLibraryTypes = [];
		if (output.library) {
			enabledLibraryTypes.push(output.library.type);
		}
		// TODO respect entryOptions.library
		return enabledLibraryTypes;
	});
	A(output, "enabledChunkLoadingTypes", () => {
		const enabledChunkLoadingTypes = new Set<string>();
		if (output.chunkLoading) {
			enabledChunkLoadingTypes.add(output.chunkLoading);
		}
		if (output.workerChunkLoading) {
			enabledChunkLoadingTypes.add(output.workerChunkLoading);
		}
		forEachEntry(desc => {
			if (desc.chunkLoading) {
				enabledChunkLoadingTypes.add(desc.chunkLoading);
			}
		});
		return Array.from(enabledChunkLoadingTypes);
	});
	A(output, "enabledWasmLoadingTypes", () => {
		const enabledWasmLoadingTypes = new Set<string>();
		if (output.wasmLoading) {
			enabledWasmLoadingTypes.add(output.wasmLoading);
		}
		if (output.workerWasmLoading) {
			enabledWasmLoadingTypes.add(output.workerWasmLoading);
		}
		// forEachEntry(desc => {
		// 	if (desc.wasmLoading) {
		// 		enabledWasmLoadingTypes.add(desc.wasmLoading);
		// 	}
		// });
		return Array.from(enabledWasmLoadingTypes);
	});
};

const applyExternalsPresetsDefaults = (
	externalsPresets: ExternalsPresets,
	{ targetProperties }: { targetProperties: any }
) => {
	D(externalsPresets, "web", targetProperties && targetProperties.web);
	D(externalsPresets, "node", targetProperties && targetProperties.node);
	D(
		externalsPresets,
		"electron",
		targetProperties && targetProperties.electron
	);
	D(
		externalsPresets,
		"electronMain",
		targetProperties &&
			targetProperties.electron &&
			targetProperties.electronMain
	);
	D(
		externalsPresets,
		"electronPreload",
		targetProperties &&
			targetProperties.electron &&
			targetProperties.electronPreload
	);
	D(
		externalsPresets,
		"electronRenderer",
		targetProperties &&
			targetProperties.electron &&
			targetProperties.electronRenderer
	);
};

const applyNodeDefaults = (
	node: Node,
	{ targetProperties }: { targetProperties: any }
) => {
	if (node === false) return;

	F(node, "global", () => {
		if (targetProperties && targetProperties.global) return false;
		return "warn";
	});
	F(node, "__dirname", () => {
		if (targetProperties && targetProperties.node) return "eval-only";
		return "warn-mock";
	});
	F(node, "__filename", () => {
		if (targetProperties && targetProperties.node) return "eval-only";
		return "warn-mock";
	});
};

const applyOptimizationDefaults = (
	optimization: Optimization,
	{ production }: { production: boolean; development: boolean }
) => {
	D(optimization, "removeAvailableModules", true);
	D(optimization, "removeEmptyChunks", true);
	F(optimization, "moduleIds", (): "named" | "deterministic" => {
		if (production) return "deterministic";
		return "named";
	});
	F(optimization, "chunkIds", (): "named" | "deterministic" => "named");
	F(optimization, "sideEffects", () => (production ? true : "flag"));
	D(optimization, "providedExports", true);
	D(optimization, "usedExports", production);
	D(optimization, "runtimeChunk", false);
	D(optimization, "realContentHash", production);
	D(optimization, "minimize", production);
	A(optimization, "minimizer", () => [
		// TODO: enable this when drop support for builtins options
		// new SwcJsMinimizerPlugin(),
		// new SwcCssMinimizerPlugin()
	]);
	const { splitChunks } = optimization;
	if (splitChunks) {
		// A(splitChunks, "defaultSizeTypes", () =>
		// 	css ? ["javascript", "css", "unknown"] : ["javascript", "unknown"]
		// );
		// D(splitChunks, "hidePathInfo", production);
		D(splitChunks, "chunks", "async");
		// D(splitChunks, "usedExports", optimization.usedExports === true);
		D(splitChunks, "minChunks", 1);
		F(splitChunks, "minSize", () => (production ? 20000 : 10000));
		// F(splitChunks, "minRemainingSize", () => (development ? 0 : undefined));
		// F(splitChunks, "enforceSizeThreshold", () => (production ? 50000 : 30000));
		F(splitChunks, "maxAsyncRequests", () => (production ? 30 : Infinity));
		F(splitChunks, "maxInitialRequests", () => (production ? 30 : Infinity));
		// D(splitChunks, "automaticNameDelimiter", "-");
		const { cacheGroups } = splitChunks;
		if (cacheGroups) {
			F(cacheGroups, "default", () => ({
				idHint: "",
				reuseExistingChunk: true,
				minChunks: 2,
				priority: -20
			}));
			F(cacheGroups, "defaultVendors", () => ({
				idHint: "vendors",
				reuseExistingChunk: true,
				test: /[\\/]node_modules[\\/]/i,
				priority: -10
			}));
		}
	}
};

const getResolveLoaderDefaults = () => {
	const resolveOptions: ResolveOptions = {
		conditionNames: ["loader", "require", "node"],
		exportsFields: ["exports"],
		mainFields: ["loader", "main"],
		extensions: [".js"],
		mainFiles: ["index"]
	};

	return resolveOptions;
};

const getResolveDefaults = ({
	targetProperties,
	mode
}: {
	targetProperties: any;
	mode?: Mode;
}) => {
	const conditions = ["webpack"];

	conditions.push(mode === "development" ? "development" : "production");

	if (targetProperties) {
		if (targetProperties.webworker) conditions.push("worker");
		if (targetProperties.node) conditions.push("node");
		if (targetProperties.web) conditions.push("browser");
		if (targetProperties.electron) conditions.push("electron");
		if (targetProperties.nwjs) conditions.push("nwjs");
	}
	const jsExtensions = [".js", ".json", ".wasm", ".tsx", ".ts", ".jsx"];

	const tp = targetProperties;
	const browserField =
		tp && tp.web && (!tp.node || (tp.electron && tp.electronRenderer));

	const cjsDeps = () => ({
		browserField,
		mainFields: browserField ? ["browser", "module", "..."] : ["module", "..."],
		conditionNames: ["require", "module", "..."],
		extensions: [...jsExtensions]
	});
	const esmDeps = () => ({
		browserField,
		mainFields: browserField ? ["browser", "module", "..."] : ["module", "..."],
		conditionNames: ["import", "module", "..."],
		extensions: [...jsExtensions]
	});

	const resolveOptions: ResolveOptions = {
		modules: ["node_modules"],
		conditionNames: conditions,
		mainFiles: ["index"],
		extensions: [],
		browserField,
		mainFields: ["main"].filter(Boolean),
		exportsFields: ["exports"],
		byDependency: {
			wasm: esmDeps(),
			esm: esmDeps(),
			url: {
				preferRelative: true
			},
			worker: {
				...esmDeps(),
				preferRelative: true
			},
			commonjs: cjsDeps(),
			// amd: cjsDeps(),
			// for backward-compat: loadModule
			// loader: cjsDeps(),
			// for backward-compat: Custom Dependency and getResolve without dependencyType
			unknown: cjsDeps()
		}
	};

	return resolveOptions;
};

const D = <T, P extends keyof T>(obj: T, prop: P, value: T[P]) => {
	if (obj[prop] === undefined) {
		obj[prop] = value;
	}
};

const F = <T, P extends keyof T>(obj: T, prop: P, factory: () => T[P]) => {
	if (obj[prop] === undefined) {
		obj[prop] = factory();
	}
};

const A = <T, P extends keyof T>(
	obj: T,
	prop: P,
	factory: () => T[P]
): void => {
	const value = obj[prop];
	if (value === undefined) {
		obj[prop] = factory();
	} else if (Array.isArray(value)) {
		let newArray = undefined;
		for (let i = 0; i < value.length; i++) {
			const item = value[i];
			if (item === "...") {
				if (newArray === undefined) {
					newArray = value.slice(0, i);
					// @ts-expect-error
					obj[prop] = newArray;
				}
				const items = factory();
				if (items !== undefined) {
					for (const item of items as any) {
						newArray.push(item);
					}
				}
			} else if (newArray !== undefined) {
				newArray.push(item);
			}
		}
	}
};<|MERGE_RESOLUTION|>--- conflicted
+++ resolved
@@ -21,12 +21,6 @@
 import type {
 	Target,
 	Context,
-<<<<<<< HEAD
-	EntryDescriptionNormalized,
-	EntryNormalized,
-	ExperimentsNormalized,
-=======
->>>>>>> 3cea4a10
 	ExternalsPresets,
 	InfrastructureLogging,
 	Mode,
@@ -681,7 +675,7 @@
 
 const applyOptimizationDefaults = (
 	optimization: Optimization,
-	{ production }: { production: boolean; development: boolean }
+	{ production, development }: { production: boolean; development: boolean }
 ) => {
 	D(optimization, "removeAvailableModules", true);
 	D(optimization, "removeEmptyChunks", true);
