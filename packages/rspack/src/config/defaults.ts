--- conflicted
+++ resolved
@@ -39,10 +39,7 @@
 	InfrastructureLogging,
 	JavascriptParserOptions,
 	Library,
-<<<<<<< HEAD
-=======
 	Loader,
->>>>>>> d42abefa
 	Mode,
 	ModuleOptions,
 	Node,
