--- conflicted
+++ resolved
@@ -2806,17 +2806,15 @@
 	 */
 	lazyBarrel?: boolean;
 	/**
-<<<<<<< HEAD
 	 * Enable Module Federation async startup
 	 * @default false
 	 */
 	mfAsyncStartup?: boolean;
-=======
+	/**
 	 * Enable defer import feature
 	 * @default false
 	 */
 	deferImport?: boolean;
->>>>>>> b01417b7
 };
 //#endregion
 
