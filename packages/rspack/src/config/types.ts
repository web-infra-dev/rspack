import type { AssetInfo, RawFuncUseCtx } from "@rspack/binding";
import type { ChunkGraph } from "../ChunkGraph";
import type { Compilation, PathData } from "../Compilation";
import type { Compiler } from "../Compiler";
import type { Module } from "../Module";
import type ModuleGraph from "../ModuleGraph";
import type { HttpUriPluginOptions } from "../builtin-plugin/HttpUriPlugin";
import type { Chunk } from "../exports";
import type { ResolveCallback } from "./adapterRuleUse";
import type { DevServerOptions } from "./devServer";

export type FilenameTemplate = string;

export type Filename =
	| FilenameTemplate
	| ((pathData: PathData, assetInfo?: AssetInfo) => string);

//#region Name
/** Name of the configuration. Used when loading multiple configurations. */
export type Name = string;
//#endregion

//#region Dependencies
/** A list of name defining all sibling configurations it depends on. Dependent configurations need to be compiled first. */
export type Dependencies = Name[];
//#endregion

//#region Context
/**
 * The context configuration is used to set the base directory for Rspack builds.
 * @default process.cwd()
 * */
export type Context = string;
//#endregion

//#region Mode
/**
 * The mode configuration is used to set the build mode of Rspack to enable the default optimization strategy.
 * @default 'production'
 * */
export type Mode = "development" | "production" | "none";
//#endregion

//#region Falsy
export type Falsy = false | "" | 0 | null | undefined;
//#endregion

//#region Entry
/** The publicPath of the resource referenced by this entry. */
export type PublicPath = "auto" | Filename;

/** The baseURI of the resource referenced by this entry. */
export type BaseUri = string;

/** How this entry load other chunks. */
export type ChunkLoadingType =
	| string
	| "jsonp"
	| "import-scripts"
	| "require"
	| "async-node"
	| "import";

/** How this entry load other chunks. */
export type ChunkLoading = false | ChunkLoadingType;

/** Whether to create a load-on-demand asynchronous chunk for entry. */
export type AsyncChunks = boolean;

/** Option to set the method of loading WebAssembly Modules. */
export type WasmLoadingType =
	| string
	| "fetch-streaming"
	| "fetch"
	| "async-node";

/** Option to set the method of loading WebAssembly Modules. */
export type WasmLoading = false | WasmLoadingType;

export type ScriptType = false | "text/javascript" | "module";

export type LibraryCustomUmdObject = {
	amd?: string;
	commonjs?: string;
	root?: string | string[];
};

/** Specify a name for the library. */
export type LibraryName = string | string[] | LibraryCustomUmdObject;

export type LibraryCustomUmdCommentObject = {
	amd?: string;
	commonjs?: string;
	commonjs2?: string;
	root?: string;
};

/** Use a container(defined in global space) for calling define/require functions in an AMD module. */
export type AmdContainer = string;

/** Add a comment in the UMD wrapper. */
export type AuxiliaryComment = string | LibraryCustomUmdCommentObject;

/** Specify which export should be exposed as a library. */
export type LibraryExport = string | string[];

/** Configure how the library will be exposed. */
export type LibraryType =
	| string
	| "var"
	| "module"
	| "assign"
	| "assign-properties"
	| "this"
	| "window"
	| "self"
	| "global"
	| "commonjs"
	| "commonjs2"
	| "commonjs-module"
	| "commonjs-static"
	| "amd"
	| "amd-require"
	| "umd"
	| "umd2"
	| "jsonp"
	| "system";

/** When using output.library.type: "umd", setting output.library.umdNamedDefine to true will name the AMD module of the UMD build. */
export type UmdNamedDefine = boolean;

/** Options for library.  */
export type LibraryOptions = {
	/** Use a container(defined in global space) for calling define/require functions in an AMD module. */
	amdContainer?: AmdContainer;

	/** Add a comment in the UMD wrapper. */
	auxiliaryComment?: AuxiliaryComment;

	/** Specify which export should be exposed as a library. */
	export?: LibraryExport;

	/** Specify a name for the library. */
	name?: LibraryName;

	/** Configure how the library will be exposed. */
	type: LibraryType;

	/**
	 * When using output.library.type: "umd", setting output.library.umdNamedDefine to true will name the AMD module of the UMD build.
	 * Otherwise, an anonymous define is used.
	 * */
	umdNamedDefine?: UmdNamedDefine;
};

/** Options for library. */
export type Library = LibraryName | LibraryOptions | undefined;

/** The layer of this entry. */
export type Layer = string | null;

/** The filename of the entry chunk. */
export type EntryFilename = Filename;

/** The name of the runtime chunk. */
export type EntryRuntime = false | string;

/** The path to the entry module. */
export type EntryItem = string | string[];

/** The entry that the current entry depends on. With dependOn option you can share the modules from one entry chunk to another. */
export type EntryDependOn = string | string[];

/**
 * An object with entry point description.
 */
export type EntryDescription = {
	/**
	 * The path to the entry module.
	 * @default './src/index.js'
	 * @example ['./src/index.js', './src/foo.js']
	 * */
	import: EntryItem;

	/**
	 * The name of the runtime chunk.
	 * When runtime is set, a new runtime chunk will be created.
	 * You can also set it to false to avoid a new runtime chunk.
	 * */
	runtime?: EntryRuntime;

	/** The publicPath of the resource referenced by this entry. */
	publicPath?: PublicPath;

	/** The baseURI of the resource referenced by this entry. */
	baseUri?: BaseUri;

	/** How this entry load other chunks. */
	chunkLoading?: ChunkLoading;

	/** Whether to create a load-on-demand asynchronous chunk for this entry. */
	asyncChunks?: AsyncChunks;

	/** Option to set the method of loading WebAssembly Modules. */
	wasmLoading?: WasmLoading;

	/** The filename of the entry chunk. */
	filename?: EntryFilename;

	/**
	 * The format of the chunk generated by this entry as a library.
	 * For detailed configuration, see `output.library`.
	 */
	library?: LibraryOptions;

	/**
	 * The entry that the current entry depends on. With `dependOn` option
	 * you can share the modules from one entry chunk to another.
	 */
	dependOn?: EntryDependOn;

	/**
	 * Specifies the layer in which modules of this entrypoint are placed.
	 * Make the corresponding configuration take effect through layer matching
	 * in split chunks, rules, stats, and externals.
	 */
	layer?: Layer;
};

export type EntryUnnamed = EntryItem;

export type EntryObject = Record<string, EntryItem | EntryDescription>;

/** A static entry.  */
export type EntryStatic = EntryObject | EntryUnnamed;

/** A Function returning entry options. */
export type EntryDynamic = () => EntryStatic | Promise<EntryStatic>;

/** The entry options for building */
export type Entry = EntryStatic | EntryDynamic;
//#endregion

//#region Output
/** The output directory as an absolute path. */
export type Path = string;

/** Tells Rspack to include comments in bundles with information about the contained modules. */
export type Pathinfo = boolean | "verbose";

/** Before generating the products, delete all files in the output directory. */
export type AssetModuleFilename = Filename;

/** Specifies the filename of WebAssembly modules. */
export type WebassemblyModuleFilename = string;

/** This option determines the name of non-initial chunk files. */
export type ChunkFilename = Filename;

/** Allows you to set the [crossorigin attribute](https://developer.mozilla.org/en-US/docs/Web/HTML/Element/script)  */
export type CrossOriginLoading = false | "anonymous" | "use-credentials";

/** This option determines the name of CSS output files on disk. */
export type CssFilename = Filename;

/** This option determines the name of non-initial CSS output files on disk. */
export type CssChunkFilename = Filename;

/** Customize the filenames of hot update chunks. */
export type HotUpdateChunkFilename = FilenameTemplate;

/** Customize the main hot update filename. */
export type HotUpdateMainFilename = FilenameTemplate;

/** Which uses JSONP for loading hot updates. */
export type HotUpdateGlobal = string;

/** A unique name of the Rspack build */
export type UniqueName = string;

/** The global variable is used by Rspack for loading chunks. */
export type ChunkLoadingGlobal = string;

/** List of library types enabled for use by entry points. */
export type EnabledLibraryTypes = string[];

/** Whether delete all files in the output directory. */
export type Clean =
	| boolean
	| { keep?: string | RegExp | ((path: string) => boolean) };

/** Output JavaScript files as module type. */
export type OutputModule = boolean;

/** Tell Rspack to remove a module from the module instance cache (require.cache) if it throws an exception when it is required. */
export type StrictModuleExceptionHandling = boolean;

/** Handle error in module loading as per EcmaScript Modules spec at a performance cost. */
export type StrictModuleErrorHandling = boolean;

/** Indicates what global object will be used to mount the library. */
export type GlobalObject = string;

/** List of wasm loading types enabled for use by entry points. */
export type EnabledWasmLoadingTypes = string[];

/** The name of the native import() function. */
export type ImportFunctionName = string;

/** The name of the native import.meta object. */
export type ImportMetaName = string;

/** Tells Rspack to add IIFE wrapper around emitted code. */
export type Iife = boolean;

/** List of chunk loading types enabled for use by entry points. */
export type EnabledChunkLoadingTypes = string[];

/** The format of chunks */
export type ChunkFormat = string | false;

/** Set a public path for Worker. */
export type WorkerPublicPath = string;

/** Controls [Trusted Types](https://web.dev/articles/trusted-types) compatibility. */
export type TrustedTypes = {
	/**
	 * The name of the Trusted Types policy created by webpack to serve bundle chunks.
	 */
	policyName?: string;
	/**
	 * If the call to `trustedTypes.createPolicy(...)` fails -- e.g., due to the policy name missing from the CSP `trusted-types` list, or it being a duplicate name, etc. -- controls whether to continue with loading in the hope that `require-trusted-types-for 'script'` isn't enforced yet, versus fail immediately. Default behavior is 'stop'.
	 */
	onPolicyCreationFailure?: "continue" | "stop";
};

/** The encoding to use when generating the hash. */
export type HashDigest = string;

/** The prefix length of the hash digest to use. */
export type HashDigestLength = number;

/** The hashing algorithm to use. */
export type HashFunction = "md4" | "xxhash64" | "sha256";

/** An optional salt to update the hash. */
export type HashSalt = string;

/** Configure how source maps are named. */
export type SourceMapFilename = string;

/** This option determines the module's namespace */
export type DevtoolNamespace = string;

/** This option is only used when devtool uses an option that requires module names. */
export type DevtoolModuleFilenameTemplate = string | ((info: any) => any);

/** A fallback is used when the template string or function above yields duplicates. */
export type DevtoolFallbackModuleFilenameTemplate =
	DevtoolModuleFilenameTemplate;

/** Tell Rspack what kind of ES-features may be used in the generated runtime-code. */
export type Environment = {
	/** The environment supports arrow functions ('() => { ... }'). */
	arrowFunction?: boolean;

	/** The environment supports async function and await ('async function () { await ... }'). */
	asyncFunction?: boolean;

	/** The environment supports BigInt as literal (123n). */
	bigIntLiteral?: boolean;

	/** The environment supports const and let for variable declarations. */
	const?: boolean;

	/** The environment supports destructuring ('{ a, b } = obj'). */
	destructuring?: boolean;

	/** The environment supports 'document' variable. */
	document?: boolean;

	/** The environment supports an async import() function to import EcmaScript modules. */
	dynamicImport?: boolean;

	/** The environment supports an async import() when creating a worker, only for web targets at the moment. */
	dynamicImportInWorker?: boolean;

	/** The environment supports 'for of' iteration ('for (const x of array) { ... }'). */
	forOf?: boolean;

	/** The environment supports 'globalThis'. */
	globalThis?: boolean;

	/** The environment supports ECMAScript Module syntax to import ECMAScript modules (import ... from '...'). */
	module?: boolean;

	/**
	 * Determines if the node: prefix is generated for core module imports in environments that support it.
	 * This is only applicable to Webpack runtime code.
	 * */
	nodePrefixForCoreModules?: boolean;

	/** The environment supports optional chaining ('obj?.a' or 'obj?.()'). */
	optionalChaining?: boolean;

	/** The environment supports template literals. */
	templateLiteral?: boolean;
};

export type Output = {
	/**
	 * The output directory as an absolute path.
	 * @default path.resolve(process.cwd(), 'dist')
	 * */
	path?: Path;

	/**
	 * Tells Rspack to include comments in bundles with information about the contained modules.
	 * @default true
	 */
	pathinfo?: Pathinfo;

	/**
	 * Before generating the products, whether delete all files in the output directory.
	 * @default false
	 * */
	clean?: Clean;

	/** This option determines the URL prefix of the referenced resource, such as: image, file, etc. */
	publicPath?: PublicPath;

	/** This option determines the name of each output bundle. */
	filename?: Filename;

	/** This option determines the name of non-initial chunk files. */
	chunkFilename?: ChunkFilename;

	/** Allows you to set the [crossorigin attribute](https://developer.mozilla.org/en-US/docs/Web/HTML/Element/script) for dynamically loaded chunks. */
	crossOriginLoading?: CrossOriginLoading;

	/** This option determines the name of CSS output files on disk. */
	cssFilename?: CssFilename;

	/**
	 * @deprecated this config is unused, and will be removed in the future.
	 * Rspack adds some metadata in CSS to parse CSS modules, and this configuration determines whether to compress these metadata.
	 *
	 * The value is `true` in production mode.
	 * The value is `false` in development mode.
	 * */
	cssHeadDataCompression?: boolean;

	/** This option determines the name of non-initial CSS output files on disk. */
	cssChunkFilename?: CssChunkFilename;

	/**
	 * Customize the main hot update filename. [fullhash] and [runtime] are available as placeholder.
	 * @default '[runtime].[fullhash].hot-update.json'
	 * */
	hotUpdateMainFilename?: HotUpdateMainFilename;

	/**
	 * Customize the filenames of hot update chunks.
	 * @default '[id].[fullhash].hot-update.js'
	 * */
	hotUpdateChunkFilename?: HotUpdateChunkFilename;

	/**
	 * Only used when target is set to 'web', which uses JSONP for loading hot updates.
	 * @default 'webpackHotUpdate' + output.uniqueName
	 * */
	hotUpdateGlobal?: HotUpdateGlobal;

	/**
	 * This option determines the name of each asset modules.
	 * @default '[hash][ext][query]'
	 * */
	assetModuleFilename?: AssetModuleFilename;

	/** A unique name of the Rspack build to avoid multiple Rspack runtimes to conflict when using globals. */
	uniqueName?: UniqueName;

	/**
	 * The global variable is used by Rspack for loading chunks.
	 * Determined by output.uniqueName default.
	 * */
	chunkLoadingGlobal?: ChunkLoadingGlobal;

	/**
	 * List of library types enabled for use by entry points.
	 * Determined by output.library and Entry default.
	 * */
	enabledLibraryTypes?: EnabledLibraryTypes;

	/** Output a library exposing the exports of your entry point. */
	library?: Library;

	/**
	 * Specify which export should be exposed as a library.
	 * @deprecated We might drop support for this, so prefer to use output.library.export
	 * */
	libraryExport?: LibraryExport;

	/**
	 * Configure how the library will be exposed.
	 * @deprecated Use output.library.type instead as we might drop support for output.libraryTarget in the future.
	 * */
	libraryTarget?: LibraryType;

	/**
	 * When using output.library.type: "umd", setting output.umdNamedDefine to true will name the AMD module of the UMD build.
	 * @deprecated Use output.library.umdNamedDefine instead.
	 */
	umdNamedDefine?: UmdNamedDefine;

	/**
	 * Add a comment in the UMD wrapper.
	 * @deprecated use output.library.auxiliaryComment instead.
	 * */
	auxiliaryComment?: AuxiliaryComment;

	/**
	 * Output JavaScript files as module type.
	 * Disabled by default as it's an experimental feature. To use it, you must set experiments.outputModule to true.
	 * @default false
	 */
	module?: OutputModule;

	/** Tell Rspack to remove a module from the module instance cache (require.cache) if it throws an exception when it is required. */
	strictModuleExceptionHandling?: StrictModuleExceptionHandling;

	/**
	 * Handle error in module loading as per EcmaScript Modules spec at a performance cost.
	 * @default false
	 * */
	strictModuleErrorHandling?: StrictModuleErrorHandling;

	/**
	 * When targeting a library, especially when library.type is 'umd', this option indicates what global object will be used to mount the library.
	 * @default 'self'
	 */
	globalObject?: GlobalObject;

	/**
	 * The name of the native import() function.
	 * @default 'import'
	 * */
	importFunctionName?: ImportFunctionName;

	/**
	 * The name of the native import.meta object (can be exchanged for a polyfill).
	 * @default 'import.meta'
	 */
	importMetaName?: ImportMetaName;

	/**
	 * Tells Rspack to add IIFE wrapper around emitted code.
	 * @default true
	 */
	iife?: Iife;

	/**
	 * Option to set the method of loading WebAssembly Modules.
	 * @default 'fetch'
	 * */
	wasmLoading?: WasmLoading;

	/** List of wasm loading types enabled for use by entry points. */
	enabledWasmLoadingTypes?: EnabledWasmLoadingTypes;

	/**
	 * Specifies the filename of WebAssembly modules.
	 * @default '[hash].module.wasm'
	 * */
	webassemblyModuleFilename?: WebassemblyModuleFilename;

	/** The format of chunks (formats included by default are 'array-push' (web/webworker), 'commonjs' (node.js), 'module' (ESM). */
	chunkFormat?: ChunkFormat;

	/** The method to load chunks (methods included by default are 'jsonp' (web), 'import' (ESM), 'importScripts' (webworker), 'require' (sync node.js), 'async-node' (async node.js) */
	chunkLoading?: ChunkLoading;

	/** List of chunk loading types enabled for use by entry points. */
	enabledChunkLoadingTypes?: EnabledChunkLoadingTypes;

	/** Controls [Trusted Types](https://web.dev/articles/trusted-types) compatibility. */
	trustedTypes?: true | string | TrustedTypes;

	/**
	 * Configure how source maps are named.
	 * Only takes effect when devtool is set to 'source-map', which writes an output file.
	 * @default '[file].map[query]'
	 * */
	sourceMapFilename?: SourceMapFilename;

	/** The encoding to use when generating the hash. */
	hashDigest?: HashDigest;

	/**
	 * The prefix length of the hash digest to use.
	 * @default 16
	 * */
	hashDigestLength?: HashDigestLength;

	/**
	 * The hashing algorithm to use.
	 * @default 'xxhash64'
	 * */
	hashFunction?: HashFunction;

	/** An optional salt to update the hash. */
	hashSalt?: HashSalt;

	/**
	 * Create async chunks that are loaded on demand.
	 * @default true
	 * */
	asyncChunks?: AsyncChunks;

	/**
	 * The new option workerChunkLoading controls the chunk loading of workers.
	 * @default false
	 * */
	workerChunkLoading?: ChunkLoading;

	/**
	 * Option to set the method of loading WebAssembly Modules in workers, defaults to the value of output.wasmLoading.
	 * @default false
	 * */
	workerWasmLoading?: WasmLoading;

	/** Set a public path for Worker, defaults to value of output.publicPath. */
	workerPublicPath?: WorkerPublicPath;

	/**
	 * This option allows loading asynchronous chunks with a custom script type.
	 * @default false
	 * */
	scriptType?: ScriptType;

	/** This option determines the module's namespace used with the output.devtoolModuleFilenameTemplate */
	devtoolNamespace?: DevtoolNamespace;

	/** This option is only used when devtool uses an option that requires module names. */
	devtoolModuleFilenameTemplate?: DevtoolModuleFilenameTemplate;

	/** A fallback is used when the template string or function above yields duplicates. */
	devtoolFallbackModuleFilenameTemplate?: DevtoolFallbackModuleFilenameTemplate;

	/**
	 * The Number of milliseconds before chunk request timed out.
	 * @default 120000
	 * */
	chunkLoadTimeout?: number;

	/**
	 * Add charset="utf-8" to the HTML <script> tag.
	 * @default true
	 * */
	charset?: boolean;

	/** Tell Rspack what kind of ES-features may be used in the generated runtime-code. */
	environment?: Environment;

	/**
	 * Check if to be emitted file already exists and have the same content before writing to output filesystem.
	 */
	compareBeforeEmit?: boolean;
};

//#endregion

//#region Resolve
/**
 * Path alias
 * @example
 * ```js
 * {
 * 	"@": path.resolve(__dirname, './src'),
 * 	"abc$": path.resolve(__dirname, './node_modules/abc/index.js'),
 * }
 * // - require("@/a") will attempt to resolve <root>/src/a.
 * // - require("abc") will attempt to resolve <root>/src/abc.
 * // - require("abc/file.js") will not match, and it will attempt to resolve node_modules/abc/file.js.
 * ```
 * */
export type ResolveAlias =
	| {
		[x: string]: string | false | (string | false)[];
	}
	| false;

/** The replacement of [tsconfig-paths-webpack-plugin](https://www.npmjs.com/package/tsconfig-paths-webpack-plugin) in Rspack. */
export type ResolveTsConfig =
	| string
	| {
		configFile: string;
		references?: string[] | "auto" | undefined;
	};

/** Used to configure the Rspack module resolution */
export type ResolveOptions = {
	/** Path alias */
	alias?: ResolveAlias;

	/** Same as node's [conditionNames](https://nodejs.org/api/packages.html#conditional-exports) for the exports and imports fields in package.json. */
	conditionNames?: string[];

	/**
	 * Parse modules in order.
	 * @default [".js", ".json", ".wasm"]
	 * */
	extensions?: string[];

	/** Redirect module requests when normal resolving fails. */
	fallback?: ResolveAlias;

	/** Try to parse the fields in package.json */
	mainFields?: string[];

	/**
	 * The filename suffix when resolving directories, e.g. require('. /dir/') will try to resolve '. /dir/index'.
	 * @default ['index']
	 */
	mainFiles?: string[];

	/**
	 * The name of the directory to use when resolving dependencies.
	 * @default ["node_modules"]
	 */
	modules?: string[];

	/**
	 * When enabled, require('file') will first look for the . /file file in the current directory, not <modules>/file.
	 * @default false
	 */
	preferRelative?: boolean;

	/**
	 * Opt for absolute paths when resolving, in relation to resolve.roots.
	 * @default false
	 */
	preferAbsolute?: boolean;

	/**
	 * Whether to resolve symlinks to their symlinked location.
	 * @default true
	 */
	symlinks?: boolean;

	/**
	 * By default, It changes to true if resolve.extensions contains an empty string;
	 * otherwise, this value changes to false.
	 */
	enforceExtension?: boolean;

	/**
	 * Customize the imports field in package.json which are used to provide the internal requests of a package (requests starting with # are considered internal).
	 * @default ["imports"]
	 */
	importsFields?: string[];

	/**
	 * The JSON files to use for descriptions.
	 * @default ['package.json']
	 */
	descriptionFiles?: string[];

	/** The replacement of [tsconfig-paths-webpack-plugin](https://www.npmjs.com/package/tsconfig-paths-webpack-plugin) in Rspack. */
	tsConfig?: ResolveTsConfig;

	/**
	 * No longer resolve extensions, no longer resolve mainFiles in package.json (but does not affect requests from mainFiles, browser, alias).
	 * @default false
	 * */
	fullySpecified?: boolean;

	/**
	 * Customize the exports field in package.json.
	 * @default ["exports"]
	 * */
	exportsFields?: string[];

	/** Define alias for the extension. */
	extensionAlias?: Record<string, string | string[]>;

	/**
	 * Define a field, such as browser, that should be parsed in accordance with this [specification](https://github.com/defunctzombie/package-browser-field-spec).
	 * @default ['browser']
	 * */
	aliasFields?: string[];

	/**
	 * A list of resolve restrictions to restrict the paths that a request can be resolved on.
	 * @default []
	 * */
	restrictions?: string[];

	/**
	 * A list of directories where server-relative URLs (beginning with '/') are resolved.
	 * It defaults to the context configuration option.
	 * On systems other than Windows, these requests are initially resolved as an absolute path.
	 * @default []
	 */
	roots?: string[];

	/** Customize the Resolve configuration based on the module type. */
	byDependency?: Record<string, ResolveOptions>;
	/** enable Yarn PnP */
	pnp?: boolean;
};

/** Used to configure the Rspack module resolution */
export type Resolve = ResolveOptions;
//#endregion

//#region Module
export type RuleSetCondition =
	| string
	| RegExp
	| ((value: string) => boolean)
	| RuleSetConditions
	| RuleSetLogicalConditions;

export type RuleSetConditions = RuleSetCondition[];

export type RuleSetLogicalConditions = {
	and?: RuleSetConditions;
	or?: RuleSetConditions;
	not?: RuleSetCondition;
};

export type RuleSetLoader = string;

export type RuleSetLoaderOptions = string | Record<string, any>;

export type RuleSetLoaderWithOptions = {
	ident?: string;

	loader: RuleSetLoader;

	parallel?: boolean;

	options?: RuleSetLoaderOptions;
};

export type RuleSetUseItem = RuleSetLoader | RuleSetLoaderWithOptions;

export type RuleSetUse =
	| RuleSetUseItem
	| RuleSetUseItem[]
	| ((data: RawFuncUseCtx) => RuleSetUseItem[]);

/** Rule defines the conditions for matching a module and the behavior of handling those modules. */
export type RuleSetRule = {
	/** Matches all modules that match this resource, and will match against Resource. */
	test?: RuleSetCondition;

	/** Excludes all modules that match this condition and will match against the absolute path of the resource */
	exclude?: RuleSetCondition;

	/** Matches all modules that match this condition against the absolute path of the resource */
	include?: RuleSetCondition;

	/** Matches all modules that match this resource, and will match against Resource */
	issuer?: RuleSetCondition;

	/** Matches all modules that match this resource, and will match against layer of the module that issued the current module. */
	issuerLayer?: RuleSetCondition;

	/** Matches all modules that match this resource, and will match against the category of the dependency that introduced the current module */
	dependency?: RuleSetCondition;

	/** Matches all modules that match this resource, and will match against Resource */
	resource?: RuleSetCondition;

	/** Matches all modules that match this resource against the Resource's fragment. */
	resourceFragment?: RuleSetCondition;

	/** Matches all modules that match this resource against the Resource's query. */
	resourceQuery?: RuleSetCondition;

	/** Matches modules based on [MIME type](https://developer.mozilla.org/en-US/docs/Web/HTTP/Guides/MIME_types) instead of file extension. It's primarily useful for data URI module */
	mimetype?: RuleSetCondition;

	/** Matches all modules that match this resource, and will match against the Resource's scheme. */
	scheme?: RuleSetCondition;

	/** Allows you to match values of properties in the description file, typically package.json, to determine which modules a rule should apply to. */
	descriptionData?: Record<string, RuleSetCondition>;

	/** Used in conjunction with [import attributes](https://github.com/tc39/proposal-import-attributes). */
	with?: Record<string, RuleSetCondition>;

	/** Used to mark the type of the matching module, which affects how the module is handled by Rspack's built-in processing. */
	type?: string;

	/** Used to mark the layer of the matching module. */
	layer?: string;

	/** A loader name */
	loader?: RuleSetLoader;

	/** A loader options */
	options?: RuleSetLoaderOptions;

	/** An array to pass the Loader package name and its options.  */
	use?: RuleSetUse;

	/**
	 * Parser options for the specific modules that matched by the rule conditions
	 * It will override the parser options in module.parser.
	 * @default {}
	 * */
	parser?: Record<string, any>;

	/**
	 * Generator options for the specific modules that matched by the rule conditions
	 * It will override the parser options in module.generator.
	 * @default {}
	 */
	generator?: Record<string, any>;

	/** Matches all modules that match this resource, and will match against Resource. */
	resolve?: ResolveOptions;

	/** Flag the module for side effects */
	sideEffects?: boolean;

	/** Specify loader category.  */
	enforce?: "pre" | "post";

	/** A kind of Nested Rule, an array of Rules from which only the first matching Rule is used when the parent Rule matches. */
	oneOf?: (RuleSetRule | Falsy)[];

	/** A kind of Nested Rule, an array of Rules that is also used when the parent Rule matches. */
	rules?: (RuleSetRule | Falsy)[];
};

/** A list of rules. */
export type RuleSetRules = ("..." | RuleSetRule | Falsy)[];

/**
 * Options object for DataUrl condition.
 * */
export type AssetParserDataUrlOptions = {
	maxSize?: number | undefined;
};

/**
 * Options object for DataUrl condition.
 * */
export type AssetParserDataUrl = AssetParserDataUrlOptions;

/** Options object for `asset` modules. */
export type AssetParserOptions = {
	/**
	 * It be used only for Asset Module scenarios.
	 * @default { maxSize: 8096 }
	 * */
	dataUrlCondition?: AssetParserDataUrlOptions;
};

export type CssParserNamedExports = boolean;
export type CssParserUrl = boolean;

/** Options object for `css` modules. */
export type CssParserOptions = {
	/**
	 * Use ES modules named export for CSS exports.
	 * @default true
	 * */
	namedExports?: CssParserNamedExports;

	/**
	 * Allow to enable/disables handling the CSS functions url.
	 * @default true
	 * */
	url?: CssParserUrl;
};

/** Options object for `css/auto` modules. */
export type CssAutoParserOptions = {
	/**
	 * Use ES modules named export for CSS exports.
	 * @default true
	 * */
	namedExports?: CssParserNamedExports;

	/**
	 * Allow to enable/disables handling the CSS functions url.
	 * @default true
	 * */
	url?: CssParserUrl;
};

/** Options object for `css/module` modules. */
export type CssModuleParserOptions = {
	/**
	 * Use ES modules named export for CSS exports.
	 * @default true
	 * */
	namedExports?: CssParserNamedExports;

	/**
	 * Allow to enable/disables handling the CSS functions url.
	 * @default true
	 * */
	url?: CssParserUrl;
};

type ExportsPresence = "error" | "warn" | "auto" | false;

export type JavascriptParserOptions = {
	/**
	 * Specifies global mode for dynamic import.
	 * @default 'lazy'
	 * */
	dynamicImportMode?: "eager" | "lazy" | "weak" | "lazy-once";

	/**
	 * Specifies global preload for dynamic import.
	 * @default false
	 * */
	dynamicImportPreload?: boolean | number;

	/**
	 * Specifies global prefetch for dynamic import
	 * @default false
	 * */
	dynamicImportPrefetch?: boolean | number;

	/**
	 * Specifies global fetchPriority for dynamic import
	 * @default 'auto'
	 */
	dynamicImportFetchPriority?: "low" | "high" | "auto";

	/**
	 * Enable or disable evaluating import.meta.
	 * @default true
	 */
	importMeta?: boolean;

	/**
	 * Enable parsing of new URL() syntax.
	 * @default true
	 * */
	url?: "relative" | boolean;

	/**
	 * Enable warnings for full dynamic dependencies
	 * @default true
	 * */
	exprContextCritical?: boolean;

	/**
	 * Enable warnings for partial dynamic dependencies
	 * @default false
	 * */
	wrappedContextCritical?: boolean;

	/**
	 * Set the inner regular expression for partial dynamic dependencies
	 * */
	wrappedContextRegExp?: RegExp;

	/**
	 * Warn or error for using non-existent exports and conflicting re-exports.
	 * @default 'auto'
	 */
	exportsPresence?: ExportsPresence;

	/** Warn or error for using non-existent exports */
	importExportsPresence?: ExportsPresence;

	/** Warn or error for conflicting re-exports */
	reexportExportsPresence?: ExportsPresence;

	/** Emit errors instead of warnings when imported names don't exist in imported module. */
	strictExportPresence?: boolean;

	/** Provide custom syntax for Worker parsing, commonly used to support Worklet */
	worker?: string[] | boolean;

	/** Override the module to strict or non-strict. */
	overrideStrict?: "strict" | "non-strict";

	// TODO: add docs
	requireAsExpression?: boolean;

	// TODO: add docs
	requireDynamic?: boolean;

	// TODO: add docs
	requireResolve?: boolean;

	// TODO: add docs
	importDynamic?: boolean;

	/** Inline const values in this module */
	inlineConst?: boolean;

	/** Whether to tolerant exportsPresence for type reexport */
	typeReexportsPresence?: "no-tolerant" | "tolerant" | "tolerant-no-check";
};

export type JsonParserOptions = {
	/**
	 * The depth of json dependency flagged as `exportInfo`.
	 */
	exportsDepth?: number;
	/**
	 * If Rule.type is set to 'json' then Rules.parser.parse option may be a function that implements custom logic to parse module's source and convert it to a json-compatible data.
	 */
	parse?: (source: string) => any;
};

/** Configure all parsers' options in one place with module.parser. */
export type ParserOptionsByModuleTypeKnown = {
	/** Parser options for `asset` modules. */
	asset?: AssetParserOptions;

	/** Parser options for `css` modules. */
	css?: CssParserOptions;

	/** Parser options for `css/auto` modules. */
	"css/auto"?: CssAutoParserOptions;

	/** Parser options for `css/module` modules. */
	"css/module"?: CssModuleParserOptions;

	/** Parser options for `javascript` modules. */
	javascript?: JavascriptParserOptions;

	/** Parser options for `javascript/auto` modules. */
	"javascript/auto"?: JavascriptParserOptions;

	/** Parser options for `javascript/dynamic` modules. */
	"javascript/dynamic"?: JavascriptParserOptions;

	/** Parser options for `javascript/esm` modules. */
	"javascript/esm"?: JavascriptParserOptions;

	/** Parser options for `json` modules. */
	json?: JsonParserOptions;
};

/** Configure all parsers' options in one place with module.parser. */
export type ParserOptionsByModuleTypeUnknown = {
	[x: string]: Record<string, any>;
};

/** Configure all parsers' options in one place with module.parser. */
export type ParserOptionsByModuleType =
	| ParserOptionsByModuleTypeKnown
	| ParserOptionsByModuleTypeUnknown;

export type AssetGeneratorDataUrlOptions = {
	encoding?: false | "base64";
	mimetype?: string;
};

export type AssetGeneratorDataUrlFunction = (
	content: Buffer,
	context: {
		filename: string;
		module: Module;
	}
) => string;

export type AssetGeneratorDataUrl =
	| AssetGeneratorDataUrlOptions
	| AssetGeneratorDataUrlFunction;

/** Options for asset inline modules. */
export type AssetInlineGeneratorOptions = {
	/** Only for modules with module type 'asset' or 'asset/inline'. */
	dataUrl?: AssetGeneratorDataUrl;
	/**
	 * Whether or not this asset module should be considered binary. This can be set to 'false' to treat this asset module as text.
	 */
	binary?: boolean;
};

/** Emit the asset in the specified folder relative to 'output.path'. */
export type AssetModuleOutputPath = Filename;

/**
 * If "url", a URL pointing to the asset will be generated based on publicPath.
 * If "preserve", preserve import/require statement from generated asset.
 * Only for modules with module type 'asset' or 'asset/resource'.
 * @default "url"
 */
export type AssetModuleImportMode = "url" | "preserve";

/** Options for asset modules. */
export type AssetResourceGeneratorOptions = {
	/**
	 * Whether to output assets to disk.
	 * @default true
	 * */
	emit?: boolean;

	/** This option determines the name of each asset resource output bundle.*/
	filename?: Filename;

	/** Emit the asset in the specified folder relative to 'output.path' */
	outputPath?: AssetModuleOutputPath;

	/** This option determines the URL prefix of the referenced 'asset' or 'asset/resource'*/
	publicPath?: PublicPath;

	/**
	 * If "url", a URL pointing to the asset will be generated based on publicPath.
	 * If "preserve", preserve import/require statement from generated asset.
	 * Only for modules with module type 'asset' or 'asset/resource'.
	 * @default "url"
	 */
	importMode?: AssetModuleImportMode;

	/**
	 * Whether or not this asset module should be considered binary. This can be set to 'false' to treat this asset module as text.
	 */
	binary?: boolean;
};

/** Generator options for asset modules. */
export type AssetGeneratorOptions = AssetInlineGeneratorOptions &
	AssetResourceGeneratorOptions;

export type CssGeneratorExportsConvention =
	| "as-is"
	| "camel-case"
	| "camel-case-only"
	| "dashes"
	| "dashes-only";

export type CssGeneratorExportsOnly = boolean;

export type CssGeneratorLocalIdentName = string;

export type CssGeneratorEsModule = boolean;

/** Generator options for css modules. */
export type CssGeneratorOptions = {
	/**
	 * If true, only exports the identifier mappings from CSS into the output JavaScript files
	 * If false, generate stylesheets and embed them in the template.
	 */
	exportsOnly?: CssGeneratorExportsOnly;

	/** This configuration is available for improved ESM-CJS interoperability purposes. */
	esModule?: CssGeneratorEsModule;
};

/** Generator options for css/auto modules. */
export type CssAutoGeneratorOptions = {
	/**
	 * Customize how CSS export names are exported to javascript modules
	 * @default 'as-is'
	 * */
	exportsConvention?: CssGeneratorExportsConvention;

	/**
	 * If true, only exports the identifier mappings from CSS into the output JavaScript files
	 * If false, generate stylesheets and embed them in the template.
	 */
	exportsOnly?: CssGeneratorExportsOnly;

	/** Customize the format of the local class names generated for CSS modules */
	localIdentName?: CssGeneratorLocalIdentName;

	/** This configuration is available for improved ESM-CJS interoperability purposes. */
	esModule?: CssGeneratorEsModule;
};

/** Generator options for css/module modules. */
export type CssModuleGeneratorOptions = CssAutoGeneratorOptions;

/** Generator options for json modules. */
export type JsonGeneratorOptions = {
	/**
	 * Use `JSON.parse` when the JSON string is longer than 20 characters.
	 * @default true
	 */
	JSONParse?: boolean;
};

export type GeneratorOptionsByModuleTypeKnown = {
	/** Generator options for asset modules. */
	asset?: AssetGeneratorOptions;

	/** Generator options for asset/inline modules. */
	"asset/inline"?: AssetInlineGeneratorOptions;

	/** Generator options for asset/resource modules. */
	"asset/resource"?: AssetResourceGeneratorOptions;

	/** Generator options for css modules. */
	css?: CssGeneratorOptions;

	/** Generator options for css/auto modules. */
	"css/auto"?: CssAutoGeneratorOptions;

	/** Generator options for css/module modules. */
	"css/module"?: CssModuleGeneratorOptions;

	/** Generator options for json modules. */
	json?: JsonGeneratorOptions;
};

export type GeneratorOptionsByModuleTypeUnknown = Record<
	string,
	Record<string, any>
>;

/** Options for module.generator */
export type GeneratorOptionsByModuleType =
	| GeneratorOptionsByModuleTypeKnown
	| GeneratorOptionsByModuleTypeUnknown;

type NoParseOptionSingle = string | RegExp | ((request: string) => boolean);

/** Options for module.noParse */
export type NoParseOption = NoParseOptionSingle | NoParseOptionSingle[];

export type ModuleOptions = {
	/** Used to decide how to handle different types of modules in a project. */
	defaultRules?: RuleSetRules;

	/**
	 * An array of rules that match the module's requests when it is created.
	 * @default []
	 * */
	rules?: RuleSetRules;

	/**
	 * Configure all parsers' options in one place with module.parser.
	 * @default {}
	 * */
	parser?: ParserOptionsByModuleType;

	/** Configure all generators' options in one place with module.generator. */
	generator?: GeneratorOptionsByModuleType;

	/** Keep module mechanism of the matched modules as-is, such as module.exports, require, import. */
	noParse?: NoParseOption;
};

//#endregion

//#region Target
type AllowTarget =
	| "web"
	| "webworker"
	| "es3"
	| "es5"
	| "es2015"
	| "es2016"
	| "es2017"
	| "es2018"
	| "es2019"
	| "es2020"
	| "es2021"
	| "es2022"
	| "es2023"
	| "es2024"
	| "es2025"
	| "node"
	| "async-node"
	| `node${number}`
	| `async-node${number}`
	| `node${number}.${number}`
	| `async-node${number}.${number}`
	| "electron-main"
	| `electron${number}-main`
	| `electron${number}.${number}-main`
	| "electron-renderer"
	| `electron${number}-renderer`
	| `electron${number}.${number}-renderer`
	| "electron-preload"
	| `electron${number}-preload`
	| `electron${number}.${number}-preload`
	| "nwjs"
	| `nwjs${number}`
	| `nwjs${number}.${number}`
	| "node-webkit"
	| `node-webkit${number}`
	| `node-webkit${number}.${number}`
	| "browserslist"
	| `browserslist:${string}`;

/** Used to configure the target environment of Rspack output and the ECMAScript version of Rspack runtime code. */
export type Target = false | AllowTarget | AllowTarget[];
//#endregion

//#region ExternalsType
/**
 * Specify the default type of externals.
 * `amd`, `umd`, `system` and `jsonp` externals depend on the `output.libraryTarget` being set to the same value e.g. you can only consume amd externals within an amd library.
 * @default 'var'
 */
export type ExternalsType =
	| "var"
	| "module"
	| "assign"
	| "this"
	| "window"
	| "self"
	| "global"
	| "commonjs"
	| "commonjs2"
	| "commonjs-module"
	| "commonjs-static"
	| "amd"
	| "amd-require"
	| "umd"
	| "umd2"
	| "jsonp"
	| "system"
	| "promise"
	| "import"
	| "module-import"
	| "script"
	| "node-commonjs"
	| "commonjs-import";
//#endregion

//#region Externals

/**
 * External item object when both libraryTarget and externalsType is 'umd'
 */
export type ExternalItemUmdValue = {
	root: string | string[];
	commonjs: string | string[];
	commonjs2: string | string[];
	amd: string | string[];
};

/**
 * External item object when not umd
 */
export type ExternalItemObjectValue = Record<string, string | string[]>;

/**
 * The dependency used for the external.
 */
export type ExternalItemValue =
	| string
	| boolean
	| string[]
	| ExternalItemUmdValue
	/**
	 * when libraryTarget and externalsType is not 'umd'
	 */
	| ExternalItemObjectValue;

/**
 * If an dependency matches exactly a property of the object, the property value is used as dependency.
 */
export type ExternalItemObjectUnknown = {
	[x: string]: ExternalItemValue;
};

/**
 * Data object passed as argument when a function is set for 'externals'.
 */
export type ExternalItemFunctionData = {
	context?: string;
	dependencyType?: string;
	request?: string;
	contextInfo?: {
		issuer: string;
		issuerLayer?: string | null;
	};
	/**
	 * Get a resolve function with the current resolver options.
	 */
	getResolve?: (
		options?: ResolveOptions
	) =>
		| ((context: string, request: string, callback: ResolveCallback) => void)
		| ((context: string, request: string) => Promise<string>);
};

/**
 * Prevent bundling of certain imported package and instead retrieve these external dependencies at runtime.
 *
 * @example
 * ```js
 * // jquery lib will be excluded from bundling.
 * module.exports = {
 * 	externals: {
 * 		jquery: 'jQuery',
 * 	}
 * }
 * ```
 * */
export type ExternalItem =
	| string
	| RegExp
	| ExternalItemObjectUnknown
	| ((data: ExternalItemFunctionData) => ExternalItemValue)
	| ((
		data: ExternalItemFunctionData,
		callback: (
			err?: Error,
			result?: ExternalItemValue,
			type?: ExternalsType
		) => void
	) => void)
	| ((data: ExternalItemFunctionData) => Promise<ExternalItemValue>);

/**
 * Prevent bundling of certain imported packages and instead retrieve these external dependencies at runtime.
 *
 * @example
 * ```js
 * // jquery lib will be excluded from bundling.
 * module.exports = {
 * 	externals: {
 * 		jquery: 'jQuery',
 * 	}
 * }
 * ```
 * */
export type Externals = ExternalItem | ExternalItem[];
//#endregion

//#region ExternalsPresets
/** Enable presets of externals for specific targets. */
export type ExternalsPresets = {
	/** Treat node.js built-in modules like `fs`, `path` or `vm` as external and load them via `require()` when used. */
	node?: boolean;

	/** Treat references to `http(s)://...` and `std:...` as external and load them via import when used. */
	web?: boolean;

	/** Treat references to `http(s)://...` and `std:...` as external and load them via async import() when used  */
	webAsync?: boolean;

	/** Treat common electron built-in modules in main and preload context like `electron`, `ipc` or `shell` as external and load them via `require()` when used. */
	electron?: boolean;

	/** Treat electron built-in modules in the main context like `app`, `ipc-main` or `shell` as external and load them via `require()` when used. */
	electronMain?: boolean;

	/** Treat electron built-in modules in the preload context like `web-frame`, `ipc-renderer` or `shell` as external and load them via require() when used. */
	electronPreload?: boolean;

	/** Treat electron built-in modules in the preload context like `web-frame`, `ipc-renderer` or `shell` as external and load them via require() when used. */
	electronRenderer?: boolean;

	/** Treat `NW.js` legacy `nw.gui` module as external and load it via `require()` when used. */
	nwjs?: boolean;
};

//#endregion

//#region InfrastructureLogging
/**
 * Represents a filter item type for infrastructure logging.
 * Can be a RegExp, a string, or a function that takes a string and returns a boolean.
 */
export type FilterItemTypes = RegExp | string | ((value: string) => boolean);

/**
 * Represents filter types for infrastructure logging.
 * Can be a single FilterItemTypes or an array of FilterItemTypes.
 */
export type FilterTypes = FilterItemTypes | FilterItemTypes[];

/**
 * Options for infrastructure level logging.
 */
export type InfrastructureLogging = {
	/**
	 * Append lines to the output instead of updating existing output, useful for status messages.
	 */
	appendOnly?: boolean;

	/**
	 * Enable colorful output for infrastructure level logging.
	 */
	colors?: boolean;

	/**
	 * Customize the console used for infrastructure level logging.
	 */
	console?: Console;

	/**
	 * Enable debug information of specified loggers such as plugins or loaders.
	 */
	debug?: boolean | FilterTypes;

	/**
	 * Enable infrastructure logging output.
	 */
	level?: "none" | "error" | "warn" | "info" | "log" | "verbose";

	/**
	 * Stream used for logging output.
	 */
	stream?: NodeJS.WritableStream;
};
//#endregion

//#region DevTool
/**
 * Configuration used to control the behavior of the Source Map generation.
 */
type DevToolPosition = "inline-" | "hidden-" | "eval-" | "";

type DevToolNoSources = "nosources-" | "";

type DevToolCheap = "cheap-" | "cheap-module-" | "";

type DevToolDebugIds = "-debugids" | "";

// [inline-|hidden-|eval-][nosources-][cheap-[module-]]source-map[-debugids].
export type DevTool =
	| false
	| "eval"
	| `${DevToolPosition}${DevToolNoSources}${DevToolCheap}source-map${DevToolDebugIds}`;
//#endregion

//#region Node
/**
 * Options for mocking Node.js globals and modules.
 */
export type NodeOptions = {
	/**
	 * Controls the behavior of `__dirname`.
	 * @description
	 * - `true`: The dirname of the input file relative to the context option.
	 * - `false`: Regular Node.js `__dirname` behavior. The dirname of the output file when run in a Node.js environment.
	 * - `"mock"`: The fixed value '/'.
	 * - `"warn-mock"`: Use the fixed value of '/' but show a warning.
	 * - `"node-module"`: Replace `__dirname` in CommonJS modules to `fileURLToPath(import.meta.url + "/..")` when `output.module` is enabled.
	 * - `"eval-only"`: Equivalent to `false`.
	 */
	__dirname?: boolean | "warn-mock" | "mock" | "eval-only" | "node-module";

	/**
	 * Controls the behavior of `__filename`.
	 * @description
	 * - `true`: The filename of the input file relative to the context option.
	 * - `false`: Regular Node.js `__filename` behavior. The filename of the output file when run in a Node.js environment.
	 * - `"mock"`: The fixed value '/index.js'.
	 * - `"warn-mock"`: Use the fixed value of '/index.js' but show a warning.
	 * - `"node-module"`: Replace `__filename` in CommonJS modules to `fileURLToPath(import.meta.url)` when `output.module` is enabled.
	 * - `"eval-only"`: Equivalent to `false`.
	 */
	__filename?: boolean | "warn-mock" | "mock" | "eval-only" | "node-module";

	/**
	 * Controls the behavior of `global`.
	 * @description
	 * - `true`: Provide a polyfill.
	 * - `false`: Don't provide a polyfill.
	 * - `"warn"`: Provide a polyfill but show a warning.
	 * @see {@link https://nodejs.org/api/globals.html#globals_global | Node.js documentation} for the exact behavior of this object.
	 * @default "warn"
	 */
	global?: boolean | "warn";
};

/**
 * Options for mocking Node.js globals and modules.
 * @description Set to `false` to disable all mocking, or use `NodeOptions` to configure specific behaviors.
 */
export type Node = false | NodeOptions;

export type Loader = Record<string, any>;
//#endregion

//#region Snapshot
export type SnapshotOptions = {};
//#endregion

//#region Cache
/**
 * Options for caching snapshots and intermediate products during the build process.
 * @description Controls whether caching is enabled or disabled.
 * @default true in development mode, false in production mode
 * @example
 * // Enable caching
 * cache: true
 *
 * // Disable caching
 * cache: false
 */
export type CacheOptions = boolean;
//#endregion

//#region Stats

type StatsPresets =
	| "normal"
	| "none"
	| "verbose"
	| "errors-only"
	| "errors-warnings"
	| "minimal"
	| "detailed"
	| "summary";

type ModuleFilterItemTypes =
	| RegExp
	| string
	| ((name: string, module: any, type: any) => boolean);

type ModuleFilterTypes =
	| boolean
	| ModuleFilterItemTypes
	| ModuleFilterItemTypes[];

/** Options for stats */
export type StatsOptions = {
	/**
	 * Enables or disables the display of all stats.
	 */
	all?: boolean;
	/**
	 * Sets the preset for stats or enables/disables them.
	 */
	preset?: boolean | StatsPresets;
	/**
	 * Enables or disables the display of asset stats.
	 * @default true
	 */
	assets?: boolean;
	/**
	 * Enables or disables the display of chunk stats.
	 * @default true
	 */
	chunks?: boolean;
	/**
	 * Enables or disables the display of module stats.
	 * @default true
	 */
	modules?: boolean;
	/**
	 * Enables or disables the display of entrypoint stats or sets it to 'auto'.
	 * @default false
	 */
	entrypoints?: boolean | "auto";
	/**
	 * Enables or disables the display of chunk group stats.
	 * @default true
	 */
	chunkGroups?: boolean;
	/**
	 * Enables or disables the display of warning stats.
	 * @default true
	 */
	warnings?: boolean;
	/**
	 * Enables or disables the display of warning counts.
	 * @default true
	 */
	warningsCount?: boolean;
	/**
	 * Enables or disables the display of error stats.
	 * @default true
	 */
	errors?: boolean;
	/**
	 * Enables or disables the display of error counts.
	 * @default true
	 */
	errorsCount?: boolean;
	/**
	 * Enables or disables the use of colors in the output.
	 * @default false
	 */
	colors?: boolean;
	/**
	 * Enables or disables the display of the hash.
	 * @default true
	 */
	hash?: boolean;
	/**
	 * Enables or disables the display of the version.
	 * @default true
	 */
	version?: boolean;
	/**
	 * Enables or disables the display of reasons.
	 * @default true
	 */
	reasons?: boolean;
	/**
	 * Enables or disables the display of the public path.
	 * @default true
	 */
	publicPath?: boolean;
	/**
	 * Enables or disables the display of the output path.
	 * @default true
	 */
	outputPath?: boolean;
	/**
	 * Enables or disables the display of chunk module stats.
	 * @default true
	 */
	chunkModules?: boolean;
	/**
	 * Enables or disables the display of chunk relations.
	 * @default false
	 */
	chunkRelations?: boolean;
	/**
	 * Enables or disables the display of module IDs.
	 * @default false
	 */
	ids?: boolean;
	/**
	 * Enables or disables the display of build timings.
	 * @default true
	 */
	timings?: boolean;
	/**
	 * Enables or disables the display of the build date.
	 * @default true
	 */
	builtAt?: boolean;
	/**
	 * Enables or disables the display of module assets.
	 * @default true
	 */
	moduleAssets?: boolean;
	/**
	 * Enables or disables the display of nested modules.
	 * @default true
	 */
	nestedModules?: boolean;
	/**
	 * Enables or disables the display of source code.
	 * @default false
	 */
	source?: boolean;
	/**
	 * Configures the level of logging output.
	 * Can be set to a string value of "none", "error", "warn", "info", "log", "verbose", or a boolean value.
	 *
	 * @description
	 * - `'none'`, false: Logging is disabled.
	 * - `'error'`: Only errors are logged.
	 * - `'warn'`: Errors and warnings are logged.
	 * - `'info'`: Errors, warnings, and info messages are logged.
	 * - `'log'`, true: Errors, warnings, info messages, log messages, groups, and clears are logged. Collapsed groups are initially collapsed.
	 * - `'verbose'`: All log levels except debug and trace are logged. Collapsed groups are initially expanded.
	 */
	logging?: "none" | "error" | "warn" | "info" | "log" | "verbose" | boolean;
	/**
	 * Enables or disables debug logging, or specifies a filter for debug logging.
	 */
	loggingDebug?: boolean | FilterTypes;
	/**
	 * Enables or disables trace logging.
	 * @default true
	 */
	loggingTrace?: boolean;
	/**
	 * Enables or disables the display of runtime modules.
	 * @default true
	 */
	runtimeModules?: boolean;
	/**
	 * Enables or disables the display of children modules.
	 * @default true
	 */
	children?: boolean;
	/**
	 * Enables or disables the display of used exports.
	 * @default false
	 */
	usedExports?: boolean;
	/**
	 * Enables or disables the display of provided exports.
	 * @default false
	 */
	providedExports?: boolean;
	/**
	 * Enables or disables optimization bailout.
	 * @default false
	 */
	optimizationBailout?: boolean;
	/**
	 * Enables or disables grouping of modules by type.
	 */
	groupModulesByType?: boolean;
	/**
	 * Enables or disables grouping of modules by cache status.
	 */
	groupModulesByCacheStatus?: boolean;
	/**
	 * Enables or disables grouping of modules by layer.
	 */
	groupModulesByLayer?: boolean;
	/**
	 * Enables or disables grouping of modules by attributes.
	 */
	groupModulesByAttributes?: boolean;
	/**
	 * Enables or disables grouping of modules by path.
	 */
	groupModulesByPath?: boolean;
	/**
	 * Enables or disables grouping of modules by extension.
	 */
	groupModulesByExtension?: boolean;
	/**
	 * Specifies the space to use for displaying modules.
	 * @default 15
	 */
	modulesSpace?: number;
	/**
	 * Specifies the space to use for displaying chunk modules.
	 * @default 10
	 */
	chunkModulesSpace?: number;
	/**
	 * Specifies the space to use for displaying nested modules.
	 * @default 10
	 */
	nestedModulesSpace?: number;
	/**
	 * Enables or disables the display of related assets.
	 * @default false
	 */
	relatedAssets?: boolean;
	/**
	 * Enables or disables grouping of assets by emit status.
	 */
	groupAssetsByEmitStatus?: boolean;
	/**
	 * Enables or disables grouping of assets by info.
	 */
	groupAssetsByInfo?: boolean;
	/**
	 * Enables or disables grouping of assets by path.
	 */
	groupAssetsByPath?: boolean;
	/**
	 * Enables or disables grouping of assets by extension.
	 */
	groupAssetsByExtension?: boolean;
	/**
	 * Enables or disables grouping of assets by chunk.
	 */
	groupAssetsByChunk?: boolean;
	/**
	 * Specifies the space to use for displaying assets.
	 * @default 15
	 */
	assetsSpace?: number;
	/**
	 * Enables or disables the display of orphan modules.
	 * @default false
	 */
	orphanModules?: boolean;
	/**
	 * Specifies modules to exclude from the bundle.
	 * @default false
	 */
	excludeModules?: ModuleFilterTypes;
	/**
	 * Exclude the matching assets information.
	 * @default false
	 */
	excludeAssets?: ModuleFilterTypes;
	/**
	 * Specifies the sorting order for modules.
	 * @default 'id'
	 */
	modulesSort?: string;
	/**
	 * Specifies the sorting order for chunk modules.
	 */
	chunkModulesSort?: string;
	/**
	 * Specifies the sorting order for nested modules.
	 */
	nestedModulesSort?: string;
	/**
	 * Specifies the sorting order for chunks.
	 * @default 'id'
	 */
	chunksSort?: string;
	/**
	 * Specifies the sorting order for assets.
	 * @default 'id'
	 */
	assetsSort?: string;
	/**
	 * Enables or disables performance optimization.
	 * @default true
	 */
	performance?: boolean;
	/**
	 * Enables or disables environment variables.
	 * @default false
	 */
	env?: boolean;
	/**
	 * Enables or disables auxiliary chunk grouping.
	 * @default true
	 */
	chunkGroupAuxiliary?: boolean;
	/**
	 * Enables or disables child chunk grouping.
	 * @default true
	 */
	chunkGroupChildren?: boolean;
	/**
	 * Specifies the maximum number of assets per chunk group.
	 * @default 5
	 */
	chunkGroupMaxAssets?: number;
	/**
	 * Enables or disables the display of dependent modules.
	 * @default false
	 */
	dependentModules?: boolean;
	/**
	 * Enables or disables the display of chunk origins.
	 * @default true
	 */
	chunkOrigins?: boolean;
	/**
	 * Enables or disables the display of runtime information.
	 */
	runtime?: boolean;
	/**
	 * Enables or disables the display of depth information.
	 * @default false
	 */
	depth?: boolean;
	/**
	 * Specifies the space to use for displaying reasons.
	 * @default 100
	 */
	reasonsSpace?: number;
	/**
	 * Enables or disables grouping of reasons by origin.
	 */
	groupReasonsByOrigin?: boolean;
	/**
	 * Enables or disables the display of error details.
	 * @default false
	 */
	errorDetails?: boolean;
	/**
	 * Enables or disables the display of error stack traces.
	 * @default true
	 */
	errorStack?: boolean;
	/**
	 * Enables or disables the display of module trace information.
	 * @default true
	 */
	moduleTrace?: boolean;
	/**
	 * Enables or disables the display of cached modules.
	 * @default true
	 */
	cachedModules?: boolean;
	/**
	 * Enables or disables the display of cached assets.
	 * @default true
	 */
	cachedAssets?: boolean;
	/**
	 * Enables or disables the display of cached information.
	 */
	cached?: boolean;
	/**
	 * Specifies the space to use for displaying errors.
	 * @default 5
	 */
	errorsSpace?: number;
	/**
	 * Specifies the space to use for displaying warnings.
	 * @default 5
	 */
	warningsSpace?: number;
};

/**
 * Represents the value for stats configuration.
 */
export type StatsValue = boolean | StatsOptions | StatsPresets;
//#endregion

//#region Plugins
export interface RspackPluginInstance {
	apply: (compiler: Compiler) => void;
	[k: string]: any;
}

export type RspackPluginFunction = (this: Compiler, compiler: Compiler) => void;

// The Compiler type of webpack is not exactly the same as Rspack.
// It is allowed to use webpack plugins in in the Rspack config,
// so we have defined a loose type here to adapt to webpack plugins.
export type WebpackCompiler = any;

export interface WebpackPluginInstance {
	apply: (compiler: WebpackCompiler) => void;
	[k: string]: any;
}

export type WebpackPluginFunction = (
	this: WebpackCompiler,
	compiler: WebpackCompiler
) => void;

export type Plugin =
	| RspackPluginInstance
	| RspackPluginFunction
	| WebpackPluginInstance
	| WebpackPluginFunction
	| Falsy;

export type Plugins = Plugin[];
//#endregion

//#region Optimization
/** Used to control how the runtime chunk is generated. */

export type OptimizationRuntimeChunk =
	| boolean
	| "single"
	| "multiple"
	| {
		name?: string | ((value: { name: string }) => string);
	};

export type OptimizationSplitChunksNameFunction = (
	module: Module,
	chunks: Chunk[],
	cacheGroupKey: string
) => string | undefined;

type OptimizationSplitChunksName =
	| string
	| false
	| OptimizationSplitChunksNameFunction;

type OptimizationSplitChunksSizes = number | Record<string, number>;

type OptimizationSplitChunksChunks =
	| "initial"
	| "async"
	| "all"
	| RegExp
	| ((chunk: Chunk) => boolean);

type SharedOptimizationSplitChunksCacheGroup = {
	/**
	 * This indicates which chunks will be selected for optimization.
	 * @default 'async''
	 * */
	chunks?: OptimizationSplitChunksChunks;

	/** Sets the size types which are used when a number is used for sizes. */
	defaultSizeTypes?: string[];

	/**
	 * The minimum times must a module be shared among chunks before splitting.
	 * @default 1
	 */
	minChunks?: number;

	/**
	 * Enabling this, the splitting of chunks will be grouped based on the usage of modules exports in different runtimes,
	 * ensuring the optimal loading size in each runtime.
	 */
	usedExports?: boolean;

	/**
	 * The name of the split chunk.
	 * @default false
	 * */
	name?: false | OptimizationSplitChunksName;

	/** Allows to override the filename when and only when it's an initial chunk. */
	filename?: Filename;

	/**
	 * Minimum size, in bytes, for a chunk to be generated.
	 *
	 * The value is `20000` in production mode.
	 * The value is `10000` in others mode.
	 */
	minSize?: OptimizationSplitChunksSizes;

	minSizeReduction?: OptimizationSplitChunksSizes;

	/** Maximum size, in bytes, for a chunk to be generated. */
	maxSize?: OptimizationSplitChunksSizes;

	/** Maximum size, in bytes, for a async chunk to be generated. */
	maxAsyncSize?: OptimizationSplitChunksSizes;

	/** Maximum size, in bytes, for a initial chunk to be generated. */
	maxInitialSize?: OptimizationSplitChunksSizes;

	/**
	 * Maximum number of parallel requests when on-demand loading.
	 * @default 30
	 * */
	maxAsyncRequests?: number;

	/**
	 * Maximum number of parallel requests at an entry point.
	 * @default 30
	 */
	maxInitialRequests?: number;

	/**
	 * Tell Rspack what delimiter to use for the generated names.
	 *
	 * @default '-''
	 */
	automaticNameDelimiter?: string;
};

export type OptimizationSplitChunksCacheGroupTestFn = (
	module: Module,
	ctx: {
		chunkGraph: ChunkGraph;
		moduleGraph: ModuleGraph;
	}
) => boolean;

/** How to splitting chunks. */
export type OptimizationSplitChunksCacheGroup = {
	/** Controls which modules are selected by this cache group. */
	test?: string | RegExp | OptimizationSplitChunksCacheGroupTestFn;

	/**
	 * A module can belong to multiple cache groups.
	 * @default -20
	 */
	priority?: number;

	/**
	 * Tells Rspack to ignore `splitChunks.minSize`, `splitChunks.minChunks`, `splitChunks.maxAsyncRequests` and `splitChunks.maxInitialRequests` options and always create chunks for this cache group.
	 */
	enforce?: boolean;

	/**
	 * Whether to reuse existing chunks when possible.
	 * @default false
	 * */
	reuseExistingChunk?: boolean;

	/** Allows to assign modules to a cache group by module type. */
	type?: string | RegExp;

	/** Sets the hint for chunk id. It will be added to chunk's filename. */
	idHint?: string;

	/**
	 * Assign modules to a cache group by module layer.
	 */
	layer?: string | ((layer?: string) => boolean) | RegExp;
} & SharedOptimizationSplitChunksCacheGroup;

/** Tell Rspack how to splitting chunks. */
export type OptimizationSplitChunksOptions = {
	/**
	 * Options for module cache group
	 * */
	cacheGroups?: Record<string, false | OptimizationSplitChunksCacheGroup>;

	/**
	 * Options for modules not selected by any other group.
	 */
	fallbackCacheGroup?: {
		chunks?: OptimizationSplitChunksChunks;
		minSize?: number;
		maxSize?: number;
		maxAsyncSize?: number;
		maxInitialSize?: number;
		automaticNameDelimiter?: string;
	};

	/**
	 * Prevents exposing path info when creating names for parts splitted by maxSize.
	 *
	 * The value is `true` in production mode.
	 * The value is `false` in development mode.
	 * */
	hidePathInfo?: boolean;
} & SharedOptimizationSplitChunksCacheGroup;

export type Optimization = {
	/**
	 * Which algorithm to use when choosing module ids.
	 */
	moduleIds?: "named" | "natural" | "deterministic";

	/**
	 * Which algorithm to use when choosing chunk ids.
	 */
	chunkIds?: "natural" | "named" | "deterministic" | "size" | "total-size";

	/**
	 * Whether to minimize the bundle.
	 * The value is `true` in production mode.
	 * The value is `false` in development mode.
	 */
	minimize?: boolean;

	/**
	 * Customize the minimizer.
	 * By default, `rspack.SwcJsMinimizerRspackPlugin` and `rspack.LightningCssMinimizerRspackPlugin` are used.
	 */
	minimizer?: Array<"..." | Plugin>;

	/**
	 * Whether to merge chunks which contain the same modules.
	 * Setting optimization.mergeDuplicateChunks to false will disable this optimization.
	 * @default true
	 */
	mergeDuplicateChunks?: boolean;

	/**
	 * Support splitting chunks.
	 * It is enabled by default for dynamically imported modules.
	 * To turn it off, set it to false.
	 * */
	splitChunks?: false | OptimizationSplitChunksOptions;

	/**
	 * Used to control how the runtime chunk is generated.
	 * Setting it to true or 'multiple' will add an additional chunk containing only the runtime for each entry point.
	 * Setting it to 'single' will extract the runtime code of all entry points into a single separate chunk.
	 * @default false
	 */
	runtimeChunk?: OptimizationRuntimeChunk;

	/** Detect and remove modules from chunks these modules are already included in all parents. */
	removeAvailableModules?: boolean;

	/**
	 * Remove empty chunks generated in the compilation.
	 * @default true
	 * */
	removeEmptyChunks?: boolean;

	/**
	 * Adds an additional hash compilation pass after the assets have been processed to get the correct asset content hashes.
	 *
	 * The value is `true` in production mode.
	 * The value is `false` in development mode.
	 */
	realContentHash?: boolean;

	/**
	 * Tells Rspack to recognise the sideEffects flag in package.json or rules to skip over modules which are flagged to contain no side effects when exports are not used.
	 *
	 * The value is `true` in production mode.
	 * The value is `false` in development mode.
	 * */
	sideEffects?: "flag" | boolean;

	/**
	 * After enabling, Rspack will analyze which exports the module provides, including re-exported modules.
	 * @default true
	 * */
	providedExports?: boolean;

	/**
	 * Tells Rspack to find segments of the module graph which can be safely concatenated into a single module.
	 *
	 * The value is `true` in production mode.
	 * The value is `false` in development mode.
	 */
	concatenateModules?: boolean;

	/**
	 * Tells Rspack whether to perform a more detailed analysis of variable assignments.
	 *
	 * The value is `true` in production mode.
	 * The value is `false` in development mode.
	 */
	innerGraph?: boolean;

	/**
	 * Tells Rspack to determine used exports for each module.
	 *
	 * The value is `true` in production mode.
	 * The value is `false` in development mode.
	 * */
	usedExports?: "global" | boolean;

	/**
	 * Allows to control export mangling.
	 *
	 * The value is `isdeterministic` in production mode.
	 * The value is `false` in development mode.
	 */
	mangleExports?: "size" | "deterministic" | boolean;

	/**
	 * Tells Rspack to set process.env.NODE_ENV to a given string value.
	 * @default false
	 */
	nodeEnv?: string | false;

	/**
	 * Emit assets whenever there are errors while compiling.
	 *
	 * The value is `false` in production mode.
	 * The value is `true` in development mode.
	 * */
	emitOnErrors?: boolean;

	/**
	 * Avoid wrapping the entry module in an IIFE.
	 */
	avoidEntryIife?: boolean;
};
//#endregion

//#region Experiments
/**
 * Options for caching snapshots and intermediate products during the build process.
 * @description Controls whether caching is enabled or disabled.
 * @default true in development mode, false in production mode
 * @example
 * // Enable caching
 * cache: true
 *
 * // Disable caching
 * cache: false
 */
export type ExperimentCacheOptions =
	| boolean
	| {
		type: "memory";
	}
	| {
		type: "persistent";
		buildDependencies?: string[];
		version?: string;
		snapshot?: {
			immutablePaths?: Array<string | RegExp>;
			unmanagedPaths?: Array<string | RegExp>;
			managedPaths?: Array<string | RegExp>;
		};
		storage?: {
			type: "filesystem";
			directory?: string;
		};
	};

/**
 * Options for future Rspack features.
 */
export type RspackFutureOptions = {
	/**
	 * Information about the bundler.
	 */
	bundlerInfo?: {
		/**
		 * Version of the bundler.
		 */
		version?: string;
		/**
		 * Name of the bundler.
		 */
		bundler?: string;
		/**
		 * Force specific features.
		 */
		force?: boolean | ("version" | "uniqueId")[];
	};
};

/**
 * Options for lazy compilation.
 */
export type LazyCompilationOptions = {
	/**
	 * Enable lazy compilation for dynamic imports.
	 * @default true
	 */
	imports?: boolean;
	/**
	 * Enable lazy compilation for entries.
	 * @default true
	 */
	entries?: boolean;
	/**
	 * Test function or regex to determine which modules to include.
	 */
	test?: RegExp | ((module: Module) => boolean);
	/**
	 * The path to a custom runtime code that overrides the default lazy
	 * compilation client. If you want to customize the logic of the client
	 * runtime, you can specify it through this option.
	 */
	client?: string;
	/**
	 * Tells the client the server URL that needs to be requested.
	 * By default it is empty, in a browser environment it will find
	 * the server path where the page is located, but in a node
	 * environment you need to explicitly specify a specific path.
	 */
	serverUrl?: string;
	/**
	 * Customize the prefix used for lazy compilation endpoint.
	 * @default "/lazy-compilation-using-"
	 */
	prefix?: string;
};

/**
 * Options for incremental builds.
 */
export type Incremental = {
	/**
	 * Warning if there are cases that not friendly for incremental
	 */
	silent?: boolean;
	/**
	 * Enable incremental make.
	 */
	make?: boolean;

	/**
	 * Enable inference of async modules.
	 */
	inferAsyncModules?: boolean;

	/**
	 * Enable incremental provided exports.
	 */
	providedExports?: boolean;

	/**
	 * Enables diagnostics for dependencies.
	 */
	dependenciesDiagnostics?: boolean;

	/**
	 * Enables incremental side effects optimization.
	 */
	sideEffects?: boolean;

	/**
	 * Enable incremental build chunk graph.
	 */
	buildChunkGraph?: boolean;

	/**
	 * Enable incremental module ids.
	 */
	moduleIds?: boolean;

	/**
	 * Enable incremental chunk ids.
	 */
	chunkIds?: boolean;

	/**
	 * Enable incremental module hashes.
	 */
	modulesHashes?: boolean;

	/**
	 * Enable incremental module code generation.
	 */
	modulesCodegen?: boolean;

	/**
	 * Enable incremental module runtime requirements.
	 */
	modulesRuntimeRequirements?: boolean;

	/**
	 * Enable incremental chunk runtime requirements.
	 */
	chunksRuntimeRequirements?: boolean;

	/**
	 * Enable incremental chunk hashes.
	 */
	chunksHashes?: boolean;

	/**
	 * Enable incremental chunk render.
	 */
	chunksRender?: boolean;

	/**
	 * Enable incremental asset emission.
	 */
	emitAssets?: boolean;
};

/**
 * Presets for incremental
 */
export type IncrementalPresets =
	| boolean
	| "none"
	| "safe"
	| "advance"
	| "advance-silent";

/**
 * Options for experiments.buildHttp
 */
export type HttpUriOptions = HttpUriPluginOptions;

/**
 * Options for experiments.useInputFileSystem
 */
export type UseInputFileSystem = false | RegExp[];

/**
 * Experimental features configuration.
 */
export type Experiments = {
	/**
	 * Enable new cache.
	 */
	cache?: ExperimentCacheOptions;
	/**
	 * Enable lazy compilation.
	 * @default false
	 */
	lazyCompilation?: boolean | LazyCompilationOptions;
	/**
	 * Enable async WebAssembly.
	 * Support the new WebAssembly according to the [updated specification](https://github.com/WebAssembly/esm-integration), it makes a WebAssembly module an async module.
	 * @default false
	 */
	asyncWebAssembly?: boolean;
	/**
	 * Enable output as ES module.
	 * @default false
	 */
	outputModule?: boolean;
	/**
	 * Enable top-level await.
	 * @default true
	 */
	topLevelAwait?: boolean;
	/**
	 * Enable CSS support.
	 *
	 * @description
	 * Once enabled, Rspack will enable native CSS support, and CSS related parser and generator options.
	 * - `module.parser["css/auto"]`
	 * - `module.parser.css`
	 * - `module.parser["css/module"]`
	 * - `module.generator["css/auto"]`
	 * - `module.generator.css`
	 * - `module.generator["css/module"]`
	 */
	css?: boolean;
	/**
	 * Enable module layers feature.
	 * @default false
	 */
	layers?: boolean;
	/**
	 * Enable incremental builds.
	 */
	incremental?: IncrementalPresets | Incremental;
	/**
	 * Enable multi-threaded code splitting algorithm.
	 */
	parallelCodeSplitting?: boolean;
	/**
	 * Enable future default options.
	 * @default false
	 */
	futureDefaults?: boolean;
	/**
	 * Enable future Rspack features default options.
	 */
	rspackFuture?: RspackFutureOptions;
	/**
	 * Enable loading of modules via HTTP/HTTPS requests.
	 * @default false
	 */
	buildHttp?: HttpUriOptions;
	/**
	 * Enable parallel loader
	 * @default false
	 */
	parallelLoader?: boolean;
	/**
	 * Enable Node.js input file system
	 * @default false
	 */
	useInputFileSystem?: UseInputFileSystem;
	/**
	 * Enable inline constants
	 * @default false
	 */
	inlineConst?: boolean;
<<<<<<< HEAD

	/**
	 * Enable native watcher
	 * @default false
	 */
	nativeWatcher?: boolean;
=======
	/**
	 * Enable inline constants
	 * @default false
	 */
	typeReexportsPresence?: JavascriptParserOptions["typeReexportsPresence"];
>>>>>>> 21d9811e
};
//#endregion

//#region Watch
export type Watch = boolean;
//#endregion

//#region WatchOptions

/** Options for watch mode. */
export type WatchOptions = {
	/**
	 * Add a delay before rebuilding once the first file changed.
	 * This allows webpack to aggregate any other changes made during this time period into one rebuild.
	 * @default 5
	 */
	aggregateTimeout?: number;

	/**
	 * Follow symlinks while looking for files.
	 * This is usually not needed as webpack already resolves symlinks ('resolve.symlinks' and 'resolve.alias').
	 */
	followSymlinks?: boolean;

	/**
	 * Ignore some files from being watched.
	 */
	ignored?: string | RegExp | string[];

	/**
	 * Turn on polling by passing true, or specifying a poll interval in milliseconds.
	 * @default false
	 */
	poll?: number | boolean;

	/**
	 * Stop watching when stdin stream has ended.
	 */
	stdin?: boolean;
};
//#endregion

//#region DevServer
/**
 * Options for devServer, it based on `webpack-dev-server@5`
 * */
export interface DevServer extends DevServerOptions { }

export type { Middleware as DevServerMiddleware } from "./devServer";
//#endregion

//#region IgnoreWarnings
/**
 * An array of either regular expressions or functions that determine if a warning should be ignored.
 */
export type IgnoreWarnings = (
	| RegExp
	| ((error: Error, compilation: Compilation) => boolean)
)[];
//#endregion

//#region Profile
/**
 * Capture a "profile" of the application, including statistics and hints, which can then be dissected using the Analyze tool.
 * */
export type Profile = boolean;
//#endregion

//#region amd
/**
 * Set the value of `require.amd` and `define.amd`. Or disable AMD support.
 */
export type Amd = false | Record<string, any>;
//#endregion

//#region Bail
/**
 * Fail out on the first error instead of tolerating it.
 * @default false
 * */
export type Bail = boolean;
//#endregion

//#region Performance
/** Options to control how Rspack notifies you of assets and entry points that exceed a specific file limit.   */
export type Performance =
	| false
	| {
		/**
		 * Filter function to select assets that are checked.
		 */
		assetFilter?: (assetFilename: string) => boolean;
		/**
		 * Sets the format of the hints: warnings, errors or nothing at all.
		 */
		hints?: false | "warning" | "error";
		/**
		 * File size limit (in bytes) when exceeded, that webpack will provide performance hints.
		 * @default 250000
		 */
		maxAssetSize?: number;
		/**
		 * Total size of an entry point (in bytes).
		 * @default 250000
		 */
		maxEntrypointSize?: number;
	};
//#endregion

export type RspackOptions = {
	/**
	 * The name of the Rspack configuration.
	 */
	name?: Name;
	/**
	 * An array of dependencies required by the project.
	 */
	dependencies?: Dependencies;
	/**
	 * Configuration files to extend from. The configurations are merged from right to left,
	 * with the rightmost configuration taking precedence(only works when using @rspack/cli).
	 */
	extends?: string | string[];
	/**
	 * The entry point of the application.
	 */
	entry?: Entry;
	/**
	 * Configuration for the output of the compilation.
	 */
	output?: Output;
	/**
	 * The environment in which the code should run.
	 */
	target?: Target;
	/**
	 * The mode in which Rspack should operate.
	 */
	mode?: Mode;
	/**
	 * Options for experimental features.
	 */
	experiments?: Experiments;
	/**
	 * External libraries that should not be bundled.
	 */
	externals?: Externals;
	/**
	 * The type of externals.
	 */
	externalsType?: ExternalsType;
	/**
	 * Presets for external libraries.
	 */
	externalsPresets?: ExternalsPresets;
	/**
	 * Logging options for infrastructure.
	 */
	infrastructureLogging?: InfrastructureLogging;
	/**
	 * Options for caching.
	 */
	cache?: CacheOptions;
	/**
	 * The context in which the compilation should occur.
	 */
	context?: Context;
	/**
	 * The source map configuration.
	 */
	devtool?: DevTool;
	/**
	 * Options for Node.js environment.
	 */
	node?: Node;
	/**
	 * Configuration for loaders.
	 */
	loader?: Loader;
	/**
	 * Warnings to ignore during compilation.
	 */
	ignoreWarnings?: IgnoreWarnings;
	/**
	 * Options for watch mode.
	 */
	watchOptions?: WatchOptions;
	/**
	 * Whether to enable watch mode.
	 */
	watch?: Watch;
	/**
	 * Options for the stats output.
	 */
	stats?: StatsValue;
	/**
	 * Options for snapshotting.
	 */
	snapshot?: SnapshotOptions;
	/**
	 * Optimization options.
	 */
	optimization?: Optimization;
	/**
	 * Options for resolving modules.
	 */
	resolve?: ResolveOptions;
	/**
	 * Options for resolving loader modules.
	 */
	resolveLoader?: ResolveOptions;
	/**
	 * Plugins to use during compilation.
	 */
	plugins?: Plugins;
	/**
	 * Configuration for the development server.
	 */
	devServer?: DevServer;
	/**
	 * Options for module configuration.
	 */
	module?: ModuleOptions;
	/**
	 * Whether to capture a profile of the application.
	 */
	profile?: Profile;
	/**
	 * Set the value of `require.amd` or `define.amd`.
	 * Setting `amd` to false will disable rspack's AMD support.
	 */
	amd?: Amd;
	/**
	 * Whether to fail on the first error.
	 */
	bail?: Bail;
	/**
	 * Performance optimization options.
	 */
	performance?: Performance;
};

/** Configuration for Rspack */
export type Configuration = RspackOptions;<|MERGE_RESOLUTION|>--- conflicted
+++ resolved
@@ -2712,20 +2712,17 @@
 	 * @default false
 	 */
 	inlineConst?: boolean;
-<<<<<<< HEAD
 
 	/**
 	 * Enable native watcher
 	 * @default false
 	 */
 	nativeWatcher?: boolean;
-=======
 	/**
 	 * Enable inline constants
 	 * @default false
 	 */
 	typeReexportsPresence?: JavascriptParserOptions["typeReexportsPresence"];
->>>>>>> 21d9811e
 };
 //#endregion
 
