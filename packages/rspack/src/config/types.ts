import type { AssetInfo, RawFuncUseCtx } from "@rspack/binding";
import type { ChunkGraph } from "../ChunkGraph";
import type { Compilation, PathData } from "../Compilation";
import type { Compiler } from "../Compiler";
import type { Module } from "../Module";
import type ModuleGraph from "../ModuleGraph";
import type { HttpUriPluginOptions } from "../builtin-plugin/HttpUriPlugin";
import type { Chunk } from "../exports";
import type { ResolveCallback } from "./adapterRuleUse";
import type { DevServerOptions } from "./devServer";

export type FilenameTemplate = string;

export type Filename =
	| FilenameTemplate
	| ((pathData: PathData, assetInfo?: AssetInfo) => string);

//#region Name
/** Name of the configuration. Used when loading multiple configurations. */
export type Name = string;
//#endregion

//#region Dependencies
/** A list of name defining all sibling configurations it depends on. Dependent configurations need to be compiled first. */
export type Dependencies = Name[];
//#endregion

//#region Context
/**
 * The context configuration is used to set the base directory for Rspack builds.
 * @default process.cwd()
 * */
export type Context = string;
//#endregion

//#region Mode
/**
 * The mode configuration is used to set the build mode of Rspack to enable the default optimization strategy.
 * @default 'production'
 * */
export type Mode = "development" | "production" | "none";
//#endregion

//#region Falsy
export type Falsy = false | "" | 0 | null | undefined;
//#endregion

//#region Entry
/** The publicPath of the resource referenced by this entry. */
export type PublicPath = "auto" | Filename;

/** The baseURI of the resource referenced by this entry. */
export type BaseUri = string;

/** How this entry load other chunks. */
export type ChunkLoadingType =
	| string
	| "jsonp"
	| "import-scripts"
	| "require"
	| "async-node"
	| "import";

/** How this entry load other chunks. */
export type ChunkLoading = false | ChunkLoadingType;

/** Whether to create a load-on-demand asynchronous chunk for entry. */
export type AsyncChunks = boolean;

/** Option to set the method of loading WebAssembly Modules. */
export type WasmLoadingType =
	| string
	| "fetch-streaming"
	| "fetch"
	| "async-node";

/** Option to set the method of loading WebAssembly Modules. */
export type WasmLoading = false | WasmLoadingType;

export type ScriptType = false | "text/javascript" | "module";

export type LibraryCustomUmdObject = {
	amd?: string;
	commonjs?: string;
	root?: string | string[];
};

/** Specify a name for the library. */
export type LibraryName = string | string[] | LibraryCustomUmdObject;

export type LibraryCustomUmdCommentObject = {
	amd?: string;
	commonjs?: string;
	commonjs2?: string;
	root?: string;
};

/** Use a container(defined in global space) for calling define/require functions in an AMD module. */
export type AmdContainer = string;

/** Add a comment in the UMD wrapper. */
export type AuxiliaryComment = string | LibraryCustomUmdCommentObject;

/** Specify which export should be exposed as a library. */
export type LibraryExport = string | string[];

/** Configure how the library will be exposed. */
export type LibraryType =
	| string
	| "var"
	| "module"
	| "assign"
	| "assign-properties"
	| "this"
	| "window"
	| "self"
	| "global"
	| "commonjs"
	| "commonjs2"
	| "commonjs-module"
	| "commonjs-static"
	| "amd"
	| "amd-require"
	| "umd"
	| "umd2"
	| "jsonp"
	| "system";

/** When using output.library.type: "umd", setting output.library.umdNamedDefine to true will name the AMD module of the UMD build. */
export type UmdNamedDefine = boolean;

/** Options for library.  */
export type LibraryOptions = {
	/** Use a container(defined in global space) for calling define/require functions in an AMD module. */
	amdContainer?: AmdContainer;

	/** Add a comment in the UMD wrapper. */
	auxiliaryComment?: AuxiliaryComment;

	/** Specify which export should be exposed as a library. */
	export?: LibraryExport;

	/** Specify a name for the library. */
	name?: LibraryName;

	/** Configure how the library will be exposed. */
	type: LibraryType;

	/**
	 * When using output.library.type: "umd", setting output.library.umdNamedDefine to true will name the AMD module of the UMD build.
	 * Otherwise, an anonymous define is used.
	 * */
	umdNamedDefine?: UmdNamedDefine;
};

/** Options for library. */
export type Library = LibraryName | LibraryOptions | undefined;

/** The layer of this entry. */
export type Layer = string | null;

/** The filename of the entry chunk. */
export type EntryFilename = Filename;

/** The name of the runtime chunk. */
export type EntryRuntime = false | string;

/** The path to the entry module. */
export type EntryItem = string | string[];

/** The entry that the current entry depends on. With dependOn option you can share the modules from one entry chunk to another. */
export type EntryDependOn = string | string[];

/**
 * An object with entry point description.
 */
export type EntryDescription = {
	/**
	 * The path to the entry module.
	 * @default './src/index.js'
	 * @example ['./src/index.js', './src/foo.js']
	 * */
	import: EntryItem;

	/**
	 * The name of the runtime chunk.
	 * When runtime is set, a new runtime chunk will be created.
	 * You can also set it to false to avoid a new runtime chunk.
	 * */
	runtime?: EntryRuntime;

	/** The publicPath of the resource referenced by this entry. */
	publicPath?: PublicPath;

	/** The baseURI of the resource referenced by this entry. */
	baseUri?: BaseUri;

	/** How this entry load other chunks. */
	chunkLoading?: ChunkLoading;

	/** Whether to create a load-on-demand asynchronous chunk for this entry. */
	asyncChunks?: AsyncChunks;

	/** Option to set the method of loading WebAssembly Modules. */
	wasmLoading?: WasmLoading;

	/** The filename of the entry chunk. */
	filename?: EntryFilename;

	/**
	 * The format of the chunk generated by this entry as a library.
	 * For detailed configuration, see `output.library`.
	 */
	library?: LibraryOptions;

	/**
	 * The entry that the current entry depends on. With `dependOn` option
	 * you can share the modules from one entry chunk to another.
	 */
	dependOn?: EntryDependOn;

	/**
	 * Specifies the layer in which modules of this entrypoint are placed.
	 * Make the corresponding configuration take effect through layer matching
	 * in split chunks, rules, stats, and externals.
	 */
	layer?: Layer;
};

export type EntryUnnamed = EntryItem;

export type EntryObject = Record<string, EntryItem | EntryDescription>;

/** A static entry.  */
export type EntryStatic = EntryObject | EntryUnnamed;

/** A Function returning entry options. */
export type EntryDynamic = () => EntryStatic | Promise<EntryStatic>;

/** The entry options for building */
export type Entry = EntryStatic | EntryDynamic;
//#endregion

//#region Output
/** The output directory as an absolute path. */
export type Path = string;

/** Tells Rspack to include comments in bundles with information about the contained modules. */
export type Pathinfo = boolean | "verbose";

/** Before generating the products, delete all files in the output directory. */
export type AssetModuleFilename = Filename;

/** Specifies the filename of WebAssembly modules. */
export type WebassemblyModuleFilename = string;

/** This option determines the name of non-initial chunk files. */
export type ChunkFilename = Filename;

/** Allows you to set the [crossorigin attribute](https://developer.mozilla.org/en-US/docs/Web/HTML/Element/script)  */
export type CrossOriginLoading = false | "anonymous" | "use-credentials";

/** This option determines the name of CSS output files on disk. */
export type CssFilename = Filename;

/** This option determines the name of non-initial CSS output files on disk. */
export type CssChunkFilename = Filename;

/** Customize the filenames of hot update chunks. */
export type HotUpdateChunkFilename = FilenameTemplate;

/** Customize the main hot update filename. */
export type HotUpdateMainFilename = FilenameTemplate;

/** Which uses JSONP for loading hot updates. */
export type HotUpdateGlobal = string;

/** A unique name of the Rspack build */
export type UniqueName = string;

/** The global variable is used by Rspack for loading chunks. */
export type ChunkLoadingGlobal = string;

/** List of library types enabled for use by entry points. */
export type EnabledLibraryTypes = string[];

/** Whether delete all files in the output directory. */
export type Clean =
	| boolean
	| { keep?: string | RegExp | ((path: string) => boolean) };

/** Output JavaScript files as module type. */
export type OutputModule = boolean;

/** Tell Rspack to remove a module from the module instance cache (require.cache) if it throws an exception when it is required. */
export type StrictModuleExceptionHandling = boolean;

/** Handle error in module loading as per EcmaScript Modules spec at a performance cost. */
export type StrictModuleErrorHandling = boolean;

/** Indicates what global object will be used to mount the library. */
export type GlobalObject = string;

/** List of wasm loading types enabled for use by entry points. */
export type EnabledWasmLoadingTypes = string[];

/** The name of the native import() function. */
export type ImportFunctionName = string;

/** The name of the native import.meta object. */
export type ImportMetaName = string;

/** Tells Rspack to add IIFE wrapper around emitted code. */
export type Iife = boolean;

/** List of chunk loading types enabled for use by entry points. */
export type EnabledChunkLoadingTypes = string[];

/** The format of chunks */
export type ChunkFormat = string | false;

/** Set a public path for Worker. */
export type WorkerPublicPath = string;

/** Controls [Trusted Types](https://web.dev/articles/trusted-types) compatibility. */
export type TrustedTypes = {
	/**
	 * The name of the Trusted Types policy created by webpack to serve bundle chunks.
	 */
	policyName?: string;
	/**
	 * If the call to `trustedTypes.createPolicy(...)` fails -- e.g., due to the policy name missing from the CSP `trusted-types` list, or it being a duplicate name, etc. -- controls whether to continue with loading in the hope that `require-trusted-types-for 'script'` isn't enforced yet, versus fail immediately. Default behavior is 'stop'.
	 */
	onPolicyCreationFailure?: "continue" | "stop";
};

/** The encoding to use when generating the hash. */
export type HashDigest = string;

/** The prefix length of the hash digest to use. */
export type HashDigestLength = number;

/** The hashing algorithm to use. */
export type HashFunction = "md4" | "xxhash64";

/** An optional salt to update the hash. */
export type HashSalt = string;

/** Configure how source maps are named. */
export type SourceMapFilename = string;

/** This option determines the module's namespace */
export type DevtoolNamespace = string;

/** This option is only used when devtool uses an option that requires module names. */
export type DevtoolModuleFilenameTemplate = string | ((info: any) => any);

/** A fallback is used when the template string or function above yields duplicates. */
export type DevtoolFallbackModuleFilenameTemplate =
	DevtoolModuleFilenameTemplate;

/** Tell Rspack what kind of ES-features may be used in the generated runtime-code. */
export type Environment = {
	/** The environment supports arrow functions ('() => { ... }'). */
	arrowFunction?: boolean;

	/** The environment supports async function and await ('async function () { await ... }'). */
	asyncFunction?: boolean;

	/** The environment supports BigInt as literal (123n). */
	bigIntLiteral?: boolean;

	/** The environment supports const and let for variable declarations. */
	const?: boolean;

	/** The environment supports destructuring ('{ a, b } = obj'). */
	destructuring?: boolean;

	/** The environment supports 'document' variable. */
	document?: boolean;

	/** The environment supports an async import() function to import EcmaScript modules. */
	dynamicImport?: boolean;

	/** The environment supports an async import() when creating a worker, only for web targets at the moment. */
	dynamicImportInWorker?: boolean;

	/** The environment supports 'for of' iteration ('for (const x of array) { ... }'). */
	forOf?: boolean;

	/** The environment supports 'globalThis'. */
	globalThis?: boolean;

	/** The environment supports ECMAScript Module syntax to import ECMAScript modules (import ... from '...'). */
	module?: boolean;

	/**
	 * Determines if the node: prefix is generated for core module imports in environments that support it.
	 * This is only applicable to Webpack runtime code.
	 * */
	nodePrefixForCoreModules?: boolean;

	/** The environment supports optional chaining ('obj?.a' or 'obj?.()'). */
	optionalChaining?: boolean;

	/** The environment supports template literals. */
	templateLiteral?: boolean;
};

export type Output = {
	/**
	 * The output directory as an absolute path.
	 * @default path.resolve(process.cwd(), 'dist')
	 * */
	path?: Path;

	/**
	 * Tells Rspack to include comments in bundles with information about the contained modules.
	 * @default true
	 */
	pathinfo?: Pathinfo;

	/**
	 * Before generating the products, whether delete all files in the output directory.
	 * @default false
	 * */
	clean?: Clean;

	/** This option determines the URL prefix of the referenced resource, such as: image, file, etc. */
	publicPath?: PublicPath;

	/** This option determines the name of each output bundle. */
	filename?: Filename;

	/** This option determines the name of non-initial chunk files. */
	chunkFilename?: ChunkFilename;

	/** Allows you to set the [crossorigin attribute](https://developer.mozilla.org/en-US/docs/Web/HTML/Element/script) for dynamically loaded chunks. */
	crossOriginLoading?: CrossOriginLoading;

	/** This option determines the name of CSS output files on disk. */
	cssFilename?: CssFilename;

	/**
	 * @deprecated this config is unused, and will be removed in the future.
	 * Rspack adds some metadata in CSS to parse CSS modules, and this configuration determines whether to compress these metadata.
	 *
	 * The value is `true` in production mode.
	 * The value is `false` in development mode.
	 * */
	cssHeadDataCompression?: boolean;

	/** This option determines the name of non-initial CSS output files on disk. */
	cssChunkFilename?: CssChunkFilename;

	/**
	 * Customize the main hot update filename. [fullhash] and [runtime] are available as placeholder.
	 * @default '[runtime].[fullhash].hot-update.json'
	 * */
	hotUpdateMainFilename?: HotUpdateMainFilename;

	/**
	 * Customize the filenames of hot update chunks.
	 * @default '[id].[fullhash].hot-update.js'
	 * */
	hotUpdateChunkFilename?: HotUpdateChunkFilename;

	/**
	 * Only used when target is set to 'web', which uses JSONP for loading hot updates.
	 * @default 'webpackHotUpdate' + output.uniqueName
	 * */
	hotUpdateGlobal?: HotUpdateGlobal;

	/**
	 * This option determines the name of each asset modules.
	 * @default '[hash][ext][query]'
	 * */
	assetModuleFilename?: AssetModuleFilename;

	/** A unique name of the Rspack build to avoid multiple Rspack runtimes to conflict when using globals. */
	uniqueName?: UniqueName;

	/**
	 * The global variable is used by Rspack for loading chunks.
	 * Determined by output.uniqueName default.
	 * */
	chunkLoadingGlobal?: ChunkLoadingGlobal;

	/**
	 * List of library types enabled for use by entry points.
	 * Determined by output.library and Entry default.
	 * */
	enabledLibraryTypes?: EnabledLibraryTypes;

	/** Output a library exposing the exports of your entry point. */
	library?: Library;

	/**
	 * Specify which export should be exposed as a library.
	 * @deprecated We might drop support for this, so prefer to use output.library.export
	 * */
	libraryExport?: LibraryExport;

	/**
	 * Configure how the library will be exposed.
	 * @deprecated Use output.library.type instead as we might drop support for output.libraryTarget in the future.
	 * */
	libraryTarget?: LibraryType;

	/**
	 * When using output.library.type: "umd", setting output.umdNamedDefine to true will name the AMD module of the UMD build.
	 * @deprecated Use output.library.umdNamedDefine instead.
	 */
	umdNamedDefine?: UmdNamedDefine;

	/**
	 * Add a comment in the UMD wrapper.
	 * @deprecated use output.library.auxiliaryComment instead.
	 * */
	auxiliaryComment?: AuxiliaryComment;

	/**
	 * Output JavaScript files as module type.
	 * Disabled by default as it's an experimental feature. To use it, you must set experiments.outputModule to true.
	 * @default false
	 */
	module?: OutputModule;

	/** Tell Rspack to remove a module from the module instance cache (require.cache) if it throws an exception when it is required. */
	strictModuleExceptionHandling?: StrictModuleExceptionHandling;

	/**
	 * Handle error in module loading as per EcmaScript Modules spec at a performance cost.
	 * @default false
	 * */
	strictModuleErrorHandling?: StrictModuleErrorHandling;

	/**
	 * When targeting a library, especially when library.type is 'umd', this option indicates what global object will be used to mount the library.
	 * @default 'self'
	 */
	globalObject?: GlobalObject;

	/**
	 * The name of the native import() function.
	 * @default 'import'
	 * */
	importFunctionName?: ImportFunctionName;

	/**
	 * The name of the native import.meta object (can be exchanged for a polyfill).
	 * @default 'import.meta'
	 */
	importMetaName?: ImportMetaName;

	/**
	 * Tells Rspack to add IIFE wrapper around emitted code.
	 * @default true
	 */
	iife?: Iife;

	/**
	 * Option to set the method of loading WebAssembly Modules.
	 * @default 'fetch'
	 * */
	wasmLoading?: WasmLoading;

	/** List of wasm loading types enabled for use by entry points. */
	enabledWasmLoadingTypes?: EnabledWasmLoadingTypes;

	/**
	 * Specifies the filename of WebAssembly modules.
	 * @default '[hash].module.wasm'
	 * */
	webassemblyModuleFilename?: WebassemblyModuleFilename;

	/** The format of chunks (formats included by default are 'array-push' (web/webworker), 'commonjs' (node.js), 'module' (ESM). */
	chunkFormat?: ChunkFormat;

	/** The method to load chunks (methods included by default are 'jsonp' (web), 'import' (ESM), 'importScripts' (webworker), 'require' (sync node.js), 'async-node' (async node.js) */
	chunkLoading?: ChunkLoading;

	/** List of chunk loading types enabled for use by entry points. */
	enabledChunkLoadingTypes?: EnabledChunkLoadingTypes;

	/** Controls [Trusted Types](https://web.dev/articles/trusted-types) compatibility. */
	trustedTypes?: true | string | TrustedTypes;

	/**
	 * Configure how source maps are named.
	 * Only takes effect when devtool is set to 'source-map', which writes an output file.
	 * @default '[file].map[query]'
	 * */
	sourceMapFilename?: SourceMapFilename;

	/** The encoding to use when generating the hash. */
	hashDigest?: HashDigest;

	/**
	 * The prefix length of the hash digest to use.
	 * @default 16
	 * */
	hashDigestLength?: HashDigestLength;

	/**
	 * The hashing algorithm to use.
	 * @default 'xxhash64'
	 * */
	hashFunction?: HashFunction;

	/** An optional salt to update the hash. */
	hashSalt?: HashSalt;

	/**
	 * Create async chunks that are loaded on demand.
	 * @default true
	 * */
	asyncChunks?: AsyncChunks;

	/**
	 * The new option workerChunkLoading controls the chunk loading of workers.
	 * @default false
	 * */
	workerChunkLoading?: ChunkLoading;

	/**
	 * Option to set the method of loading WebAssembly Modules in workers, defaults to the value of output.wasmLoading.
	 * @default false
	 * */
	workerWasmLoading?: WasmLoading;

	/** Set a public path for Worker, defaults to value of output.publicPath. */
	workerPublicPath?: WorkerPublicPath;

	/**
	 * This option allows loading asynchronous chunks with a custom script type.
	 * @default false
	 * */
	scriptType?: ScriptType;

	/** This option determines the module's namespace used with the output.devtoolModuleFilenameTemplate */
	devtoolNamespace?: DevtoolNamespace;

	/** This option is only used when devtool uses an option that requires module names. */
	devtoolModuleFilenameTemplate?: DevtoolModuleFilenameTemplate;

	/** A fallback is used when the template string or function above yields duplicates. */
	devtoolFallbackModuleFilenameTemplate?: DevtoolFallbackModuleFilenameTemplate;

	/**
	 * The Number of milliseconds before chunk request timed out.
	 * @default 120000
	 * */
	chunkLoadTimeout?: number;

	/**
	 * Add charset="utf-8" to the HTML <script> tag.
	 * @default true
	 * */
	charset?: boolean;

	/** Tell Rspack what kind of ES-features may be used in the generated runtime-code. */
	environment?: Environment;

	/**
	 * Check if to be emitted file already exists and have the same content before writing to output filesystem.
	 */
	compareBeforeEmit?: boolean;
};

//#endregion

//#region Resolve
/**
 * Path alias
 * @example
 * ```js
 * {
 * 	"@": path.resolve(__dirname, './src'),
 * 	"abc$": path.resolve(__dirname, './node_modules/abc/index.js'),
 * }
 * // - require("@/a") will attempt to resolve <root>/src/a.
 * // - require("abc") will attempt to resolve <root>/src/abc.
 * // - require("abc/file.js") will not match, and it will attempt to resolve node_modules/abc/file.js.
 * ```
 * */
export type ResolveAlias =
	| {
			[x: string]: string | false | (string | false)[];
	  }
	| false;

/** The replacement of [tsconfig-paths-webpack-plugin](https://www.npmjs.com/package/tsconfig-paths-webpack-plugin) in Rspack. */
export type ResolveTsConfig =
	| string
	| {
			configFile: string;
			references?: string[] | "auto" | undefined;
	  };

/** Used to configure the Rspack module resolution */
export type ResolveOptions = {
	/** Path alias */
	alias?: ResolveAlias;

	/** Same as node's [conditionNames](https://nodejs.org/api/packages.html#conditional-exports) for the exports and imports fields in package.json. */
	conditionNames?: string[];

	/**
	 * Parse modules in order.
	 * @default [".js", ".json", ".wasm"]
	 * */
	extensions?: string[];

	/** Redirect module requests when normal resolving fails. */
	fallback?: ResolveAlias;

	/** Try to parse the fields in package.json */
	mainFields?: string[];

	/**
	 * The filename suffix when resolving directories, e.g. require('. /dir/') will try to resolve '. /dir/index'.
	 * @default ['index']
	 */
	mainFiles?: string[];

	/**
	 * The name of the directory to use when resolving dependencies.
	 * @default ["node_modules"]
	 */
	modules?: string[];

	/**
	 * When enabled, require('file') will first look for the . /file file in the current directory, not <modules>/file.
	 * @default false
	 */
	preferRelative?: boolean;

	/**
	 * Opt for absolute paths when resolving, in relation to resolve.roots.
	 * @default false
	 */
	preferAbsolute?: boolean;

	/**
	 * Whether to resolve symlinks to their symlinked location.
	 * @default true
	 */
	symlinks?: boolean;

	/**
	 * By default, It changes to true if resolve.extensions contains an empty string;
	 * otherwise, this value changes to false.
	 */
	enforceExtension?: boolean;

	/**
	 * Customize the imports field in package.json which are used to provide the internal requests of a package (requests starting with # are considered internal).
	 * @default ["imports"]
	 */
	importsFields?: string[];

	/**
	 * The JSON files to use for descriptions.
	 * @default ['package.json']
	 */
	descriptionFiles?: string[];

	/** The replacement of [tsconfig-paths-webpack-plugin](https://www.npmjs.com/package/tsconfig-paths-webpack-plugin) in Rspack. */
	tsConfig?: ResolveTsConfig;

	/**
	 * No longer resolve extensions, no longer resolve mainFiles in package.json (but does not affect requests from mainFiles, browser, alias).
	 * @default false
	 * */
	fullySpecified?: boolean;

	/**
	 * Customize the exports field in package.json.
	 * @default ["exports"]
	 * */
	exportsFields?: string[];

	/** Define alias for the extension. */
	extensionAlias?: Record<string, string | string[]>;

	/**
	 * Define a field, such as browser, that should be parsed in accordance with this [specification](https://github.com/defunctzombie/package-browser-field-spec).
	 * @default ['browser']
	 * */
	aliasFields?: string[];

	/**
	 * A list of resolve restrictions to restrict the paths that a request can be resolved on.
	 * @default []
	 * */
	restrictions?: string[];

	/**
	 * A list of directories where server-relative URLs (beginning with '/') are resolved.
	 * It defaults to the context configuration option.
	 * On systems other than Windows, these requests are initially resolved as an absolute path.
	 * @default []
	 */
	roots?: string[];

	/** Customize the Resolve configuration based on the module type. */
	byDependency?: Record<string, ResolveOptions>;
	/** enable Yarn PnP */
	pnp?: boolean;
};

/** Used to configure the Rspack module resolution */
export type Resolve = ResolveOptions;
//#endregion

//#region Module
export type RuleSetCondition =
	| string
	| RegExp
	| ((value: string) => boolean)
	| RuleSetConditions
	| RuleSetLogicalConditions;

export type RuleSetConditions = RuleSetCondition[];

export type RuleSetLogicalConditions = {
	and?: RuleSetConditions;
	or?: RuleSetConditions;
	not?: RuleSetCondition;
};

export type RuleSetLoader = string;

export type RuleSetLoaderOptions = string | Record<string, any>;

export type RuleSetLoaderWithOptions = {
	ident?: string;

	loader: RuleSetLoader;

	parallel?: boolean;

	options?: RuleSetLoaderOptions;
};

export type RuleSetUseItem = RuleSetLoader | RuleSetLoaderWithOptions;

export type RuleSetUse =
	| RuleSetUseItem
	| RuleSetUseItem[]
	| ((data: RawFuncUseCtx) => RuleSetUseItem[]);

/** Rule defines the conditions for matching a module and the behavior of handling those modules. */
export type RuleSetRule = {
	/** Matches all modules that match this resource, and will match against Resource. */
	test?: RuleSetCondition;

	/** Excludes all modules that match this condition and will match against the absolute path of the resource */
	exclude?: RuleSetCondition;

	/** Matches all modules that match this condition against the absolute path of the resource */
	include?: RuleSetCondition;

	/** Matches all modules that match this resource, and will match against Resource */
	issuer?: RuleSetCondition;

	/** Matches all modules that match this resource, and will match against layer of the module that issued the current module. */
	issuerLayer?: RuleSetCondition;

	/** Matches all modules that match this resource, and will match against the category of the dependency that introduced the current module */
	dependency?: RuleSetCondition;

	/** Matches all modules that match this resource, and will match against Resource */
	resource?: RuleSetCondition;

	/** Matches all modules that match this resource against the Resource's fragment. */
	resourceFragment?: RuleSetCondition;

	/** Matches all modules that match this resource against the Resource's query. */
	resourceQuery?: RuleSetCondition;

	/** Matches modules based on [MIME type](https://developer.mozilla.org/en-US/docs/Web/HTTP/Guides/MIME_types) instead of file extension. It's primarily useful for data URI module */
	mimetype?: RuleSetCondition;

	/** Matches all modules that match this resource, and will match against the Resource's scheme. */
	scheme?: RuleSetCondition;

	/** Allows you to match values of properties in the description file, typically package.json, to determine which modules a rule should apply to. */
	descriptionData?: Record<string, RuleSetCondition>;

	/** Used in conjunction with [import attributes](https://github.com/tc39/proposal-import-attributes). */
	with?: Record<string, RuleSetCondition>;

	/** Used to mark the type of the matching module, which affects how the module is handled by Rspack's built-in processing. */
	type?: string;

	/** Used to mark the layer of the matching module. */
	layer?: string;

	/** A loader name */
	loader?: RuleSetLoader;

	/** A loader options */
	options?: RuleSetLoaderOptions;

	/** An array to pass the Loader package name and its options.  */
	use?: RuleSetUse;

	/**
	 * Parser options for the specific modules that matched by the rule conditions
	 * It will override the parser options in module.parser.
	 * @default {}
	 * */
	parser?: Record<string, any>;

	/**
	 * Generator options for the specific modules that matched by the rule conditions
	 * It will override the parser options in module.generator.
	 * @default {}
	 */
	generator?: Record<string, any>;

	/** Matches all modules that match this resource, and will match against Resource. */
	resolve?: ResolveOptions;

	/** Flag the module for side effects */
	sideEffects?: boolean;

	/** Specify loader category.  */
	enforce?: "pre" | "post";

	/** A kind of Nested Rule, an array of Rules from which only the first matching Rule is used when the parent Rule matches. */
	oneOf?: (RuleSetRule | Falsy)[];

	/** A kind of Nested Rule, an array of Rules that is also used when the parent Rule matches. */
	rules?: (RuleSetRule | Falsy)[];
};

/** A list of rules. */
export type RuleSetRules = ("..." | RuleSetRule | Falsy)[];

/**
 * Options object for DataUrl condition.
 * */
export type AssetParserDataUrlOptions = {
	maxSize?: number | undefined;
};

/**
 * Options object for DataUrl condition.
 * */
export type AssetParserDataUrl = AssetParserDataUrlOptions;

/** Options object for `asset` modules. */
export type AssetParserOptions = {
	/**
	 * It be used only for Asset Module scenarios.
	 * @default { maxSize: 8096 }
	 * */
	dataUrlCondition?: AssetParserDataUrlOptions;
};

export type CssParserNamedExports = boolean;
export type CssParserUrl = boolean;

/** Options object for `css` modules. */
export type CssParserOptions = {
	/**
	 * Use ES modules named export for CSS exports.
	 * @default true
	 * */
	namedExports?: CssParserNamedExports;

	/**
	 * Allow to enable/disables handling the CSS functions url.
	 * @default true
	 * */
	url?: CssParserUrl;
};

/** Options object for `css/auto` modules. */
export type CssAutoParserOptions = {
	/**
	 * Use ES modules named export for CSS exports.
	 * @default true
	 * */
	namedExports?: CssParserNamedExports;

	/**
	 * Allow to enable/disables handling the CSS functions url.
	 * @default true
	 * */
	url?: CssParserUrl;
};

/** Options object for `css/module` modules. */
export type CssModuleParserOptions = {
	/**
	 * Use ES modules named export for CSS exports.
	 * @default true
	 * */
	namedExports?: CssParserNamedExports;

	/**
	 * Allow to enable/disables handling the CSS functions url.
	 * @default true
	 * */
	url?: CssParserUrl;
};

type ExportsPresence = "error" | "warn" | "auto" | false;

export type JavascriptParserOptions = {
	/**
	 * Specifies global mode for dynamic import.
	 * @default 'lazy'
	 * */
	dynamicImportMode?: "eager" | "lazy" | "weak" | "lazy-once";

	/**
	 * Specifies global preload for dynamic import.
	 * @default false
	 * */
	dynamicImportPreload?: boolean | number;

	/**
	 * Specifies global prefetch for dynamic import
	 * @default false
	 * */
	dynamicImportPrefetch?: boolean | number;

	/**
	 * Specifies global fetchPriority for dynamic import
	 * @default 'auto'
	 */
	dynamicImportFetchPriority?: "low" | "high" | "auto";

	/**
	 * Enable or disable evaluating import.meta.
	 * @default true
	 */
	importMeta?: boolean;

	/**
	 * Enable parsing of new URL() syntax.
	 * @default true
	 * */
	url?: "relative" | boolean;

	/**
	 * Enable warnings for full dynamic dependencies
	 * @default true
	 * */
	exprContextCritical?: boolean;

	/**
	 * Enable warnings for partial dynamic dependencies
	 * @default false
	 * */
	wrappedContextCritical?: boolean;

	/**
	 * Set the inner regular expression for partial dynamic dependencies
	 * */
	wrappedContextRegExp?: RegExp;

	/**
	 * Warn or error for using non-existent exports and conflicting re-exports.
	 * @default 'auto'
	 */
	exportsPresence?: ExportsPresence;

	/** Warn or error for using non-existent exports */
	importExportsPresence?: ExportsPresence;

	/** Warn or error for conflicting re-exports */
	reexportExportsPresence?: ExportsPresence;

	/** Emit errors instead of warnings when imported names don't exist in imported module. */
	strictExportPresence?: boolean;

	/** Provide custom syntax for Worker parsing, commonly used to support Worklet */
	worker?: string[] | boolean;

	/** Override the module to strict or non-strict. */
	overrideStrict?: "strict" | "non-strict";

	// TODO: add docs
	requireAsExpression?: boolean;

	// TODO: add docs
	requireDynamic?: boolean;

	// TODO: add docs
	requireResolve?: boolean;

	// TODO: add docs
	importDynamic?: boolean;
};

export type JsonParserOptions = {
	/**
	 * The depth of json dependency flagged as `exportInfo`.
	 */
	exportsDepth?: number;
	/**
	 * If Rule.type is set to 'json' then Rules.parser.parse option may be a function that implements custom logic to parse module's source and convert it to a json-compatible data.
	 */
	parse?: (source: string) => any;
};

/** Configure all parsers' options in one place with module.parser. */
export type ParserOptionsByModuleTypeKnown = {
	/** Parser options for `asset` modules. */
	asset?: AssetParserOptions;

	/** Parser options for `css` modules. */
	css?: CssParserOptions;

	/** Parser options for `css/auto` modules. */
	"css/auto"?: CssAutoParserOptions;

	/** Parser options for `css/module` modules. */
	"css/module"?: CssModuleParserOptions;

	/** Parser options for `javascript` modules. */
	javascript?: JavascriptParserOptions;

	/** Parser options for `javascript/auto` modules. */
	"javascript/auto"?: JavascriptParserOptions;

	/** Parser options for `javascript/dynamic` modules. */
	"javascript/dynamic"?: JavascriptParserOptions;

	/** Parser options for `javascript/esm` modules. */
	"javascript/esm"?: JavascriptParserOptions;

	/** Parser options for `json` modules. */
	json?: JsonParserOptions;
};

/** Configure all parsers' options in one place with module.parser. */
export type ParserOptionsByModuleTypeUnknown = {
	[x: string]: Record<string, any>;
};

/** Configure all parsers' options in one place with module.parser. */
export type ParserOptionsByModuleType =
	| ParserOptionsByModuleTypeKnown
	| ParserOptionsByModuleTypeUnknown;

export type AssetGeneratorDataUrlOptions = {
	encoding?: false | "base64";
	mimetype?: string;
};

export type AssetGeneratorDataUrlFunction = (
	content: Buffer,
	context: {
		filename: string;
		module: Module;
	}
) => string;

export type AssetGeneratorDataUrl =
	| AssetGeneratorDataUrlOptions
	| AssetGeneratorDataUrlFunction;

/** Options for asset inline modules. */
export type AssetInlineGeneratorOptions = {
	/** Only for modules with module type 'asset' or 'asset/inline'. */
	dataUrl?: AssetGeneratorDataUrl;
	/**
	 * Whether or not this asset module should be considered binary. This can be set to 'false' to treat this asset module as text.
	 */
	binary?: boolean;
};

/** Emit the asset in the specified folder relative to 'output.path'. */
export type AssetModuleOutputPath = Filename;

/**
 * If "url", a URL pointing to the asset will be generated based on publicPath.
 * If "preserve", preserve import/require statement from generated asset.
 * Only for modules with module type 'asset' or 'asset/resource'.
 * @default "url"
 */
export type AssetModuleImportMode = "url" | "preserve";

/** Options for asset modules. */
export type AssetResourceGeneratorOptions = {
	/**
	 * Whether to output assets to disk.
	 * @default true
	 * */
	emit?: boolean;

	/** This option determines the name of each asset resource output bundle.*/
	filename?: Filename;

	/** Emit the asset in the specified folder relative to 'output.path' */
	outputPath?: AssetModuleOutputPath;

	/** This option determines the URL prefix of the referenced 'asset' or 'asset/resource'*/
	publicPath?: PublicPath;

	/**
	 * If "url", a URL pointing to the asset will be generated based on publicPath.
	 * If "preserve", preserve import/require statement from generated asset.
	 * Only for modules with module type 'asset' or 'asset/resource'.
	 * @default "url"
	 */
	importMode?: AssetModuleImportMode;

	/**
	 * Whether or not this asset module should be considered binary. This can be set to 'false' to treat this asset module as text.
	 */
	binary?: boolean;
};

/** Generator options for asset modules. */
export type AssetGeneratorOptions = AssetInlineGeneratorOptions &
	AssetResourceGeneratorOptions;

export type CssGeneratorExportsConvention =
	| "as-is"
	| "camel-case"
	| "camel-case-only"
	| "dashes"
	| "dashes-only";

export type CssGeneratorExportsOnly = boolean;

export type CssGeneratorLocalIdentName = string;

export type CssGeneratorEsModule = boolean;

/** Generator options for css modules. */
export type CssGeneratorOptions = {
	/**
	 * If true, only exports the identifier mappings from CSS into the output JavaScript files
	 * If false, generate stylesheets and embed them in the template.
	 */
	exportsOnly?: CssGeneratorExportsOnly;

	/** This configuration is available for improved ESM-CJS interoperability purposes. */
	esModule?: CssGeneratorEsModule;
};

/** Generator options for css/auto modules. */
export type CssAutoGeneratorOptions = {
	/**
	 * Customize how CSS export names are exported to javascript modules
	 * @default 'as-is'
	 * */
	exportsConvention?: CssGeneratorExportsConvention;

	/**
	 * If true, only exports the identifier mappings from CSS into the output JavaScript files
	 * If false, generate stylesheets and embed them in the template.
	 */
	exportsOnly?: CssGeneratorExportsOnly;

	/** Customize the format of the local class names generated for CSS modules */
	localIdentName?: CssGeneratorLocalIdentName;

	/** This configuration is available for improved ESM-CJS interoperability purposes. */
	esModule?: CssGeneratorEsModule;
};

/** Generator options for css/module modules. */
export type CssModuleGeneratorOptions = CssAutoGeneratorOptions;

/** Generator options for json modules. */
export type JsonGeneratorOptions = {
	/**
	 * Use `JSON.parse` when the JSON string is longer than 20 characters.
	 * @default true
	 */
	JSONParse?: boolean;
};

export type GeneratorOptionsByModuleTypeKnown = {
	/** Generator options for asset modules. */
	asset?: AssetGeneratorOptions;

	/** Generator options for asset/inline modules. */
	"asset/inline"?: AssetInlineGeneratorOptions;

	/** Generator options for asset/resource modules. */
	"asset/resource"?: AssetResourceGeneratorOptions;

	/** Generator options for css modules. */
	css?: CssGeneratorOptions;

	/** Generator options for css/auto modules. */
	"css/auto"?: CssAutoGeneratorOptions;

	/** Generator options for css/module modules. */
	"css/module"?: CssModuleGeneratorOptions;

	/** Generator options for json modules. */
	json?: JsonGeneratorOptions;
};

export type GeneratorOptionsByModuleTypeUnknown = Record<
	string,
	Record<string, any>
>;

/** Options for module.generator */
export type GeneratorOptionsByModuleType =
	| GeneratorOptionsByModuleTypeKnown
	| GeneratorOptionsByModuleTypeUnknown;

type NoParseOptionSingle = string | RegExp | ((request: string) => boolean);

/** Options for module.noParse */
export type NoParseOption = NoParseOptionSingle | NoParseOptionSingle[];

export type ModuleOptions = {
	/** Used to decide how to handle different types of modules in a project. */
	defaultRules?: RuleSetRules;

	/**
	 * An array of rules that match the module's requests when it is created.
	 * @default []
	 * */
	rules?: RuleSetRules;

	/**
	 * Configure all parsers' options in one place with module.parser.
	 * @default {}
	 * */
	parser?: ParserOptionsByModuleType;

	/** Configure all generators' options in one place with module.generator. */
	generator?: GeneratorOptionsByModuleType;

	/** Keep module mechanism of the matched modules as-is, such as module.exports, require, import. */
	noParse?: NoParseOption;
};

//#endregion

//#region Target
type AllowTarget =
	| "web"
	| "webworker"
	| "es3"
	| "es5"
	| "es2015"
	| "es2016"
	| "es2017"
	| "es2018"
	| "es2019"
	| "es2020"
	| "es2021"
	| "es2022"
	| "node"
	| "async-node"
	| `node${number}`
	| `async-node${number}`
	| `node${number}.${number}`
	| `async-node${number}.${number}`
	| "electron-main"
	| `electron${number}-main`
	| `electron${number}.${number}-main`
	| "electron-renderer"
	| `electron${number}-renderer`
	| `electron${number}.${number}-renderer`
	| "electron-preload"
	| `electron${number}-preload`
	| `electron${number}.${number}-preload`
	| "nwjs"
	| `nwjs${number}`
	| `nwjs${number}.${number}`
	| "node-webkit"
	| `node-webkit${number}`
	| `node-webkit${number}.${number}`
	| "browserslist"
	| `browserslist:${string}`;

/** Used to configure the target environment of Rspack output and the ECMAScript version of Rspack runtime code. */
export type Target = false | AllowTarget | AllowTarget[];
//#endregion

//#region ExternalsType
/**
 * Specify the default type of externals.
 * `amd`, `umd`, `system` and `jsonp` externals depend on the `output.libraryTarget` being set to the same value e.g. you can only consume amd externals within an amd library.
 * @default 'var'
 */
export type ExternalsType =
	| "var"
	| "module"
	| "assign"
	| "this"
	| "window"
	| "self"
	| "global"
	| "commonjs"
	| "commonjs2"
	| "commonjs-module"
	| "commonjs-static"
	| "amd"
	| "amd-require"
	| "umd"
	| "umd2"
	| "jsonp"
	| "system"
	| "promise"
	| "import"
	| "module-import"
	| "script"
	| "node-commonjs"
	| "commonjs-import";
//#endregion

//#region Externals

/**
 * External item object when both libraryTarget and externalsType is 'umd'
 */
export type ExternalItemUmdValue = {
	root: string | string[];
	commonjs: string | string[];
	commonjs2: string | string[];
	amd: string | string[];
};

/**
 * External item object when not umd
 */
export type ExternalItemObjectValue = Record<string, string | string[]>;

/**
 * The dependency used for the external.
 */
export type ExternalItemValue =
	| string
	| boolean
	| string[]
	| ExternalItemUmdValue
	/**
	 * when libraryTarget and externalsType is not 'umd'
	 */
	| ExternalItemObjectValue;

/**
 * If an dependency matches exactly a property of the object, the property value is used as dependency.
 */
export type ExternalItemObjectUnknown = {
	[x: string]: ExternalItemValue;
};

/**
 * Data object passed as argument when a function is set for 'externals'.
 */
export type ExternalItemFunctionData = {
	context?: string;
	dependencyType?: string;
	request?: string;
	contextInfo?: {
		issuer: string;
		issuerLayer?: string | null;
	};
	/**
	 * Get a resolve function with the current resolver options.
	 */
	getResolve?: (
		options?: ResolveOptions
	) =>
		| ((context: string, request: string, callback: ResolveCallback) => void)
		| ((context: string, request: string) => Promise<string>);
};

/**
 * Prevent bundling of certain imported package and instead retrieve these external dependencies at runtime.
 *
 * @example
 * ```js
 * // jquery lib will be excluded from bundling.
 * module.exports = {
 * 	externals: {
 * 		jquery: 'jQuery',
 * 	}
 * }
 * ```
 * */
export type ExternalItem =
	| string
	| RegExp
	| ExternalItemObjectUnknown
	| ((data: ExternalItemFunctionData) => ExternalItemValue)
	| ((
			data: ExternalItemFunctionData,
			callback: (
				err?: Error,
				result?: ExternalItemValue,
				type?: ExternalsType
			) => void
	  ) => void)
	| ((data: ExternalItemFunctionData) => Promise<ExternalItemValue>);

/**
 * Prevent bundling of certain imported packages and instead retrieve these external dependencies at runtime.
 *
 * @example
 * ```js
 * // jquery lib will be excluded from bundling.
 * module.exports = {
 * 	externals: {
 * 		jquery: 'jQuery',
 * 	}
 * }
 * ```
 * */
export type Externals = ExternalItem | ExternalItem[];
//#endregion

//#region ExternalsPresets
/** Enable presets of externals for specific targets. */
export type ExternalsPresets = {
	/** Treat node.js built-in modules like `fs`, `path` or `vm` as external and load them via `require()` when used. */
	node?: boolean;

	/** Treat references to `http(s)://...` and `std:...` as external and load them via import when used. */
	web?: boolean;

	/** Treat references to `http(s)://...` and `std:...` as external and load them via async import() when used  */
	webAsync?: boolean;

	/** Treat common electron built-in modules in main and preload context like `electron`, `ipc` or `shell` as external and load them via `require()` when used. */
	electron?: boolean;

	/** Treat electron built-in modules in the main context like `app`, `ipc-main` or `shell` as external and load them via `require()` when used. */
	electronMain?: boolean;

	/** Treat electron built-in modules in the preload context like `web-frame`, `ipc-renderer` or `shell` as external and load them via require() when used. */
	electronPreload?: boolean;

	/** Treat electron built-in modules in the preload context like `web-frame`, `ipc-renderer` or `shell` as external and load them via require() when used. */
	electronRenderer?: boolean;

	/** Treat `NW.js` legacy `nw.gui` module as external and load it via `require()` when used. */
	nwjs?: boolean;
};

//#endregion

//#region InfrastructureLogging
/**
 * Represents a filter item type for infrastructure logging.
 * Can be a RegExp, a string, or a function that takes a string and returns a boolean.
 */
export type FilterItemTypes = RegExp | string | ((value: string) => boolean);

/**
 * Represents filter types for infrastructure logging.
 * Can be a single FilterItemTypes or an array of FilterItemTypes.
 */
export type FilterTypes = FilterItemTypes | FilterItemTypes[];

/**
 * Options for infrastructure level logging.
 */
export type InfrastructureLogging = {
	/**
	 * Append lines to the output instead of updating existing output, useful for status messages.
	 */
	appendOnly?: boolean;

	/**
	 * Enable colorful output for infrastructure level logging.
	 */
	colors?: boolean;

	/**
	 * Customize the console used for infrastructure level logging.
	 */
	console?: Console;

	/**
	 * Enable debug information of specified loggers such as plugins or loaders.
	 */
	debug?: boolean | FilterTypes;

	/**
	 * Enable infrastructure logging output.
	 */
	level?: "none" | "error" | "warn" | "info" | "log" | "verbose";

	/**
	 * Stream used for logging output.
	 */
	stream?: NodeJS.WritableStream;
};
//#endregion

//#region DevTool
/**
 * Configuration used to control the behavior of the Source Map generation.
 */
export type DevTool =
	| false
	| "eval"
	| "cheap-source-map"
	| "cheap-module-source-map"
	| "source-map"
	| "inline-cheap-source-map"
	| "inline-cheap-module-source-map"
	| "inline-source-map"
	| "inline-nosources-cheap-source-map"
	| "inline-nosources-cheap-module-source-map"
	| "inline-nosources-source-map"
	| "nosources-cheap-source-map"
	| "nosources-cheap-module-source-map"
	| "nosources-source-map"
	| "hidden-nosources-cheap-source-map"
	| "hidden-nosources-cheap-module-source-map"
	| "hidden-nosources-source-map"
	| "hidden-cheap-source-map"
	| "hidden-cheap-module-source-map"
	| "hidden-source-map"
	| "eval-cheap-source-map"
	| "eval-cheap-module-source-map"
	| "eval-source-map"
	| "eval-nosources-cheap-source-map"
	| "eval-nosources-cheap-module-source-map"
	| "eval-nosources-source-map";
//#endregion

//#region Node
/**
 * Options for mocking Node.js globals and modules.
 */
export type NodeOptions = {
	/**
	 * Controls the behavior of `__dirname`.
	 * @description
	 * - `true`: The dirname of the input file relative to the context option.
	 * - `false`: Regular Node.js `__dirname` behavior. The dirname of the output file when run in a Node.js environment.
	 * - `"mock"`: The fixed value '/'.
	 * - `"warn-mock"`: Use the fixed value of '/' but show a warning.
	 * - `"node-module"`: Replace `__dirname` in CommonJS modules to `fileURLToPath(import.meta.url + "/..")` when `output.module` is enabled.
	 * - `"eval-only"`: Equivalent to `false`.
	 */
	__dirname?: boolean | "warn-mock" | "mock" | "eval-only" | "node-module";

	/**
	 * Controls the behavior of `__filename`.
	 * @description
	 * - `true`: The filename of the input file relative to the context option.
	 * - `false`: Regular Node.js `__filename` behavior. The filename of the output file when run in a Node.js environment.
	 * - `"mock"`: The fixed value '/index.js'.
	 * - `"warn-mock"`: Use the fixed value of '/index.js' but show a warning.
	 * - `"node-module"`: Replace `__filename` in CommonJS modules to `fileURLToPath(import.meta.url)` when `output.module` is enabled.
	 * - `"eval-only"`: Equivalent to `false`.
	 */
	__filename?: boolean | "warn-mock" | "mock" | "eval-only" | "node-module";

	/**
	 * Controls the behavior of `global`.
	 * @description
	 * - `true`: Provide a polyfill.
	 * - `false`: Don't provide a polyfill.
	 * - `"warn"`: Provide a polyfill but show a warning.
	 * @see {@link https://nodejs.org/api/globals.html#globals_global | Node.js documentation} for the exact behavior of this object.
	 * @default "warn"
	 */
	global?: boolean | "warn";
};

/**
 * Options for mocking Node.js globals and modules.
 * @description Set to `false` to disable all mocking, or use `NodeOptions` to configure specific behaviors.
 */
export type Node = false | NodeOptions;

export type Loader = Record<string, any>;
//#endregion

//#region Snapshot
export type SnapshotOptions = {};
//#endregion

//#region Cache
/**
 * Options for caching snapshots and intermediate products during the build process.
 * @description Controls whether caching is enabled or disabled.
 * @default true in development mode, false in production mode
 * @example
 * // Enable caching
 * cache: true
 *
 * // Disable caching
 * cache: false
 */
export type CacheOptions = boolean;
//#endregion

//#region Stats

type StatsPresets =
	| "normal"
	| "none"
	| "verbose"
	| "errors-only"
	| "errors-warnings"
	| "minimal"
	| "detailed"
	| "summary";

type ModuleFilterItemTypes =
	| RegExp
	| string
	| ((name: string, module: any, type: any) => boolean);

type ModuleFilterTypes =
	| boolean
	| ModuleFilterItemTypes
	| ModuleFilterItemTypes[];

/** Options for stats */
export type StatsOptions = {
	/**
	 * Enables or disables the display of all stats.
	 */
	all?: boolean;
	/**
	 * Sets the preset for stats or enables/disables them.
	 */
	preset?: boolean | StatsPresets;
	/**
	 * Enables or disables the display of asset stats.
	 * @default true
	 */
	assets?: boolean;
	/**
	 * Enables or disables the display of chunk stats.
	 * @default true
	 */
	chunks?: boolean;
	/**
	 * Enables or disables the display of module stats.
	 * @default true
	 */
	modules?: boolean;
	/**
	 * Enables or disables the display of entrypoint stats or sets it to 'auto'.
	 * @default false
	 */
	entrypoints?: boolean | "auto";
	/**
	 * Enables or disables the display of chunk group stats.
	 * @default true
	 */
	chunkGroups?: boolean;
	/**
	 * Enables or disables the display of warning stats.
	 * @default true
	 */
	warnings?: boolean;
	/**
	 * Enables or disables the display of warning counts.
	 * @default true
	 */
	warningsCount?: boolean;
	/**
	 * Enables or disables the display of error stats.
	 * @default true
	 */
	errors?: boolean;
	/**
	 * Enables or disables the display of error counts.
	 * @default true
	 */
	errorsCount?: boolean;
	/**
	 * Enables or disables the use of colors in the output.
	 * @default false
	 */
	colors?: boolean;
	/**
	 * Enables or disables the display of the hash.
	 * @default true
	 */
	hash?: boolean;
	/**
	 * Enables or disables the display of the version.
	 * @default true
	 */
	version?: boolean;
	/**
	 * Enables or disables the display of reasons.
	 * @default true
	 */
	reasons?: boolean;
	/**
	 * Enables or disables the display of the public path.
	 * @default true
	 */
	publicPath?: boolean;
	/**
	 * Enables or disables the display of the output path.
	 * @default true
	 */
	outputPath?: boolean;
	/**
	 * Enables or disables the display of chunk module stats.
	 * @default true
	 */
	chunkModules?: boolean;
	/**
	 * Enables or disables the display of chunk relations.
	 * @default false
	 */
	chunkRelations?: boolean;
	/**
	 * Enables or disables the display of module IDs.
	 * @default false
	 */
	ids?: boolean;
	/**
	 * Enables or disables the display of build timings.
	 * @default true
	 */
	timings?: boolean;
	/**
	 * Enables or disables the display of the build date.
	 * @default true
	 */
	builtAt?: boolean;
	/**
	 * Enables or disables the display of module assets.
	 * @default true
	 */
	moduleAssets?: boolean;
	/**
	 * Enables or disables the display of nested modules.
	 * @default true
	 */
	nestedModules?: boolean;
	/**
	 * Enables or disables the display of source code.
	 * @default false
	 */
	source?: boolean;
	/**
	 * Configures the level of logging output.
	 * Can be set to a string value of "none", "error", "warn", "info", "log", "verbose", or a boolean value.
	 *
	 * @description
	 * - `'none'`, false: Logging is disabled.
	 * - `'error'`: Only errors are logged.
	 * - `'warn'`: Errors and warnings are logged.
	 * - `'info'`: Errors, warnings, and info messages are logged.
	 * - `'log'`, true: Errors, warnings, info messages, log messages, groups, and clears are logged. Collapsed groups are initially collapsed.
	 * - `'verbose'`: All log levels except debug and trace are logged. Collapsed groups are initially expanded.
	 */
	logging?: "none" | "error" | "warn" | "info" | "log" | "verbose" | boolean;
	/**
	 * Enables or disables debug logging, or specifies a filter for debug logging.
	 */
	loggingDebug?: boolean | FilterTypes;
	/**
	 * Enables or disables trace logging.
	 * @default true
	 */
	loggingTrace?: boolean;
	/**
	 * Enables or disables the display of runtime modules.
	 * @default true
	 */
	runtimeModules?: boolean;
	/**
	 * Enables or disables the display of children modules.
	 * @default true
	 */
	children?: boolean;
	/**
	 * Enables or disables the display of used exports.
	 * @default false
	 */
	usedExports?: boolean;
	/**
	 * Enables or disables the display of provided exports.
	 * @default false
	 */
	providedExports?: boolean;
	/**
	 * Enables or disables optimization bailout.
	 * @default false
	 */
	optimizationBailout?: boolean;
	/**
	 * Enables or disables grouping of modules by type.
	 */
	groupModulesByType?: boolean;
	/**
	 * Enables or disables grouping of modules by cache status.
	 */
	groupModulesByCacheStatus?: boolean;
	/**
	 * Enables or disables grouping of modules by layer.
	 */
	groupModulesByLayer?: boolean;
	/**
	 * Enables or disables grouping of modules by attributes.
	 */
	groupModulesByAttributes?: boolean;
	/**
	 * Enables or disables grouping of modules by path.
	 */
	groupModulesByPath?: boolean;
	/**
	 * Enables or disables grouping of modules by extension.
	 */
	groupModulesByExtension?: boolean;
	/**
	 * Specifies the space to use for displaying modules.
	 * @default 15
	 */
	modulesSpace?: number;
	/**
	 * Specifies the space to use for displaying chunk modules.
	 * @default 10
	 */
	chunkModulesSpace?: number;
	/**
	 * Specifies the space to use for displaying nested modules.
	 * @default 10
	 */
	nestedModulesSpace?: number;
	/**
	 * Enables or disables the display of related assets.
	 * @default false
	 */
	relatedAssets?: boolean;
	/**
	 * Enables or disables grouping of assets by emit status.
	 */
	groupAssetsByEmitStatus?: boolean;
	/**
	 * Enables or disables grouping of assets by info.
	 */
	groupAssetsByInfo?: boolean;
	/**
	 * Enables or disables grouping of assets by path.
	 */
	groupAssetsByPath?: boolean;
	/**
	 * Enables or disables grouping of assets by extension.
	 */
	groupAssetsByExtension?: boolean;
	/**
	 * Enables or disables grouping of assets by chunk.
	 */
	groupAssetsByChunk?: boolean;
	/**
	 * Specifies the space to use for displaying assets.
	 * @default 15
	 */
	assetsSpace?: number;
	/**
	 * Enables or disables the display of orphan modules.
	 * @default false
	 */
	orphanModules?: boolean;
	/**
	 * Specifies modules to exclude from the bundle.
	 * @default false
	 */
	excludeModules?: ModuleFilterTypes;
	/**
	 * Exclude the matching assets information.
	 * @default false
	 */
	excludeAssets?: ModuleFilterTypes;
	/**
	 * Specifies the sorting order for modules.
	 * @default 'id'
	 */
	modulesSort?: string;
	/**
	 * Specifies the sorting order for chunk modules.
	 */
	chunkModulesSort?: string;
	/**
	 * Specifies the sorting order for nested modules.
	 */
	nestedModulesSort?: string;
	/**
	 * Specifies the sorting order for chunks.
	 * @default 'id'
	 */
	chunksSort?: string;
	/**
	 * Specifies the sorting order for assets.
	 * @default 'id'
	 */
	assetsSort?: string;
	/**
	 * Enables or disables performance optimization.
	 * @default true
	 */
	performance?: boolean;
	/**
	 * Enables or disables environment variables.
	 * @default false
	 */
	env?: boolean;
	/**
	 * Enables or disables auxiliary chunk grouping.
	 * @default true
	 */
	chunkGroupAuxiliary?: boolean;
	/**
	 * Enables or disables child chunk grouping.
	 * @default true
	 */
	chunkGroupChildren?: boolean;
	/**
	 * Specifies the maximum number of assets per chunk group.
	 * @default 5
	 */
	chunkGroupMaxAssets?: number;
	/**
	 * Enables or disables the display of dependent modules.
	 * @default false
	 */
	dependentModules?: boolean;
	/**
	 * Enables or disables the display of chunk origins.
	 * @default true
	 */
	chunkOrigins?: boolean;
	/**
	 * Enables or disables the display of runtime information.
	 */
	runtime?: boolean;
	/**
	 * Enables or disables the display of depth information.
	 * @default false
	 */
	depth?: boolean;
	/**
	 * Specifies the space to use for displaying reasons.
	 * @default 100
	 */
	reasonsSpace?: number;
	/**
	 * Enables or disables grouping of reasons by origin.
	 */
	groupReasonsByOrigin?: boolean;
	/**
	 * Enables or disables the display of error details.
	 * @default false
	 */
	errorDetails?: boolean;
	/**
	 * Enables or disables the display of error stack traces.
	 * @default true
	 */
	errorStack?: boolean;
	/**
	 * Enables or disables the display of module trace information.
	 * @default true
	 */
	moduleTrace?: boolean;
	/**
	 * Enables or disables the display of cached modules.
	 * @default true
	 */
	cachedModules?: boolean;
	/**
	 * Enables or disables the display of cached assets.
	 * @default true
	 */
	cachedAssets?: boolean;
	/**
	 * Enables or disables the display of cached information.
	 */
	cached?: boolean;
	/**
	 * Specifies the space to use for displaying errors.
	 * @default 5
	 */
	errorsSpace?: number;
	/**
	 * Specifies the space to use for displaying warnings.
	 * @default 5
	 */
	warningsSpace?: number;
};

/**
 * Represents the value for stats configuration.
 */
export type StatsValue = boolean | StatsOptions | StatsPresets;
//#endregion

//#region Plugins
export interface RspackPluginInstance {
	apply: (compiler: Compiler) => void;
	[k: string]: any;
}

export type RspackPluginFunction = (this: Compiler, compiler: Compiler) => void;

// The Compiler type of webpack is not exactly the same as Rspack.
// It is allowed to use webpack plugins in in the Rspack config,
// so we have defined a loose type here to adapt to webpack plugins.
export type WebpackCompiler = any;

export interface WebpackPluginInstance {
	apply: (compiler: WebpackCompiler) => void;
	[k: string]: any;
}

export type WebpackPluginFunction = (
	this: WebpackCompiler,
	compiler: WebpackCompiler
) => void;

export type Plugin =
	| RspackPluginInstance
	| RspackPluginFunction
	| WebpackPluginInstance
	| WebpackPluginFunction
	| Falsy;

export type Plugins = Plugin[];
//#endregion

//#region Optimization
/** Used to control how the runtime chunk is generated. */

export type OptimizationRuntimeChunk =
	| boolean
	| "single"
	| "multiple"
	| {
			name?: string | ((value: { name: string }) => string);
	  };

export type OptimizationSplitChunksNameFunction = (
	module: Module,
	chunks: Chunk[],
	cacheGroupKey: string
) => string | undefined;

type OptimizationSplitChunksName =
	| string
	| false
	| OptimizationSplitChunksNameFunction;

type OptimizationSplitChunksSizes = number | Record<string, number>;

type OptimizationSplitChunksChunks =
	| "initial"
	| "async"
	| "all"
	| RegExp
	| ((chunk: Chunk) => boolean);

type SharedOptimizationSplitChunksCacheGroup = {
	/**
	 * This indicates which chunks will be selected for optimization.
	 * @default 'async''
	 * */
	chunks?: OptimizationSplitChunksChunks;

	/** Sets the size types which are used when a number is used for sizes. */
	defaultSizeTypes?: string[];

	/**
	 * The minimum times must a module be shared among chunks before splitting.
	 * @default 1
	 */
	minChunks?: number;

	/**
	 * Enabling this, the splitting of chunks will be grouped based on the usage of modules exports in different runtimes,
	 * ensuring the optimal loading size in each runtime.
	 */
	usedExports?: boolean;

	/**
	 * The name of the split chunk.
	 * @default false
	 * */
	name?: false | OptimizationSplitChunksName;

	/** Allows to override the filename when and only when it's an initial chunk. */
	filename?: Filename;

	/**
	 * Minimum size, in bytes, for a chunk to be generated.
	 *
	 * The value is `20000` in production mode.
	 * The value is `10000` in others mode.
	 */
	minSize?: OptimizationSplitChunksSizes;

	minSizeReduction?: OptimizationSplitChunksSizes;

	/** Maximum size, in bytes, for a chunk to be generated. */
	maxSize?: OptimizationSplitChunksSizes;

	/** Maximum size, in bytes, for a async chunk to be generated. */
	maxAsyncSize?: OptimizationSplitChunksSizes;

	/** Maximum size, in bytes, for a initial chunk to be generated. */
	maxInitialSize?: OptimizationSplitChunksSizes;

	/**
	 * Maximum number of parallel requests when on-demand loading.
	 * @default 30
	 * */
	maxAsyncRequests?: number;

	/**
	 * Maximum number of parallel requests at an entry point.
	 * @default 30
	 */
	maxInitialRequests?: number;

	/**
	 * Tell Rspack what delimiter to use for the generated names.
	 *
	 * @default '-''
	 */
	automaticNameDelimiter?: string;
};

export type OptimizationSplitChunksCacheGroupTestFn = (
	module: Module,
	ctx: {
		chunkGraph: ChunkGraph;
		moduleGraph: ModuleGraph;
	}
) => boolean;

/** How to splitting chunks. */
export type OptimizationSplitChunksCacheGroup = {
	/** Controls which modules are selected by this cache group. */
	test?: string | RegExp | OptimizationSplitChunksCacheGroupTestFn;

	/**
	 * A module can belong to multiple cache groups.
	 * @default -20
	 */
	priority?: number;

	/**
	 * Tells Rspack to ignore `splitChunks.minSize`, `splitChunks.minChunks`, `splitChunks.maxAsyncRequests` and `splitChunks.maxInitialRequests` options and always create chunks for this cache group.
	 */
	enforce?: boolean;

	/**
	 * Whether to reuse existing chunks when possible.
	 * @default false
	 * */
	reuseExistingChunk?: boolean;

	/** Allows to assign modules to a cache group by module type. */
	type?: string | RegExp;

	/** Sets the hint for chunk id. It will be added to chunk's filename. */
	idHint?: string;

	/**
	 * Assign modules to a cache group by module layer.
	 */
	layer?: string | ((layer?: string) => boolean) | RegExp;
} & SharedOptimizationSplitChunksCacheGroup;

/** Tell Rspack how to splitting chunks. */
export type OptimizationSplitChunksOptions = {
	/**
	 * Options for module cache group
	 * */
	cacheGroups?: Record<string, false | OptimizationSplitChunksCacheGroup>;

	/**
	 * Options for modules not selected by any other group.
	 */
	fallbackCacheGroup?: {
		chunks?: OptimizationSplitChunksChunks;
		minSize?: number;
		maxSize?: number;
		maxAsyncSize?: number;
		maxInitialSize?: number;
		automaticNameDelimiter?: string;
	};

	/**
	 * Prevents exposing path info when creating names for parts splitted by maxSize.
	 *
	 * The value is `true` in production mode.
	 * The value is `false` in development mode.
	 * */
	hidePathInfo?: boolean;
} & SharedOptimizationSplitChunksCacheGroup;

export type Optimization = {
	/**
	 * Which algorithm to use when choosing module ids.
	 */
	moduleIds?: "named" | "natural" | "deterministic";

	/**
	 * Which algorithm to use when choosing chunk ids.
	 */
	chunkIds?: "natural" | "named" | "deterministic" | "size" | "total-size";

	/**
	 * Whether to minimize the bundle.
	 * The value is `true` in production mode.
	 * The value is `false` in development mode.
	 */
	minimize?: boolean;

	/**
	 * Customize the minimizer.
	 * By default, `rspack.SwcJsMinimizerRspackPlugin` and `rspack.LightningCssMinimizerRspackPlugin` are used.
	 */
	minimizer?: Array<"..." | Plugin>;

	/**
	 * Whether to merge chunks which contain the same modules.
	 * Setting optimization.mergeDuplicateChunks to false will disable this optimization.
	 * @default true
	 */
	mergeDuplicateChunks?: boolean;

	/**
	 * Support splitting chunks.
	 * It is enabled by default for dynamically imported modules.
	 * To turn it off, set it to false.
	 * */
	splitChunks?: false | OptimizationSplitChunksOptions;

	/**
	 * Used to control how the runtime chunk is generated.
	 * Setting it to true or 'multiple' will add an additional chunk containing only the runtime for each entry point.
	 * Setting it to 'single' will extract the runtime code of all entry points into a single separate chunk.
	 * @default false
	 */
	runtimeChunk?: OptimizationRuntimeChunk;

	/** Detect and remove modules from chunks these modules are already included in all parents. */
	removeAvailableModules?: boolean;

	/**
	 * Remove empty chunks generated in the compilation.
	 * @default true
	 * */
	removeEmptyChunks?: boolean;

	/**
	 * Adds an additional hash compilation pass after the assets have been processed to get the correct asset content hashes.
	 *
	 * The value is `true` in production mode.
	 * The value is `false` in development mode.
	 */
	realContentHash?: boolean;

	/**
	 * Tells Rspack to recognise the sideEffects flag in package.json or rules to skip over modules which are flagged to contain no side effects when exports are not used.
	 *
	 * The value is `true` in production mode.
	 * The value is `false` in development mode.
	 * */
	sideEffects?: "flag" | boolean;

	/**
	 * After enabling, Rspack will analyze which exports the module provides, including re-exported modules.
	 * @default true
	 * */
	providedExports?: boolean;

	/**
	 * Tells Rspack to find segments of the module graph which can be safely concatenated into a single module.
	 *
	 * The value is `true` in production mode.
	 * The value is `false` in development mode.
	 */
	concatenateModules?: boolean;

	/**
	 * Tells Rspack whether to perform a more detailed analysis of variable assignments.
	 *
	 * The value is `true` in production mode.
	 * The value is `false` in development mode.
	 */
	innerGraph?: boolean;

	/**
	 * Tells Rspack to determine used exports for each module.
	 *
	 * The value is `true` in production mode.
	 * The value is `false` in development mode.
	 * */
	usedExports?: "global" | boolean;

	/**
	 * Allows to control export mangling.
	 *
	 * The value is `isdeterministic` in production mode.
	 * The value is `false` in development mode.
	 */
	mangleExports?: "size" | "deterministic" | boolean;

	/**
	 * Tells Rspack to set process.env.NODE_ENV to a given string value.
	 * @default false
	 */
	nodeEnv?: string | false;

	/**
	 * Emit assets whenever there are errors while compiling.
	 *
	 * The value is `false` in production mode.
	 * The value is `true` in development mode.
	 * */
	emitOnErrors?: boolean;

	/**
	 * Avoid wrapping the entry module in an IIFE.
	 */
	avoidEntryIife?: boolean;
};
//#endregion

//#region Experiments
/**
 * Options for caching snapshots and intermediate products during the build process.
 * @description Controls whether caching is enabled or disabled.
 * @default true in development mode, false in production mode
 * @example
 * // Enable caching
 * cache: true
 *
 * // Disable caching
 * cache: false
 */
export type ExperimentCacheOptions =
	| boolean
	| {
			type: "memory";
	  }
	| {
			type: "persistent";
			buildDependencies?: string[];
			version?: string;
			snapshot?: {
				immutablePaths?: Array<string | RegExp>;
				unmanagedPaths?: Array<string | RegExp>;
				managedPaths?: Array<string | RegExp>;
			};
			storage?: {
				type: "filesystem";
				directory?: string;
			};
	  };

/**
 * Options for future Rspack features.
 */
export type RspackFutureOptions = {
	/**
	 * Information about the bundler.
	 */
	bundlerInfo?: {
		/**
		 * Version of the bundler.
		 */
		version?: string;
		/**
		 * Name of the bundler.
		 */
		bundler?: string;
		/**
		 * Force specific features.
		 */
		force?: boolean | ("version" | "uniqueId")[];
	};
};

/**
 * Options for lazy compilation.
 */
export type LazyCompilationOptions = {
	/**
	 * Enable lazy compilation for dynamic imports.
	 * @default true
	 */
	imports?: boolean;
	/**
	 * Enable lazy compilation for entries.
	 * @default true
	 */
	entries?: boolean;
	/**
	 * Test function or regex to determine which modules to include.
	 */
	test?: RegExp | ((module: Module) => boolean);
	/**
	 * The path to a custom runtime code that overrides the default lazy
	 * compilation client. If you want to customize the logic of the client
	 * runtime, you can specify it through this option.
	 */
	client?: string;
	/**
	 * Tells the client the server URL that needs to be requested.
	 * By default it is empty, in a browser environment it will find
	 * the server path where the page is located, but in a node
	 * environment you need to explicitly specify a specific path.
	 */
	serverUrl?: string;
	/**
	 * Customize the prefix used for lazy compilation endpoint.
	 * @default "/lazy-compilation-using-"
	 */
	prefix?: string;
};

/**
 * Options for incremental builds.
 */
export type Incremental = {
	/**
	 * Warning if there are cases that not friendly for incremental
	 */
	silent?: boolean;
	/**
	 * Enable incremental make.
	 */
	make?: boolean;

	/**
	 * Enable inference of async modules.
	 */
	inferAsyncModules?: boolean;

	/**
	 * Enable incremental provided exports.
	 */
	providedExports?: boolean;

	/**
	 * Enables diagnostics for dependencies.
	 */
	dependenciesDiagnostics?: boolean;

	/**
	 * Enables incremental side effects optimization.
	 */
	sideEffects?: boolean;

	/**
	 * Enable incremental build chunk graph.
	 */
	buildChunkGraph?: boolean;

	/**
	 * Enable incremental module ids.
	 */
	moduleIds?: boolean;

	/**
	 * Enable incremental chunk ids.
	 */
	chunkIds?: boolean;

	/**
	 * Enable incremental module hashes.
	 */
	modulesHashes?: boolean;

	/**
	 * Enable incremental module code generation.
	 */
	modulesCodegen?: boolean;

	/**
	 * Enable incremental module runtime requirements.
	 */
	modulesRuntimeRequirements?: boolean;

	/**
	 * Enable incremental chunk runtime requirements.
	 */
	chunksRuntimeRequirements?: boolean;

	/**
	 * Enable incremental chunk hashes.
	 */
	chunksHashes?: boolean;

	/**
	 * Enable incremental chunk render.
	 */
	chunksRender?: boolean;

	/**
	 * Enable incremental asset emission.
	 */
	emitAssets?: boolean;
};

/**
 * Presets for incremental
 */
export type IncrementalPresets =
	| boolean
	| "none"
	| "safe"
	| "advance"
	| "advance-silent";

/**
 * Options for experiments.buildHttp
 */
export type HttpUriOptions = HttpUriPluginOptions;

/**
 * Options for experiments.useInputFileSystem
 */
export type UseInputFileSystem = false | RegExp[];

/**
 * Experimental features configuration.
 */
export type Experiments = {
	/**
	 * Enable new cache.
	 */
	cache?: ExperimentCacheOptions;
	/**
	 * Enable lazy compilation.
	 * @default false
	 */
	lazyCompilation?: boolean | LazyCompilationOptions;
	/**
	 * Enable async WebAssembly.
	 * Support the new WebAssembly according to the [updated specification](https://github.com/WebAssembly/esm-integration), it makes a WebAssembly module an async module.
	 * @default false
	 */
	asyncWebAssembly?: boolean;
	/**
	 * Enable output as ES module.
	 * @default false
	 */
	outputModule?: boolean;
	/**
	 * Enable top-level await.
	 * @default true
	 */
	topLevelAwait?: boolean;
	/**
	 * Enable CSS support.
	 *
	 * @description
	 * Once enabled, Rspack will enable native CSS support, and CSS related parser and generator options.
	 * - `module.parser["css/auto"]`
	 * - `module.parser.css`
	 * - `module.parser["css/module"]`
	 * - `module.generator["css/auto"]`
	 * - `module.generator.css`
	 * - `module.generator["css/module"]`
	 */
	css?: boolean;
	/**
	 * Enable module layers feature.
	 * @default false
	 */
	layers?: boolean;
	/**
	 * Enable incremental builds.
	 */
	incremental?: IncrementalPresets | Incremental;
	/**
	 * Enable multi-threaded code splitting algorithm.
	 */
	parallelCodeSplitting?: boolean;
	/**
	 * Enable future default options.
	 * @default false
	 */
	futureDefaults?: boolean;
	/**
	 * Enable future Rspack features default options.
	 */
	rspackFuture?: RspackFutureOptions;
	/**
	 * Enable loading of modules via HTTP/HTTPS requests.
	 * @default false
	 */
	buildHttp?: HttpUriOptions;
	/**
	 * Enable parallel loader
	 * @default false
	 */
	parallelLoader?: boolean;
	/**
<<<<<<< HEAD
	 * Enable inline constants
	 * @default false
	 */
	inlineConstants?: boolean;
=======
	 * Enable Node.js input file system
	 * @default false
	 */
	useInputFileSystem?: UseInputFileSystem;
>>>>>>> 15aa411a
};
//#endregion

//#region Watch
export type Watch = boolean;
//#endregion

//#region WatchOptions

/** Options for watch mode. */
export type WatchOptions = {
	/**
	 * Add a delay before rebuilding once the first file changed.
	 * This allows webpack to aggregate any other changes made during this time period into one rebuild.
	 * @default 5
	 */
	aggregateTimeout?: number;

	/**
	 * Follow symlinks while looking for files.
	 * This is usually not needed as webpack already resolves symlinks ('resolve.symlinks' and 'resolve.alias').
	 */
	followSymlinks?: boolean;

	/**
	 * Ignore some files from being watched.
	 */
	ignored?: string | RegExp | string[];

	/**
	 * Turn on polling by passing true, or specifying a poll interval in milliseconds.
	 * @default false
	 */
	poll?: number | boolean;

	/**
	 * Stop watching when stdin stream has ended.
	 */
	stdin?: boolean;
};
//#endregion

//#region DevServer
/**
 * Options for devServer, it based on `webpack-dev-server@5`
 * */
export interface DevServer extends DevServerOptions {}

export type { Middleware as DevServerMiddleware } from "./devServer";
//#endregion

//#region IgnoreWarnings
/**
 * An array of either regular expressions or functions that determine if a warning should be ignored.
 */
export type IgnoreWarnings = (
	| RegExp
	| ((error: Error, compilation: Compilation) => boolean)
)[];
//#endregion

//#region Profile
/**
 * Capture a "profile" of the application, including statistics and hints, which can then be dissected using the Analyze tool.
 * */
export type Profile = boolean;
//#endregion

//#region amd
/**
 * Set the value of `require.amd` and `define.amd`. Or disable AMD support.
 */
export type Amd = false | Record<string, any>;
//#endregion

//#region Bail
/**
 * Fail out on the first error instead of tolerating it.
 * @default false
 * */
export type Bail = boolean;
//#endregion

//#region Performance
/** Options to control how Rspack notifies you of assets and entry points that exceed a specific file limit.   */
export type Performance =
	| false
	| {
			/**
			 * Filter function to select assets that are checked.
			 */
			assetFilter?: (assetFilename: string) => boolean;
			/**
			 * Sets the format of the hints: warnings, errors or nothing at all.
			 */
			hints?: false | "warning" | "error";
			/**
			 * File size limit (in bytes) when exceeded, that webpack will provide performance hints.
			 * @default 250000
			 */
			maxAssetSize?: number;
			/**
			 * Total size of an entry point (in bytes).
			 * @default 250000
			 */
			maxEntrypointSize?: number;
	  };
//#endregion

export type RspackOptions = {
	/**
	 * The name of the Rspack configuration.
	 */
	name?: Name;
	/**
	 * An array of dependencies required by the project.
	 */
	dependencies?: Dependencies;
	/**
	 * Configuration files to extend from. The configurations are merged from right to left,
	 * with the rightmost configuration taking precedence(only works when using @rspack/cli).
	 */
	extends?: string | string[];
	/**
	 * The entry point of the application.
	 */
	entry?: Entry;
	/**
	 * Configuration for the output of the compilation.
	 */
	output?: Output;
	/**
	 * The environment in which the code should run.
	 */
	target?: Target;
	/**
	 * The mode in which Rspack should operate.
	 */
	mode?: Mode;
	/**
	 * Options for experimental features.
	 */
	experiments?: Experiments;
	/**
	 * External libraries that should not be bundled.
	 */
	externals?: Externals;
	/**
	 * The type of externals.
	 */
	externalsType?: ExternalsType;
	/**
	 * Presets for external libraries.
	 */
	externalsPresets?: ExternalsPresets;
	/**
	 * Logging options for infrastructure.
	 */
	infrastructureLogging?: InfrastructureLogging;
	/**
	 * Options for caching.
	 */
	cache?: CacheOptions;
	/**
	 * The context in which the compilation should occur.
	 */
	context?: Context;
	/**
	 * The source map configuration.
	 */
	devtool?: DevTool;
	/**
	 * Options for Node.js environment.
	 */
	node?: Node;
	/**
	 * Configuration for loaders.
	 */
	loader?: Loader;
	/**
	 * Warnings to ignore during compilation.
	 */
	ignoreWarnings?: IgnoreWarnings;
	/**
	 * Options for watch mode.
	 */
	watchOptions?: WatchOptions;
	/**
	 * Whether to enable watch mode.
	 */
	watch?: Watch;
	/**
	 * Options for the stats output.
	 */
	stats?: StatsValue;
	/**
	 * Options for snapshotting.
	 */
	snapshot?: SnapshotOptions;
	/**
	 * Optimization options.
	 */
	optimization?: Optimization;
	/**
	 * Options for resolving modules.
	 */
	resolve?: ResolveOptions;
	/**
	 * Options for resolving loader modules.
	 */
	resolveLoader?: ResolveOptions;
	/**
	 * Plugins to use during compilation.
	 */
	plugins?: Plugins;
	/**
	 * Configuration for the development server.
	 */
	devServer?: DevServer;
	/**
	 * Options for module configuration.
	 */
	module?: ModuleOptions;
	/**
	 * Whether to capture a profile of the application.
	 */
	profile?: Profile;
	/**
	 * Set the value of `require.amd` or `define.amd`.
	 * Setting `amd` to false will disable rspack's AMD support.
	 */
	amd?: Amd;
	/**
	 * Whether to fail on the first error.
	 */
	bail?: Bail;
	/**
	 * Performance optimization options.
	 */
	performance?: Performance;
};

/** Configuration for Rspack */
export type Configuration = RspackOptions;<|MERGE_RESOLUTION|>--- conflicted
+++ resolved
@@ -2708,17 +2708,15 @@
 	 */
 	parallelLoader?: boolean;
 	/**
-<<<<<<< HEAD
+	 * Enable Node.js input file system
+	 * @default false
+	 */
+	useInputFileSystem?: UseInputFileSystem;
+	/**
 	 * Enable inline constants
 	 * @default false
 	 */
 	inlineConstants?: boolean;
-=======
-	 * Enable Node.js input file system
-	 * @default false
-	 */
-	useInputFileSystem?: UseInputFileSystem;
->>>>>>> 15aa411a
 };
 //#endregion
 
