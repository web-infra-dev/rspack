/**
 * The following code is modified based on
 * https://github.com/webpack/webpack/blob/4b4ca3bb53f36a5b8fc6bc1bd976ed7af161bd80/lib/Compiler.js
 *
 * MIT Licensed
 * Author Tobias Koppers @sokra
 * Copyright (c) JS Foundation and other contributors
 * https://github.com/webpack/webpack/blob/main/LICENSE
 */
import fs from "fs";
import * as tapable from "tapable";
import { SyncHook, SyncBailHook, Callback } from "tapable";
import type { WatchOptions } from "watchpack";
import Watching from "./watching";
import * as binding from "@rspack/binding";
import { Logger } from "./logging/Logger";
import {
	OutputNormalized,
	RspackOptionsNormalized,
	RspackPluginInstance
} from "./config";
import { Stats } from "./stats";
import { Compilation, CompilationParams } from "./compilation";
import ResolverFactory from "./ResolverFactory";
import { WatchFileSystem } from "./util/fs";
import ConcurrentCompilationError from "./error/ConcurrentCompilationError";
import { getRawOptions } from "./config/adapter";
import { createThreadsafeNodeFSFromRaw } from "./fileSystem";
import { createHash } from "./util/createHash";
import { cleverMerge } from "./util/cleverMerge";
import { makePathsRelative } from "./util/identifier";
import { NormalModuleFactory } from "./normalModuleFactory";

class EntryPlugin {
	apply() {}
}
class HotModuleReplacementPlugin {
	apply() {}
}

class NodeTargetPlugin {
	apply() {}
}

class NodeTemplatePlugin {
	apply() {}
}

class EnableLibraryPlugin {
	apply() {}
}

const compilationHooksMap = new WeakMap();
export class NormalModule {
	static getCompilationHooks(compilation: Compilation) {
		if (!(compilation instanceof Compilation)) {
			throw new TypeError(
				"The 'compilation' argument must be an instance of Compilation"
			);
		}
		let hooks = compilationHooksMap.get(compilation);
		if (hooks === undefined) {
			hooks = {
				// loader: new SyncHook(["loaderContext", "module"]),
				loader: new SyncHook(["loaderContext"])
				// beforeLoaders: new SyncHook(["loaders", "module", "loaderContext"]),
				// beforeParse: new SyncHook(["module"]),
				// beforeSnapshot: new SyncHook(["module"]),
				// TODO webpack 6 deprecate
				// readResourceForScheme: new tapable.HookMap(scheme => {
				// 	const hook = hooks.readResource.for(scheme);
				// 	return createFakeHook(
				// 		/** @type {AsyncSeriesBailHook<[string, NormalModule], string | Buffer>} */ ({
				// 			tap: (options, fn) =>
				// 				hook.tap(options, loaderContext =>
				// 					fn(loaderContext.resource, loaderContext._module)
				// 				),
				// 			tapAsync: (options, fn) =>
				// 				hook.tapAsync(options, (loaderContext, callback) =>
				// 					fn(loaderContext.resource, loaderContext._module, callback)
				// 				),
				// 			tapPromise: (options, fn) =>
				// 				hook.tapPromise(options, loaderContext =>
				// 					fn(loaderContext.resource, loaderContext._module)
				// 				)
				// 		})
				// 	);
				// }),
				// readResource: new tapable.HookMap(
				// 	() => new tapable.AsyncSeriesBailHook(["loaderContext"])
				// )
				// needBuild: new tapable.AsyncSeriesBailHook(["module", "context"])
			};
			compilationHooksMap.set(compilation, hooks);
		}
		return hooks;
	}
	apply() {}
}

class Compiler {
	#_instance?: binding.Rspack;

	webpack: any;
	// @ts-expect-error
	compilation: Compilation;
	root: Compiler;
	running: boolean;
	resolverFactory: ResolverFactory;
	infrastructureLogger: any;
	watching?: Watching;
	outputPath!: string;
	name?: string;
	inputFileSystem: any;
	outputFileSystem: typeof import("fs");
	// @ts-expect-error
	watchFileSystem: WatchFileSystem;
	intermediateFileSystem: any;
	// @ts-expect-error
	watchMode: boolean;
	context: string;
	modifiedFiles?: ReadonlySet<string>;
	removedFiles?: ReadonlySet<string>;
	hooks: {
		done: tapable.AsyncSeriesHook<Stats>;
		afterDone: tapable.SyncHook<Stats>;
		// TODO: CompilationParams
		compilation: tapable.SyncHook<Compilation>;
		// TODO: CompilationParams
		thisCompilation: tapable.SyncHook<[Compilation, CompilationParams]>;
		invalid: tapable.SyncHook<[string | null, number]>;
		compile: tapable.SyncHook<[any]>;
		initialize: tapable.SyncHook<[]>;
		infrastructureLog: tapable.SyncBailHook<[string, string, any[]], true>;
		beforeRun: tapable.AsyncSeriesHook<[Compiler]>;
		run: tapable.AsyncSeriesHook<[Compiler]>;
		emit: tapable.AsyncSeriesHook<[Compilation]>;
		afterEmit: tapable.AsyncSeriesHook<[Compilation]>;
		failed: tapable.SyncHook<[Error]>;
		watchRun: tapable.AsyncSeriesHook<[Compiler]>;
		watchClose: tapable.SyncHook<[]>;
		environment: tapable.SyncHook<[]>;
		afterEnvironment: tapable.SyncHook<[]>;
		afterPlugins: tapable.SyncHook<[Compiler]>;
		afterResolvers: tapable.SyncHook<[Compiler]>;
		make: tapable.AsyncParallelHook<[Compilation]>;
		beforeCompile: tapable.AsyncSeriesHook<any>;
		finishModules: tapable.AsyncSeriesHook<[any]>;
	};
	options: RspackOptionsNormalized;
	#disabledHooks: string[];

	parentCompilation?: Compilation;

	constructor(context: string, options: RspackOptionsNormalized) {
		this.outputFileSystem = fs;
		this.options = options;
		// to workaround some plugin access webpack, we may change dev-server to avoid this hack in the future
		this.webpack = {
			EntryPlugin, // modernjs/server use this to inject dev-client
			HotModuleReplacementPlugin, // modernjs/server will auto inject this this plugin not set
			NormalModule,
			get sources(): typeof import("webpack-sources") {
				return require("webpack-sources");
			},
			Compilation,
			get version() {
				return "5.75.0"; // this is a hack to be compatible with plugin which detect webpack's version
			},
			get rspackVersion() {
				return require("../package.json").version;
			},
			util: {
<<<<<<< HEAD
				createHash: createHash,
				cleverMerge: cleverMerge
			},
			WebpackError: Error,
			node: {
				NodeTargetPlugin,
				NodeTemplatePlugin
			},
			library: {
				EnableLibraryPlugin
=======
				get createHash() {
					return require("./util/createHash").createHash;
				},
				get cleverMerge() {
					return require("./util/cleverMerge").cachedCleverMerge;
				}
				// get comparators() {
				// 	return require("./util/comparators");
				// },
				// get runtime() {
				// 	return require("./util/runtime");
				// },
				// get serialization() {
				// 	return require("./util/serialization");
				// },
				// get LazySet() {
				// 	return require("./util/LazySet");
				// }
>>>>>>> 9d02abc7
			}
		};
		this.root = this;
		this.running = false;
		this.context = context;
		this.resolverFactory = new ResolverFactory();
		this.modifiedFiles = undefined;
		this.removedFiles = undefined;
		this.hooks = {
			initialize: new SyncHook([]),
			done: new tapable.AsyncSeriesHook<Stats>(["stats"]),
			afterDone: new tapable.SyncHook<Stats>(["stats"]),
			beforeRun: new tapable.AsyncSeriesHook(["compiler"]),
			run: new tapable.AsyncSeriesHook(["compiler"]),
			emit: new tapable.AsyncSeriesHook(["compilation"]),
			afterEmit: new tapable.AsyncSeriesHook(["compilation"]),
			thisCompilation: new tapable.SyncHook<[Compilation, CompilationParams]>([
				"compilation",
				"params"
			]),
			compilation: new tapable.SyncHook<Compilation>(["compilation"]),
			invalid: new SyncHook(["filename", "changeTime"]),
			compile: new SyncHook(["params"]),
			infrastructureLog: new SyncBailHook(["origin", "type", "args"]),
			failed: new SyncHook(["error"]),
			watchRun: new tapable.AsyncSeriesHook(["compiler"]),
			watchClose: new tapable.SyncHook([]),
			environment: new tapable.SyncHook([]),
			afterEnvironment: new tapable.SyncHook([]),
			afterPlugins: new tapable.SyncHook(["compiler"]),
			afterResolvers: new tapable.SyncHook(["compiler"]),
			make: new tapable.AsyncParallelHook(["compilation"]),
			beforeCompile: new tapable.AsyncSeriesHook(["params"]),
			finishModules: new tapable.AsyncSeriesHook(["modules"])
		};
		this.modifiedFiles = undefined;
		this.removedFiles = undefined;
		this.#disabledHooks = [];
	}

	/**
	 * Lazy initialize instance so it could access the changed options
	 */
	get #instance() {
		this.#_instance =
			this.#_instance ??
			new binding.Rspack(
				getRawOptions(this.options, this),
				{
					beforeCompile: this.#beforeCompile.bind(this),
					make: this.#make.bind(this),
					emit: this.#emit.bind(this),
					afterEmit: this.#afterEmit.bind(this),
					processAssetsStageAdditional: this.#processAssets.bind(
						this,
						Compilation.PROCESS_ASSETS_STAGE_ADDITIONAL
					),
					processAssetsStagePreProcess: this.#processAssets.bind(
						this,
						Compilation.PROCESS_ASSETS_STAGE_PRE_PROCESS
					),
					processAssetsStageNone: this.#processAssets.bind(
						this,
						Compilation.PROCESS_ASSETS_STAGE_NONE
					),
					processAssetsStageOptimizeInline: this.#processAssets.bind(
						this,
						Compilation.PROCESS_ASSETS_STAGE_OPTIMIZE_INLINE
					),
					processAssetsStageSummarize: this.#processAssets.bind(
						this,
						Compilation.PROCESS_ASSETS_STAGE_SUMMARIZE
					),
					processAssetsStageReport: this.#processAssets.bind(
						this,
						Compilation.PROCESS_ASSETS_STAGE_REPORT
					),
					// `Compilation` should be created with hook `thisCompilation`, and here is the reason:
					// We know that the hook `thisCompilation` will not be called from a child compiler(it doesn't matter whether the child compiler is created on the Rust or the Node side).
					// See webpack's API: https://webpack.js.org/api/compiler-hooks/#thiscompilation
					// So it is safe to create a new compilation here.
					thisCompilation: this.#newCompilation.bind(this),
					// The hook `Compilation` should be called whenever it's a call from the child compiler or normal compiler and
					// still it does not matter where the child compiler is created(Rust or Node) as calling the hook `compilation` is a required task.
					// No matter how it will be implemented, it will be copied to the child compiler.
					compilation: this.#compilation.bind(this),
					optimizeChunkModule: this.#optimize_chunk_modules.bind(this),
					finishModules: this.#finish_modules.bind(this),
					normalModuleFactoryResolveForScheme:
						this.#normalModuleFactoryResolveForScheme.bind(this)
				},
				createThreadsafeNodeFSFromRaw(this.outputFileSystem)
			);

		return this.#_instance;
	}

	createChildCompiler(
		compilation: Compilation,
		compilerName: string,
		compilerIndex: number,
		outputOptions: OutputNormalized,
		plugins: RspackPluginInstance[]
	) {
		const childCompiler = new Compiler(this.context, {
			...this.options,
			output: {
				...this.options.output,
				...outputOptions
			}
		});
		childCompiler.name = compilerName;
		childCompiler.outputPath = this.outputPath;
		childCompiler.inputFileSystem = this.inputFileSystem;
		// childCompiler.outputFileSystem = null;
		childCompiler.resolverFactory = this.resolverFactory;
		childCompiler.modifiedFiles = this.modifiedFiles;
		childCompiler.removedFiles = this.removedFiles;
		// childCompiler.fileTimestamps = this.fileTimestamps;
		// childCompiler.contextTimestamps = this.contextTimestamps;
		// childCompiler.fsStartTime = this.fsStartTime;
		// childCompiler.cache = this.cache;
		// childCompiler.compilerPath = `${this.compilerPath}${compilerName}|${compilerIndex}|`;
		// childCompiler._backCompat = this._backCompat;

		const relativeCompilerName = makePathsRelative(
			this.context,
			compilerName,
			this.root
		);
		// if (!this.records[relativeCompilerName]) {
		// 	this.records[relativeCompilerName] = [];
		// }
		// if (this.records[relativeCompilerName][compilerIndex]) {
		// 	childCompiler.records = this.records[relativeCompilerName][compilerIndex];
		// } else {
		// 	this.records[relativeCompilerName].push((childCompiler.records = {}));
		// }

		childCompiler.parentCompilation = compilation;
		childCompiler.root = this.root;
		if (Array.isArray(plugins)) {
			for (const plugin of plugins) {
				plugin.apply(childCompiler);
			}
		}
		for (const name in this.hooks) {
			if (
				![
					"make",
					"compile",
					"emit",
					"afterEmit",
					"invalid",
					"done",
					"thisCompilation"
				].includes(name)
			) {
				//@ts-ignore
				if (childCompiler.hooks[name]) {
					//@ts-ignore
					childCompiler.hooks[name].taps = this.hooks[name].taps.slice();
				}
			}
		}

		// compilation.hooks.childCompiler.call(
		// 	childCompiler,
		// 	compilerName,
		// 	compilerIndex
		// );

		return childCompiler;
	}

	runAsChild(callback: any) {
		const startTime = Date.now();

		const finalCallback = (
			err: Error | null,
			entries?: any,
			compilation?: Compilation
		) => {
			try {
				callback(err, entries, compilation);
			} catch (e) {
				const err = new Error(`compiler.runAsChild callback error: ${e}`);
				// err.details = e.stack;
				this.parentCompilation!.errors.push(err);
				// TODO: remove once this works
				console.log(e);
			}
		};

		this.run((err, stats) => {
			if (err) return finalCallback(err);
			const compilation: Compilation = stats!.compilation;

			this.parentCompilation!.children.push(compilation);
			for (const { name, source, info } of compilation.getAssets()) {
				this.parentCompilation!.emitAsset(name, source, info);
			}

			const entries = [];
			for (const ep of compilation.entrypoints.values()) {
				entries.push(...ep.getFiles());
			}

			// compilation.startTime = startTime;
			// compilation.endTime = Date.now();

			return finalCallback(null, entries, compilation);
		});
	}

	getInfrastructureLogger(name: string | Function) {
		if (!name) {
			throw new TypeError(
				"Compiler.getInfrastructureLogger(name) called without a name"
			);
		}
		return new Logger(
			(type, args) => {
				if (typeof name === "function") {
					name = name();
					if (!name) {
						throw new TypeError(
							"Compiler.getInfrastructureLogger(name) called with a function not returning a name"
						);
					}
				} else {
					if (
						// @ts-expect-error
						this.hooks.infrastructureLog.call(name, type, args) === undefined
					) {
						if (this.infrastructureLogger !== undefined) {
							this.infrastructureLogger(name, type, args);
						}
					}
				}
			},
			(childName): any => {
				if (typeof name === "function") {
					if (typeof childName === "function") {
						// @ts-expect-error
						return this.getInfrastructureLogger(_ => {
							if (typeof name === "function") {
								name = name();
								if (!name) {
									throw new TypeError(
										"Compiler.getInfrastructureLogger(name) called with a function not returning a name"
									);
								}
							}
							if (typeof childName === "function") {
								childName = childName();
								if (!childName) {
									throw new TypeError(
										"Logger.getChildLogger(name) called with a function not returning a name"
									);
								}
							}
							return `${name}/${childName}`;
						});
					} else {
						return this.getInfrastructureLogger(() => {
							if (typeof name === "function") {
								name = name();
								if (!name) {
									throw new TypeError(
										"Compiler.getInfrastructureLogger(name) called with a function not returning a name"
									);
								}
							}
							return `${name}/${childName}`;
						});
					}
				} else {
					if (typeof childName === "function") {
						return this.getInfrastructureLogger(() => {
							if (typeof childName === "function") {
								childName = childName();
								if (!childName) {
									throw new TypeError(
										"Logger.getChildLogger(name) called with a function not returning a name"
									);
								}
							}
							return `${name}/${childName}`;
						});
					} else {
						return this.getInfrastructureLogger(`${name}/${childName}`);
					}
				}
			}
		);
	}

	#updateDisabledHooks() {
		const disabledHooks = [];
		const hookMap = {
			make: this.hooks.make,
			beforeCompile: this.hooks.beforeCompile,
			emit: this.hooks.emit,
			afterEmit: this.hooks.afterEmit,
			processAssetsStageAdditional:
				this.compilation.__internal_getProcessAssetsHookByStage(
					Compilation.PROCESS_ASSETS_STAGE_ADDITIONAL
				),
			processAssetsStagePreProcess:
				this.compilation.__internal_getProcessAssetsHookByStage(
					Compilation.PROCESS_ASSETS_STAGE_PRE_PROCESS
				),
			processAssetsStageNone:
				this.compilation.__internal_getProcessAssetsHookByStage(
					Compilation.PROCESS_ASSETS_STAGE_NONE
				),
			processAssetsStageOptimizeInline:
				this.compilation.__internal_getProcessAssetsHookByStage(
					Compilation.PROCESS_ASSETS_STAGE_OPTIMIZE_INLINE
				),
			processAssetsStageSummarize:
				this.compilation.__internal_getProcessAssetsHookByStage(
					Compilation.PROCESS_ASSETS_STAGE_SUMMARIZE
				),
			processAssetsStageReport:
				this.compilation.__internal_getProcessAssetsHookByStage(
					Compilation.PROCESS_ASSETS_STAGE_REPORT
				),
			compilation: this.hooks.compilation,
			optimizeChunkModules: this.compilation.hooks.optimizeChunkModules,
			finishModules: this.compilation.hooks.finishModules
			// normalModuleFactoryResolveForScheme: this.#
		};
		for (const [name, hook] of Object.entries(hookMap)) {
			if (hook.taps.length === 0) {
				disabledHooks.push(name);
			}
		}

		// disabledHooks is in order
		if (this.#disabledHooks.join() !== disabledHooks.join()) {
			this.#instance.unsafe_set_disabled_hooks(disabledHooks);
			this.#disabledHooks = disabledHooks;
		}
	}

	async #processAssets(stage: number) {
		await this.compilation
			.__internal_getProcessAssetsHookByStage(stage)
			.promise(this.compilation.assets);
		this.#updateDisabledHooks();
	}

	async #normalModuleFactoryResolveForScheme(
		resourceData: binding.SchemeAndJsResourceData
	) {
		await this.compilation.normalModuleFactory?.hooks.resolveForScheme
			.for(resourceData.scheme)
			.promise(resourceData.resourceData);
		return resourceData.resourceData;
	}

	async #optimize_chunk_modules() {
		await this.compilation.hooks.optimizeChunkModules.promise(
			this.compilation.getChunks(),
			this.compilation.getModules()
		);
		this.#updateDisabledHooks();
	}

	async #finish_modules() {
		await this.compilation.hooks.finishModules.promise(
			this.compilation.getModules()
		);
		this.#updateDisabledHooks();
	}

	async #make() {
		await this.hooks.make.promise(this.compilation);
		this.#updateDisabledHooks();
	}

	async #beforeCompile() {
		await this.hooks.beforeCompile.promise();
		// compilation is not created yet, so this will fail
		// this.#updateDisabledHooks();
	}

	async #finishModules() {
		await this.compilation.hooks.finishModules.promise(
			this.compilation.getModules()
		);
		this.#updateDisabledHooks();
	}

	async #emit() {
		await this.hooks.emit.promise(this.compilation);
		this.#updateDisabledHooks();
	}

	async #afterEmit() {
		await this.hooks.afterEmit.promise(this.compilation);
		this.#updateDisabledHooks();
	}

	#compilation(native: binding.JsCompilation) {
		// TODO: implement this based on the child compiler impl.
		this.hooks.compilation.call(this.compilation);

		this.#updateDisabledHooks();
	}

	#newCompilation(native: binding.JsCompilation) {
		const compilation = new Compilation(this, native);
		compilation.name = this.name;
		this.compilation = compilation;
		// reset normalModuleFactory when create new compilation
		let normalModuleFactory = new NormalModuleFactory();
		this.compilation.normalModuleFactory = normalModuleFactory;
		this.hooks.thisCompilation.call(this.compilation, {
			normalModuleFactory: normalModuleFactory
		});
		this.#updateDisabledHooks();
	}

	run(callback: Callback<Error, Stats>) {
		if (this.running) {
			return callback(new ConcurrentCompilationError());
		}
		const startTime = Date.now();
		this.running = true;
		const doRun = () => {
			// @ts-expect-error
			const finalCallback = (err, stats?) => {
				this.running = false;
				if (err) {
					this.hooks.failed.call(err);
				}
				if (callback) {
					callback(err, stats);
				}
				this.hooks.afterDone.call(stats);
			};
			this.hooks.beforeRun.callAsync(this, err => {
				if (err) {
					return finalCallback(err);
				}
				this.hooks.run.callAsync(this, err => {
					if (err) {
						return finalCallback(err);
					}

					this.build(err => {
						if (err) {
							return finalCallback(err);
						}
						this.compilation.startTime = startTime;
						this.compilation.endTime = Date.now();
						const stats = new Stats(this.compilation);
						this.hooks.done.callAsync(stats, err => {
							if (err) {
								return finalCallback(err);
							} else {
								return finalCallback(null, stats);
							}
						});
					});
				});
			});
		};
		doRun();
	}
	// Safety: This method is only valid to call if the previous build task is finished, or there will be data races.
	build(cb: (error?: Error) => void) {
		const unsafe_build = this.#instance.unsafe_build;
		const build_cb = unsafe_build.bind(this.#instance) as typeof unsafe_build;
		build_cb(err => {
			if (err) {
				cb(err);
			} else {
				cb(undefined);
			}
		});
	}
	// Safety: This method is only valid to call if the previous rebuild task is finished, or there will be data races.
	rebuild(
		modifiedFiles?: ReadonlySet<string>,
		removedFiles?: ReadonlySet<string>,
		cb?: (error?: Error) => void
	) {
		const unsafe_rebuild = this.#instance.unsafe_rebuild;
		const rebuild_cb = unsafe_rebuild.bind(
			this.#instance
		) as typeof unsafe_rebuild;
		rebuild_cb([...(modifiedFiles ?? [])], [...(removedFiles ?? [])], err => {
			if (err) {
				cb && cb(err);
			} else {
				cb && cb(undefined);
			}
		});
	}

	watch(watchOptions: WatchOptions, handler: Callback<Error, Stats>): Watching {
		if (this.running) {
			// @ts-expect-error
			return handler(new ConcurrentCompilationError());
		}
		this.running = true;
		this.watchMode = true;
		// @ts-expect-error
		this.watching = new Watching(this, watchOptions, handler);
		return this.watching;
	}

	purgeInputFileSystem() {
		if (this.inputFileSystem && this.inputFileSystem.purge) {
			this.inputFileSystem.purge();
		}
	}

	close(callback: () => void) {
		// WARNING: Arbitrarily dropping the instance is not safe, as it may still be in use by the background thread.
		// A hint is necessary for the compiler to know when it is safe to drop the instance.
		// For example: register a callback to the background thread, and drop the instance when the callback is called (calling the `close` method queues the signal)
		// See: https://github.com/webpack/webpack/blob/4ba225225b1348c8776ca5b5fe53468519413bc0/lib/Compiler.js#L1218
		if (!this.running) {
			// Manually drop the instance.
			// this.#_instance = undefined;
		}

		if (this.watching) {
			// When there is still an active watching, close this first
			this.watching.close(() => {
				this.close(callback);
			});
			return;
		}
		callback();
	}

	getAsset(name: string) {
		let source = this.compilation.__internal__getAssetSource(name);
		if (!source) {
			return null;
		}
		return source.buffer();
	}
}

export { Compiler };<|MERGE_RESOLUTION|>--- conflicted
+++ resolved
@@ -171,18 +171,6 @@
 				return require("../package.json").version;
 			},
 			util: {
-<<<<<<< HEAD
-				createHash: createHash,
-				cleverMerge: cleverMerge
-			},
-			WebpackError: Error,
-			node: {
-				NodeTargetPlugin,
-				NodeTemplatePlugin
-			},
-			library: {
-				EnableLibraryPlugin
-=======
 				get createHash() {
 					return require("./util/createHash").createHash;
 				},
@@ -201,7 +189,14 @@
 				// get LazySet() {
 				// 	return require("./util/LazySet");
 				// }
->>>>>>> 9d02abc7
+			},
+			WebpackError: Error,
+			node: {
+				NodeTargetPlugin,
+				NodeTemplatePlugin
+			},
+			library: {
+				EnableLibraryPlugin
 			}
 		};
 		this.root = this;
