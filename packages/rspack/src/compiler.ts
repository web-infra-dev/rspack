--- conflicted
+++ resolved
@@ -13,39 +13,29 @@
 import * as tapable from "tapable";
 import { Callback, SyncBailHook, SyncHook } from "tapable";
 import type { WatchOptions } from "watchpack";
-<<<<<<< HEAD
-import Watching from "./watching";
-import * as binding from "@rspack/binding";
-import { Logger } from "./logging/Logger";
 import {
 	OutputNormalized,
 	RspackOptionsNormalized,
 	RspackPluginInstance
 } from "./config";
-=======
+import { RuleSetCompiler } from "./RuleSetCompiler";
+import { Stats } from "./stats";
+import { Compilation, CompilationParams } from "./compilation";
 import { ContextModuleFactory } from "./ContextModuleFactory";
 import ResolverFactory from "./ResolverFactory";
->>>>>>> 9121ad2e
-import { RuleSetCompiler } from "./RuleSetCompiler";
-import { Compilation, CompilationParams } from "./compilation";
-import { RspackOptionsNormalized } from "./config";
 import { getRawOptions } from "./config/adapter";
 import { LoaderContext, LoaderResult } from "./config/adapter-rule-use";
 import ConcurrentCompilationError from "./error/ConcurrentCompilationError";
 import { createThreadsafeNodeFSFromRaw } from "./fileSystem";
 import Cache from "./lib/Cache";
-<<<<<<< HEAD
 import { makePathsRelative } from "./util/identifier";
-=======
 import CacheFacade from "./lib/CacheFacade";
 import { runLoader } from "./loader-runner";
 import { Logger } from "./logging/Logger";
 import { NormalModuleFactory } from "./normalModuleFactory";
-import { Stats } from "./stats";
 import { WatchFileSystem } from "./util/fs";
 import { getScheme } from "./util/scheme";
 import Watching from "./watching";
->>>>>>> 9121ad2e
 
 class EntryPlugin {
 	constructor(
