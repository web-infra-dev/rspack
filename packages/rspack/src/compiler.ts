--- conflicted
+++ resolved
@@ -25,18 +25,11 @@
 import { WatchFileSystem } from "./util/fs";
 import ConcurrentCompilationError from "./error/ConcurrentCompilationError";
 import { getRawOptions } from "./config/adapter";
-<<<<<<< HEAD
-import {
-	createThreadsafeNodeFSFromRaw,
-	ThreadsafeWritableNodeFS
-} from "./fileSystem";
+import { createThreadsafeNodeFSFromRaw } from "./fileSystem";
 import { createHash } from "./util/createHash";
 import { cleverMerge } from "./util/cleverMerge";
 import { makePathsRelative } from "./util/identifier";
-=======
-import { createThreadsafeNodeFSFromRaw } from "./fileSystem";
 import { NormalModuleFactory } from "./normalModuleFactory";
->>>>>>> 4471853f
 
 class EntryPlugin {
 	apply() {}
@@ -275,12 +268,9 @@
 					// No matter how it will be implemented, it will be copied to the child compiler.
 					compilation: this.#compilation.bind(this),
 					optimizeChunkModule: this.#optimize_chunk_modules.bind(this),
-<<<<<<< HEAD
-					finishModules: this.#finishModules.bind(this)
-=======
+					finishModules: this.#finishModules.bind(this),
 					normalModuleFactoryResolveForScheme:
 						this.#normalModuleFactoryResolveForScheme.bind(this)
->>>>>>> 4471853f
 				},
 				createThreadsafeNodeFSFromRaw(this.outputFileSystem)
 			);
