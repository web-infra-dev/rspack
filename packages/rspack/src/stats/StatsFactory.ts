--- conflicted
+++ resolved
@@ -7,15 +7,11 @@
  * Copyright (c) JS Foundation and other contributors
  * https://github.com/webpack/webpack/blob/main/LICENSE
  */
-<<<<<<< HEAD
-import type { JsStats, JsStatsCompilation } from "@rspack/binding";
-=======
 import type {
 	JsStats,
 	JsStatsCompilation,
 	JsStatsError
 } from "@rspack/binding";
->>>>>>> b0069f11
 import { HookMap, SyncBailHook, SyncWaterfallHook } from "@rspack/lite-tapable";
 
 import type { Compilation } from "../Compilation";
@@ -31,13 +27,8 @@
 	// compilationFileToChunks?: Map<string, Chunk[]> | undefined;
 	// compilationAuxiliaryFileToChunks?: Map<string, Chunk[]> | undefined;
 	// runtime?: RuntimeSpec | undefined;
-<<<<<<< HEAD
-	cachedGetErrors?: ((arg0: Compilation) => WebpackError[]) | undefined;
-	cachedGetWarnings?: ((arg0: Compilation) => WebpackError[]) | undefined;
-=======
 	cachedGetErrors?: ((arg0: Compilation) => JsStatsError[]) | undefined;
 	cachedGetWarnings?: ((arg0: Compilation) => JsStatsError[]) | undefined;
->>>>>>> b0069f11
 	getStatsCompilation: (compilation: Compilation) => JsStatsCompilation;
 	getInner: (compilation: Compilation) => JsStats;
 };
