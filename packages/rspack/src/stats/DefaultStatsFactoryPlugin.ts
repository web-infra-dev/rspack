--- conflicted
+++ resolved
@@ -1,4 +1,3 @@
-<<<<<<< HEAD
 /**
  * The following code is modified based on
  * https://github.com/webpack/webpack/tree/4b4ca3bb53f36a5b8fc6bc1bd976ed7af161bd80/lib/stats
@@ -166,58 +165,6 @@
 		}
 	}
 	// not support groupAssetsByInfo / groupAssetsByChunk / excludeAssets
-=======
-// TODO: implement statsFactory and DefaultStatsFactoryPlugin
-import type * as binding from "@rspack/binding";
-
-export type StatsChunkGroup = binding.JsStatsChunkGroup & Record<string, any>;
-
-export type StatsAsset = binding.JsStatsAsset[] & Record<string, any>;
-
-export type StatsChunk = binding.JsStatsChunk & Record<string, any>;
-
-export type StatsModule = binding.JsStatsModule & Record<string, any>;
-
-type StatsError = binding.JsStatsError & Record<string, any>;
-
-type StatsWarnings = binding.JsStatsWarning & Record<string, any>;
-
-export type StatsModuleReason = binding.JsStatsModuleReason &
-	Record<string, any>;
-
-export type KnownStatsCompilation = {
-	/**
-	 * webpack version.
-	 * this is a hack to be compatible with plugin which detect webpack's version
-	 */
-	version?: string;
-	/** rspack version */
-	rspackVersion?: string;
-	name?: string;
-	hash?: string;
-	time?: number;
-	builtAt?: number;
-	publicPath?: string;
-	outputPath?: string;
-	assets?: StatsAsset;
-	assetsByChunkName?: Record<string, string[]>;
-	chunks?: StatsChunk[];
-	modules?: StatsModule[];
-	entrypoints?: Record<string, StatsChunkGroup>;
-	namedChunkGroups?: Record<string, StatsChunkGroup>;
-	errors?: StatsError[];
-	errorsCount?: number;
-	warnings?: StatsWarnings[];
-	warningsCount?: number;
-	filteredModules?: number;
-	children?: StatsCompilation[];
-
-	// TODO: not aligned with webpack
-	// env?: any;
-	// needAdditionalPass?: boolean;
-	// filteredAssets?: number;
-	// logging?: Record<string, StatsLogging>;
->>>>>>> 77785940
 };
 
 const MODULES_GROUPERS = (
@@ -504,8 +451,8 @@
 				options.chunkRelations!,
 				options.reasons!,
 				options.moduleAssets!,
-				options.nestedModules!
-				// options.source!
+				options.nestedModules!,
+				options.source!
 			);
 			object.chunks = factory.create(`${type}.chunks`, chunks, context);
 		},
@@ -516,12 +463,11 @@
 			options: StatsOptions,
 			_factory
 		) => {
-			const { type } = context;
 			const modules = context._inner.getModules(
 				options.reasons!,
 				options.moduleAssets!,
-				options.nestedModules!
-				// options.source!
+				options.nestedModules!,
+				options.source!
 			);
 			// const array = Array.from(modules);
 			// const groupedModules = factory.create(`${type}.modules`, array, context);
@@ -585,10 +531,10 @@
 			object,
 			compilation,
 			context: KnownStatsFactoryContext,
-			options,
-			factory
-		) => {
-			const { type, cachedGetErrors } = context;
+			_options,
+			_factory
+		) => {
+			const { cachedGetErrors } = context;
 			object.errors = cachedGetErrors!(compilation);
 		},
 		errorsCount: (
