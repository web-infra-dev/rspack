/**
 * The following code is modified based on
 * https://github.com/webpack/webpack/tree/4b4ca3bb53f36a5b8fc6bc1bd976ed7af161bd80/lib/stats
 *
 * MIT Licensed
 * Author Tobias Koppers @sokra
 * Copyright (c) JS Foundation and other contributors
 * https://github.com/webpack/webpack/blob/main/LICENSE
 */
import * as util from "node:util";

import type {
	JsOriginRecord,
	JsStatsAssetInfo,
	JsStatsError,
	JsStatsModule,
	JsStatsWarning
} from "@rspack/binding";
import type { Chunk } from "../Chunk";
import type { NormalizedStatsOptions } from "../Compilation";
import type { Compiler } from "../Compiler";
import type { StatsOptions } from "../config";
import {
	LogType,
	type LogTypeEnum,
	getLogTypeBitFlag,
	getLogTypesBitFlag
} from "../logging/Logger";
import {
	type Comparator,
	compareIds as _compareIds,
	compareNumbers,
	compareSelect
} from "../util/comparators";
import { makePathsRelative, parseResource } from "../util/identifier";
import type { GroupConfig } from "../util/smartGrouping";
import type { KnownStatsFactoryContext, StatsFactory } from "./StatsFactory";
import type {
	KnownStatsAsset,
	KnownStatsLoggingEntry,
	KnownStatsModule,
	PreprocessedAsset,
	SimpleExtractors,
	StatsAsset,
	StatsChunk,
	StatsChunkOrigin,
	StatsError,
	StatsProfile
} from "./statsFactoryUtils";
import {
	assetGroup,
	countWithChildren,
	iterateConfig,
	mergeToObject,
	moduleGroup,
	resolveStatsMillisecond,
	sortByField,
	spaceLimited
} from "./statsFactoryUtils";

const compareIds = _compareIds as <T>(a: T, b: T) => -1 | 0 | 1;
const GROUP_EXTENSION_REGEXP = /(\.[^.]+?)(?:\?|(?: \+ \d+ modules?)?$)/;
const GROUP_PATH_REGEXP = /(.+)[/\\][^/\\]+?(?:\?|(?: \+ \d+ modules?)?$)/;

const ITEM_NAMES: Record<string, string> = {
	"compilation.children[]": "compilation",
	"compilation.modules[]": "module",
	"compilation.entrypoints[]": "chunkGroup",
	"compilation.namedChunkGroups[]": "chunkGroup",
	"compilation.errors[]": "error",
	"compilation.warnings[]": "warning",
	"chunk.modules[]": "module",
	"chunk.rootModules[]": "module",
	"chunk.origins[]": "chunkOrigin",
	"compilation.chunks[]": "chunk",
	"compilation.assets[]": "asset",
	"asset.related[]": "asset",
	"module.issuerPath[]": "moduleIssuer",
	"module.reasons[]": "moduleReason",
	"module.modules[]": "module",
	"module.children[]": "module",
	"moduleTrace[]": "moduleTraceItem"
	// "moduleTraceItem.dependencies[]": "moduleTraceDependency"
};

const MERGER: Record<
	string,
	(
		items: {
			[key: string]: any;
			name: string;
		}[]
	) => any
> = {
	"compilation.entrypoints": mergeToObject,
	"compilation.namedChunkGroups": mergeToObject
};

const ASSETS_GROUPERS: Record<
	string,
	(
		groupConfigs: GroupConfig[],
		context: KnownStatsFactoryContext,
		options: NormalizedStatsOptions
	) => void
> = {
	_: (groupConfigs, context, options) => {
		const groupByFlag = (name: keyof KnownStatsAsset, exclude?: boolean) => {
			groupConfigs.push({
				getKeys: (asset: KnownStatsAsset) => {
					return asset[name] ? ["1"] : undefined;
				},
				getOptions: () => {
					return {
						groupChildren: !exclude,
						force: exclude
					};
				},
				// @ts-expect-error
				createGroup: (
					key: string,
					children: KnownStatsAsset[],
					assets: KnownStatsAsset[]
				) => {
					return exclude
						? {
								type: "assets by status",
								[name]: !!key,
								filteredChildren: assets.length,
								...assetGroup(children)
							}
						: {
								type: "assets by status",
								[name]: !!key,
								children,
								...assetGroup(children)
							};
				}
			});
		};
		const {
			groupAssetsByEmitStatus,
			groupAssetsByPath,
			groupAssetsByExtension
		} = options;
		if (groupAssetsByEmitStatus) {
			groupByFlag("emitted");
			// groupByFlag("comparedForEmit");
			// groupByFlag("isOverSizeLimit");
		}
		// if (groupAssetsByEmitStatus || !options.cachedAssets) {
		// 	groupByFlag("cached", !options.cachedAssets);
		// }
		if (groupAssetsByPath || groupAssetsByExtension) {
			groupConfigs.push({
				getKeys: asset => {
					const extensionMatch =
						groupAssetsByExtension && GROUP_EXTENSION_REGEXP.exec(asset.name);
					const extension = extensionMatch ? extensionMatch[1] : "";
					const pathMatch =
						groupAssetsByPath && GROUP_PATH_REGEXP.exec(asset.name);
					const path = pathMatch ? pathMatch[1].split(/[/\\]/) : [];
					const keys = [];
					if (groupAssetsByPath) {
						keys.push(".");
						if (extension)
							keys.push(
								path.length
									? `${path.join("/")}/*${extension}`
									: `*${extension}`
							);
						while (path.length > 0) {
							keys.push(path.join("/") + "/");
							path.pop();
						}
					} else {
						if (extension) keys.push(`*${extension}`);
					}
					return keys;
				},
				// @ts-expect-error
				createGroup: (key, children: KnownStatsAsset[]) => {
					return {
						type: groupAssetsByPath ? "assets by path" : "assets by extension",
						name: key,
						children,
						...assetGroup(children)
					};
				}
			});
		}
	},
	groupAssetsByInfo: groupConfigs => {
		const groupByAssetInfoFlag = (name: keyof JsStatsAssetInfo) => {
			groupConfigs.push({
				getKeys: asset => {
					return asset.info && asset.info[name] ? ["1"] : undefined;
				},
				// @ts-expect-error
				createGroup: (key, children: KnownStatsAsset[]) => {
					return {
						type: "assets by info",
						info: {
							[name]: !!key
						},
						children,
						...assetGroup(children)
					};
				}
			});
		};
		groupByAssetInfoFlag("immutable");
		groupByAssetInfoFlag("development");
		groupByAssetInfoFlag("hotModuleReplacement");
	},
	groupAssetsByChunk: groupConfigs => {
		const groupByNames = (
			name: keyof Pick<
				KnownStatsAsset,
				| "chunkNames"
				| "chunkIdHints"
				| "auxiliaryChunkNames"
				| "auxiliaryChunkIdHints"
			>
		) => {
			groupConfigs.push({
				getKeys: asset => {
					return asset[name];
				},
				// @ts-expect-error
				createGroup: (key, children: KnownStatsAsset[]) => {
					return {
						type: "assets by chunk",
						[name]: [key],
						children,
						...assetGroup(children)
					};
				}
			});
		};
		groupByNames("chunkNames");
		groupByNames("auxiliaryChunkNames");
		groupByNames("chunkIdHints");
		groupByNames("auxiliaryChunkIdHints");
	},
	excludeAssets: (groupConfigs, context, { excludeAssets }) => {
		groupConfigs.push({
			getKeys: asset => {
				const ident = asset.name;
				const excluded = excludeAssets.some(fn => fn(ident, asset));
				if (excluded) return ["excluded"];
			},
			getOptions: () => ({
				groupChildren: false,
				force: true
			}),
			// @ts-expect-error
			createGroup: (key, children: KnownStatsAsset[], assets) => ({
				type: "hidden assets",
				filteredChildren: assets.length,
				...assetGroup(children)
			})
		});
	}
};

const MODULES_GROUPERS = (
	type: "module" | "chunk" | "root-of-chunk" | "nested"
): Record<
	string,
	(
		groupConfigs: GroupConfig[],
		context: KnownStatsFactoryContext,
		options: NormalizedStatsOptions
	) => void
> => ({
	_: (groupConfigs, context, options) => {
		const groupByFlag = (name: string, type: unknown, exclude?: boolean) => {
			groupConfigs.push({
				getKeys: module => {
					return module[name] ? ["1"] : undefined;
				},
				getOptions: () => {
					return {
						groupChildren: !exclude,
						force: exclude
					};
				},
				// @ts-expect-error
				createGroup: (
					key,
					children: KnownStatsModule[],
					modules: KnownStatsModule[]
				) => {
					return {
						type,
						[name]: !!key,
						...(exclude ? { filteredChildren: modules.length } : { children }),
						...moduleGroup(children)
					};
				}
			});
		};
		const {
			groupModulesByCacheStatus,
			groupModulesByAttributes,
			groupModulesByType,
			groupModulesByPath,
			groupModulesByExtension
		} = options;
		if (groupModulesByAttributes) {
			groupByFlag("errors", "modules with errors");
			groupByFlag("warnings", "modules with warnings");
			groupByFlag("assets", "modules with assets");
			groupByFlag("optional", "optional modules");
		}
		if (groupModulesByCacheStatus) {
			groupByFlag("cacheable", "cacheable modules");
			groupByFlag("built", "built modules");
			groupByFlag("codeGenerated", "code generated modules");
		}
		if (groupModulesByCacheStatus || !options.cachedModules) {
			groupByFlag("cached", "cached modules", !options.cachedModules);
		}
		if (groupModulesByAttributes || !options.orphanModules) {
			groupByFlag("orphan", "orphan modules", !options.orphanModules);
		}
		if (groupModulesByAttributes || !options.dependentModules) {
			groupByFlag("dependent", "dependent modules", !options.dependentModules);
		}
		if (groupModulesByType || !options.runtimeModules) {
			groupConfigs.push({
				getKeys: (module: KnownStatsModule) => {
					const moduleType = module.moduleType;
					if (!moduleType) return;
					if (groupModulesByType) {
						return [moduleType.split("/", 1)[0]];
					}
					if (moduleType === "runtime") {
						return ["runtime"];
					}
				},
				getOptions: key => {
					const exclude = key === "runtime" && !options.runtimeModules;
					return {
						groupChildren: !exclude,
						force: exclude
					};
				},
				// @ts-expect-error
				createGroup: (key, children: KnownStatsModule[], modules) => {
					const exclude = key === "runtime" && !options.runtimeModules;
					return {
						type: `${key} modules`,
						moduleType: key,
						...(exclude ? { filteredChildren: modules.length } : { children }),
						...moduleGroup(children)
					};
				}
			});
		}
		// not support groupModulesByLayer
		if (groupModulesByPath || groupModulesByExtension) {
			groupConfigs.push({
				getKeys: module => {
					if (!module.name) return;
					const resource = parseResource(module.name.split("!").pop()).path;
					const dataUrl = /^data:[^,;]+/.exec(resource);
					if (dataUrl) return [dataUrl[0]];
					const extensionMatch =
						groupModulesByExtension && GROUP_EXTENSION_REGEXP.exec(resource);
					const extension = extensionMatch ? extensionMatch[1] : "";
					const pathMatch =
						groupModulesByPath && GROUP_PATH_REGEXP.exec(resource);
					const path = pathMatch ? pathMatch[1].split(/[/\\]/) : [];
					const keys = [];
					if (groupModulesByPath) {
						if (extension)
							keys.push(
								path.length
									? `${path.join("/")}/*${extension}`
									: `*${extension}`
							);
						while (path.length > 0) {
							keys.push(path.join("/") + "/");
							path.pop();
						}
					} else {
						if (extension) keys.push(`*${extension}`);
					}
					return keys;
				},
				// @ts-expect-error
				createGroup: (key, children: KnownStatsModule[], modules) => {
					const isDataUrl = key.startsWith("data:");
					return {
						type: isDataUrl
							? "modules by mime type"
							: groupModulesByPath
								? "modules by path"
								: "modules by extension",
						name: isDataUrl ? key.slice(/* 'data:'.length */ 5) : key,
						children,
						...moduleGroup(children)
					};
				}
			});
		}
	},
	excludeModules: (groupConfigs, context, { excludeModules }) => {
		groupConfigs.push({
			getKeys: module => {
				const name = module.name;
				if (name) {
					const excluded = excludeModules.some(fn => fn(name, module, type));
					if (excluded) return ["1"];
				}
			},
			getOptions: () => ({
				groupChildren: false,
				force: true
			}),
			// @ts-expect-error
			createGroup: (key, children: KnownStatsModule[], modules) => ({
				type: "hidden modules",
				filteredChildren: children.length,
				...moduleGroup(children)
			})
		});
	}
});

const RESULT_GROUPERS: Record<
	string,
	Record<
		string,
		(
			groupConfigs: GroupConfig[],
			context: KnownStatsFactoryContext,
			options: NormalizedStatsOptions
		) => void
	>
> = {
	"compilation.assets": ASSETS_GROUPERS,
	"asset.related": ASSETS_GROUPERS,
	"compilation.modules": MODULES_GROUPERS("module"),
	"chunk.modules": MODULES_GROUPERS("chunk"),
	"chunk.rootModules": MODULES_GROUPERS("root-of-chunk"),
	"module.modules": MODULES_GROUPERS("nested")
};

const ASSET_SORTERS = {
	assetsSort: (
		comparators: Function[],
		_context: KnownStatsFactoryContext,
		{ assetsSort }: NormalizedStatsOptions
	) => {
		comparators.push(sortByField(assetsSort));
	},
	_: (comparators: Function[]) => {
		comparators.push(compareSelect((a: StatsAsset) => a.name, compareIds));
	}
};

const RESULT_SORTERS: Record<
	string,
	Record<
		string,
		(
			comparators: Function[],
			context: KnownStatsFactoryContext,
			options: NormalizedStatsOptions
		) => void
	>
> = {
	"compilation.chunks": {
		chunksSort: (comparators, context, { chunksSort }) => {
			comparators.push(sortByField(chunksSort));
		}
	},
	"compilation.modules": {
		modulesSort: (comparators, context, { modulesSort }) => {
			comparators.push(sortByField(modulesSort));
		}
	},
	"chunk.modules": {
		chunkModulesSort: (comparators, context, { chunkModulesSort }) => {
			comparators.push(sortByField(chunkModulesSort));
		}
	},
	"module.modules": {
		nestedModulesSort: (comparators, context, { nestedModulesSort }) => {
			comparators.push(sortByField(nestedModulesSort));
		}
	},
	"compilation.assets": ASSET_SORTERS,
	"asset.related": ASSET_SORTERS
};

const MODULES_SORTER: Record<
	string,
	(comparators: Function[], context: KnownStatsFactoryContext) => void
> = {
	_: comparators => {
		comparators.push(
			compareSelect(
				(m: JsStatsModule) => m.commonAttributes.depth,
				compareNumbers as Comparator
			),
			compareSelect(
				(m: JsStatsModule) => m.commonAttributes.preOrderIndex,
				compareNumbers as Comparator
			),
			compareSelect(
				(m: JsStatsModule) => m.commonAttributes.moduleDescriptor?.identifier,
				compareIds as Comparator
			)
		);
	}
};

const SORTERS: Record<
	string,
	Record<
		string,
		(comparators: Function[], context: KnownStatsFactoryContext) => void
	>
> = {
	"compilation.chunks": {
		_: comparators => {
			comparators.push(compareSelect((c: StatsChunk) => c.id, compareIds));
		}
	},
	"compilation.modules": MODULES_SORTER,
	"chunk.rootModules": MODULES_SORTER,
	"chunk.modules": MODULES_SORTER,
	"module.modules": MODULES_SORTER,
	// not support module.reasons (missing Module.identifier())
	"chunk.origins": {
		_: comparators => {
			comparators.push(
				// compareSelect(
				// 	origin =>
				// 		origin.module ? chunkGraph.getModuleId(origin.module) : undefined,
				// 	compareIds
				// ),
				compareSelect((origin: JsOriginRecord) => origin.loc, compareIds),
				compareSelect((origin: JsOriginRecord) => origin.request, compareIds)
			);
		}
	}
};

const EXTRACT_ERROR: Record<
	string,
	(
		object: StatsError,
		error: JsStatsError | JsStatsWarning,
		context: KnownStatsFactoryContext,
		options: StatsOptions,
		factory: StatsFactory
	) => void
> = {
	_: (object, error) => {
		object.message = error.message;
		object.chunkName = error.chunkName;
		object.chunkEntry = error.chunkEntry;
		object.chunkInitial = error.chunkInitial;
		object.file = error.file;
		if (error.moduleDescriptor) {
			object.moduleIdentifier = error.moduleDescriptor.identifier;
			object.moduleName = error.moduleDescriptor.name;
		}
	},
	ids: (object, error) => {
		object.chunkId = error.chunkId;
		object.moduleId = error.moduleDescriptor?.id;
	},
	moduleTrace: (object, error, context, _, factory) => {
		const { type } = context;
		object.moduleTrace = factory.create(
			`${type}.moduleTrace`,
			error.moduleTrace,
			context
		);
	},
	errorDetails: (object, error) => {
		object.details = error.details;
	},
	errorStack: (object, error) => {
		object.stack = error.stack;
	}
};

const SIMPLE_EXTRACTORS: SimpleExtractors = {
	compilation: {
		_: (
			object,
			compilation,
			context: KnownStatsFactoryContext,
			options: StatsOptions
		) => {
			const statsCompilation = context.getStatsCompilation(compilation);

			if (!context.makePathsRelative) {
				context.makePathsRelative = makePathsRelative.bindContextCache(
					compilation.compiler.context,
					compilation.compiler.root
				);
			}
			if (!context.cachedGetErrors) {
				context.cachedGetErrors = _compilation => {
					return statsCompilation.errors!;
				};
			}
			if (!context.cachedGetWarnings) {
				context.cachedGetWarnings = _compilation => {
					const warnings = statsCompilation.warnings!;

					return compilation.hooks.processWarnings.call(
						warnings as any
					) as unknown as typeof warnings;
				};
			}
			if (compilation.name) {
				object.name = compilation.name;
			}
			// TODO: support compilation.needAdditionalPass
			const logging = options.logging!;
			const loggingDebug = options.loggingDebug as ((
				value: string
			) => boolean)[];
			const loggingTrace = options.loggingTrace!;
			if (logging || (loggingDebug && loggingDebug.length > 0)) {
				let collapsedGroups = false;
				let acceptedTypes: number;
				if (
					logging === "verbose" ||
					(loggingDebug && loggingDebug.length > 0)
				) {
					acceptedTypes = getLogTypesBitFlag([
						LogType.error,
						LogType.warn,
						LogType.info,
						LogType.log,
						LogType.group,
						LogType.groupEnd,
						LogType.groupCollapsed,
						LogType.profile,
						LogType.profileEnd,
						LogType.time,
						LogType.status,
						LogType.clear,
						LogType.cache
					]);
					collapsedGroups = true;
				} else if (logging === "log" || logging === true) {
					acceptedTypes = getLogTypesBitFlag([
						LogType.error,
						LogType.warn,
						LogType.info,
						LogType.log,
						LogType.group,
						LogType.groupEnd,
						LogType.groupCollapsed,
						LogType.clear
					]);
				} else if (logging === "info") {
					acceptedTypes = getLogTypesBitFlag([
						LogType.error,
						LogType.warn,
						LogType.info
					]);
				} else if (logging === "warn") {
					acceptedTypes = getLogTypesBitFlag([LogType.error, LogType.warn]);
				} else if (logging === "error") {
					acceptedTypes = getLogTypesBitFlag([LogType.error]);
				} else {
					acceptedTypes = getLogTypesBitFlag([]);
				}
				object.logging = {};
				const compilationLogging = compilation.logging;
				for (const { name, ...rest } of context
					.getInner(compilation)
					.getLogging(acceptedTypes)) {
					const value = compilationLogging.get(name);
					const entry = {
						type: rest.type,
						trace: rest.trace,
						args: rest.args ?? []
					};
					if (value) {
						value.push(entry);
					} else {
						compilationLogging.set(name, [entry]);
					}
				}
				let depthInCollapsedGroup = 0;
				for (const [origin, logEntries] of compilationLogging) {
					const debugMode = loggingDebug.some(fn => fn(origin));
					if (logging === false && !debugMode) continue;
					const groupStack: KnownStatsLoggingEntry[] = [];
					const rootList: KnownStatsLoggingEntry[] = [];
					let currentList = rootList;
					let processedLogEntries = 0;
					for (const entry of logEntries) {
						let type = entry.type;
						const typeBitFlag = getLogTypeBitFlag(type as LogTypeEnum);
						if (!debugMode && (acceptedTypes & typeBitFlag) !== typeBitFlag)
							continue;
						// Expand groups in verbose and debug modes
						if (
							type === LogType.groupCollapsed &&
							(debugMode || collapsedGroups)
						)
							type = LogType.group;

						if (depthInCollapsedGroup === 0) {
							processedLogEntries++;
						}

						if (type === LogType.groupEnd) {
							groupStack.pop();
							if (groupStack.length > 0) {
								currentList = groupStack[groupStack.length - 1].children!;
							} else {
								currentList = rootList;
							}
							if (depthInCollapsedGroup > 0) depthInCollapsedGroup--;
							continue;
						}
						const message =
							entry.args && entry.args.length > 0
								? util.format(entry.args[0], ...entry.args.slice(1))
								: "";
						const newEntry: KnownStatsLoggingEntry = {
							type,
							message,
							trace: loggingTrace ? entry.trace : undefined,
							children:
								type === LogType.group || type === LogType.groupCollapsed
									? []
									: undefined
						};
						currentList.push(newEntry);
						if (newEntry.children) {
							groupStack.push(newEntry);
							currentList = newEntry.children;
							if (depthInCollapsedGroup > 0) {
								depthInCollapsedGroup++;
							} else if (type === LogType.groupCollapsed) {
								depthInCollapsedGroup = 1;
							}
						}
					}
					object.logging[origin] = {
						entries: rootList,
						filteredEntries: logEntries.length - processedLogEntries,
						debug: debugMode
					};
				}
			}
		},
		hash: (object, compilation, context: KnownStatsFactoryContext) => {
			const statsCompilation = context.getStatsCompilation(compilation);
			object.hash = statsCompilation.hash;
		},
		version: object => {
			const { version, webpackVersion } = require("../../package.json");
			object.version = webpackVersion;
			object.rspackVersion = version;
		},
		env: (object, _compilation, _context, { _env }) => {
			object.env = _env;
		},
		timings: (object, compilation) => {
			object.time = compilation.endTime! - compilation.startTime!;
		},
		builtAt: (object, compilation) => {
			object.builtAt = compilation.endTime;
		},
		publicPath: (object, compilation) => {
			object.publicPath = compilation.getPath(
				compilation.outputOptions.publicPath || ""
			);
		},
		outputPath: (object, compilation) => {
			object.outputPath = compilation.outputOptions.path;
		},
		assets: (
			object,
			compilation,
			context: KnownStatsFactoryContext,
			options,
			factory
		) => {
			const { type, getStatsCompilation } = context;

			const statsCompilation = getStatsCompilation(compilation);

			const compilationAssets = statsCompilation.assets!;
			const assetsByChunkName = statsCompilation.assetsByChunkName!;

			const assetMap: Map<String, PreprocessedAsset> = new Map();
			const assets = new Set();

			for (const asset of compilationAssets) {
				const item: PreprocessedAsset = {
					...asset,
					type: "asset",
					related: []
				};
				assets.add(item);
				assetMap.set(asset.name, item);
			}

			for (const item of assetMap.values()) {
				const related = item.info.related;
				if (!related) continue;
				for (const { name: type, value: relatedEntry } of related) {
					const deps = Array.isArray(relatedEntry)
						? relatedEntry
						: [relatedEntry];
					for (const dep of deps) {
						const depItem = assetMap.get(dep);
						if (!depItem) continue;
						assets.delete(depItem);
						depItem.type = type;
						item.related = item.related || [];
						item.related.push(depItem);
					}
				}
			}

			object.assetsByChunkName = assetsByChunkName.reduce<
				Record<string, string[]>
			>((acc, cur) => {
				acc[cur.name] = cur.files;
				return acc;
			}, {});

			const groupedAssets = factory.create(
				`${type}.assets`,
				Array.from(assets),
				{
					...context
					// compilationFileToChunks
					// compilationAuxiliaryFileToChunks
				}
			);
			const limited = spaceLimited(
				groupedAssets,
				options.assetsSpace ?? Number.POSITIVE_INFINITY
			);
			object.assets = limited.children;
			object.filteredAssets = limited.filteredChildren;
		},
		chunks: (
			object,
			compilation,
			context: KnownStatsFactoryContext,
			options: NormalizedStatsOptions,
			factory
		) => {
			const { type, getStatsCompilation } = context;
			const statsCompilation = getStatsCompilation(compilation);
			const chunks = statsCompilation.chunks;
			object.chunks = factory.create(`${type}.chunks`, chunks, context);
		},
		modules: (
			object,
			compilation,
			context: KnownStatsFactoryContext,
			options: NormalizedStatsOptions,
			factory
		) => {
			const { type, getStatsCompilation } = context;
			const statsCompilation = getStatsCompilation(compilation);
			const array = statsCompilation.modules;
			const groupedModules = factory.create(`${type}.modules`, array, context);
			const limited = spaceLimited(groupedModules, options.modulesSpace!);
			object.modules = limited.children;
			object.filteredModules = limited.filteredChildren;
		},
		entrypoints: (
			object,
			compilation,
			context: KnownStatsFactoryContext,
			{ entrypoints, chunkGroups, chunkGroupAuxiliary, chunkGroupChildren },
			factory
		) => {
			const { type, getStatsCompilation } = context;
			const statsCompilation = getStatsCompilation(compilation);
			const array = statsCompilation.entrypoints!.map(entrypoint => ({
				name: entrypoint.name,
				chunkGroup: entrypoint
			}));

			const chunks = Array.from(compilation.chunks).reduce<
				Record<string, Chunk>
			>((res, chunk) => {
				res[chunk.id!] = chunk;
				return res;
			}, {});

			if (entrypoints === "auto" && !chunkGroups) {
				if (array.length > 5) return;
				if (
					!chunkGroupChildren &&
					array.every(({ chunkGroup }) => {
						if (chunkGroup.chunks.length !== 1) return false;
						const chunk = chunks[chunkGroup.chunks[0]!];
						return (
							chunk &&
							chunk.files.size === 1 &&
							(!chunkGroupAuxiliary || chunk.auxiliaryFiles.size === 0)
						);
					})
				) {
					return;
				}
			}

			object.entrypoints = factory.create(
				`${type}.entrypoints`,
				array,
				context
			);
		},
		chunkGroups: (
			object,
			compilation,
			context: KnownStatsFactoryContext,
			{ chunkGroupAuxiliary, chunkGroupChildren },
			factory
		) => {
			const { type, getStatsCompilation } = context;
			const statsCompilation = getStatsCompilation(compilation);
			const namedChunkGroups = statsCompilation.namedChunkGroups!.map(cg => ({
				name: cg.name,
				chunkGroup: cg
			}));

			object.namedChunkGroups = factory.create(
				`${type}.namedChunkGroups`,
				namedChunkGroups,
				context
			);
		},
		errors: (
			object,
			compilation,
			context: KnownStatsFactoryContext,
			options,
			factory
		) => {
			const { type, cachedGetErrors } = context;
			// const rawErrors = cachedGetErrors!(compilation);
			const factorizedErrors = factory.create(
				`${type}.errors`,
				cachedGetErrors!(compilation),
				context
			);
			// let filtered = 0;
			// if (options.errorDetails === "auto" && rawErrors.length >= 3) {
			// 	filtered = rawErrors
			// 		.map(e => typeof e !== "string" && e.details)
			// 		.filter(Boolean).length;
			// }
			// if (
			// 	options.errorDetails === true ||
			// 	!Number.isFinite(options.errorsSpace)
			// ) {
			// 	object.errors = factorizedErrors;
			// 	if (filtered) object.filteredErrorDetailsCount = filtered;
			// 	return;
			// }
			// const [errors, filteredBySpace] = errorsSpaceLimit(
			// 	factorizedErrors,
			// 	options.errorsSpace
			// );
			// object.filteredErrorDetailsCount = filtered + filteredBySpace;
			object.errors = factorizedErrors;
		},
		errorsCount: (
			object,
			compilation,
			{ cachedGetErrors }: KnownStatsFactoryContext
		) => {
			object.errorsCount = countWithChildren(compilation, c =>
				cachedGetErrors!(c)
			);
		},
		warnings: (
			object,
			compilation,
			context: KnownStatsFactoryContext,
			options,
			factory
		) => {
			const { type, cachedGetWarnings } = context;
			const rawWarnings = factory.create(
				`${type}.warnings`,
				cachedGetWarnings!(compilation),
				context
			);
			// let filtered = 0;
			// if (options.errorDetails === "auto") {
			// 	filtered = cachedGetWarnings!(compilation)
			// 		.map(e => typeof e !== "string" && e.details)
			// 		.filter(Boolean).length;
			// }
			// if (
			// 	options.errorDetails === true ||
			// 	!Number.isFinite(options.warningsSpace)
			// ) {
			// 	object.warnings = rawWarnings;
			// 	if (filtered) object.filteredWarningDetailsCount = filtered;
			// 	return;
			// }
			// const [warnings, filteredBySpace] = errorsSpaceLimit(
			// 	rawWarnings,
			// 	options.warningsSpace
			// );
			// object.filteredWarningDetailsCount = filtered + filteredBySpace;
			object.warnings = rawWarnings;
		},
		warningsCount: (object, compilation, context: KnownStatsFactoryContext) => {
			const { cachedGetWarnings } = context;
			object.warningsCount = countWithChildren(compilation, c => {
				return cachedGetWarnings!(c);
			});
		},
		children: (object, compilation, context, _options, factory) => {
			const { type } = context;

			object.children = factory.create(
				`${type}.children`,
				compilation.children,
				context
			);
		}
	},
	asset: {
		_: (object, asset, context: KnownStatsFactoryContext, options, factory) => {
			object.type = asset.type;
			object.name = asset.name;
			object.size = asset.size;
			object.emitted = asset.emitted;
			object.info = {
				...asset.info,
				related: Object.fromEntries(
					asset.info.related.map(i => [i.name, i.value])
				)
			};
			// - comparedForEmit
			// - cached
			Object.assign(
				object,
				factory.create(`${context.type}$visible`, asset, context)
			);
		}
	},
	asset$visible: {
		_: (object, asset) => {
			object.chunkNames = asset.chunkNames;
			object.chunkIdHints = asset.chunkIdHints.filter(Boolean);
			object.auxiliaryChunkNames = asset.auxiliaryChunkNames;
			object.auxiliaryChunkIdHints =
				asset.auxiliaryChunkIdHints.filter(Boolean);
		},
		relatedAssets: (object, asset, context, options, factory) => {
			const { type } = context;
			object.related = factory.create(
				`${type.slice(0, -8)}.related`,
				asset.related,
				context
			);
			object.filteredRelated = asset.related
				? asset.related.length - object.related.length
				: undefined;
		},
		ids: (object, asset) => {
			object.chunks = asset.chunks;
			object.auxiliaryChunks = asset.auxiliaryChunks;
		}
	},
	chunkGroup: {
		_: (
			object,
			{ name, chunkGroup },
			_context: KnownStatsFactoryContext,
			{ chunkGroupMaxAssets }
		) => {
			object.name = name;
			object.chunks = chunkGroup.chunks;
			object.assets = chunkGroup.assets;
			object.filteredAssets =
				chunkGroup.assets.length <= chunkGroupMaxAssets
					? 0
					: chunkGroup.assets.length;
			object.assetsSize = chunkGroup.assetsSize;
			object.auxiliaryAssets = chunkGroup.auxiliaryAssets;
			object.auxiliaryAssetsSize = chunkGroup.auxiliaryAssetsSize;
			object.children = chunkGroup.children;
			// - childAssets
		}
	},
	module: {
		_: (
			object,
			module,
			context: KnownStatsFactoryContext,
			options,
			factory
		) => {
			const { type } = context;
<<<<<<< HEAD
			const { commonAttributes } = module;
			object.type = commonAttributes.type;
			object.moduleType = commonAttributes.moduleType;
			// TODO: object.layer = module.layer;
			object.size = commonAttributes.size;
			const sizes = commonAttributes.sizes.map(({ sourceType, size }) => [
=======
			object.type = module.type;
			object.moduleType = module.moduleType;
			object.layer = module.layer;
			object.size = module.size;
			const sizes = module.sizes.map(({ sourceType, size }) => [
>>>>>>> 6b6dfa2e
				sourceType,
				size
			]);
			sizes.sort((a, b) => -compareIds(a, b));
			object.sizes = Object.fromEntries(sizes);
			object.built = commonAttributes.built;
			object.codeGenerated = commonAttributes.codeGenerated;
			object.buildTimeExecuted = commonAttributes.buildTimeExecuted;
			object.cached = commonAttributes.cached;
			if (
				commonAttributes.built ||
				commonAttributes.codeGenerated ||
				options.cachedModules
			) {
				Object.assign(
					object,
					factory.create(`${type}$visible`, module, context)
				);
			}
		}
	},
	module$visible: {
		_: (object, module, context, options, factory) => {
			const { type } = context;
			const { commonAttributes } = module;
			if (commonAttributes.moduleDescriptor) {
				object.identifier = commonAttributes.moduleDescriptor.identifier;
				object.name = commonAttributes.moduleDescriptor.name;
			}
			object.nameForCondition = commonAttributes.nameForCondition;
			object.index = commonAttributes.preOrderIndex;
			object.preOrderIndex = commonAttributes.preOrderIndex;
			object.index2 = commonAttributes.postOrderIndex;
			object.postOrderIndex = commonAttributes.postOrderIndex;
			object.cacheable = commonAttributes.cacheable;
			object.optional = commonAttributes.optional;
			object.orphan = commonAttributes.orphan;
			object.dependent = module.dependent;
			object.issuer = commonAttributes.issuer;
			object.issuerName = commonAttributes.issuerName;
			object.issuerPath =
				commonAttributes.issuer &&
				factory.create(
					`${type.slice(0, -8)}.issuerPath`,
					commonAttributes.issuerPath,
					context
				);
			object.failed = commonAttributes.failed;
			object.errors = commonAttributes.errors;
			object.warnings = commonAttributes.warnings;
			const profile = commonAttributes.profile;
			if (profile) {
				object.profile = factory.create(`${type}.profile`, profile, context);
			}
		},
		ids: (object, module) => {
			const { commonAttributes } = module;
			object.id = module.id;
			object.issuerId = commonAttributes.issuerId;
			// TODO
			object.chunks = commonAttributes.chunks as any;
		},
		moduleAssets: (object, module) => {
			object.assets = module.commonAttributes.assets;
		},
		reasons: (object, module, context, options, factory) => {
			const { type } = context;
			object.reasons = factory.create(
				`${type.slice(0, -8)}.reasons`,
				module.commonAttributes.reasons,
				context
			);
			// object.filteredReasons
		},
		source: (object, module) => {
			const { commonAttributes } = module;
			object.source = commonAttributes.source;
		},
		usedExports: (object, module) => {
			if (typeof module.usedExports === "string") {
				if (module.usedExports === "null") {
					object.usedExports = null;
				} else {
					object.usedExports = module.usedExports === "true";
				}
			} else if (Array.isArray(module.usedExports)) {
				object.usedExports = module.usedExports;
			} else {
				object.usedExports = null;
			}
		},
		providedExports: (object, module) => {
			const { commonAttributes } = module;
			if (Array.isArray(commonAttributes.providedExports)) {
				object.providedExports = commonAttributes.providedExports;
			} else {
				object.providedExports = null;
			}
		},
		optimizationBailout: (object, module) => {
			object.optimizationBailout =
				module.commonAttributes.optimizationBailout || null;
		},
		depth: (object, module) => {
			object.depth = module.commonAttributes.depth;
		},
		nestedModules: (object, module, context, options, factory) => {
			const { type } = context;
			const innerModules =
				/** @type {Module & { modules?: Module[] }} */ module.modules;
			if (Array.isArray(innerModules) && innerModules.length > 0) {
				const groupedModules = factory.create(
					`${type.slice(0, -8)}.modules`,
					innerModules,
					context
				);
				const limited = spaceLimited(
					groupedModules,
					options.nestedModulesSpace
				);
				object.modules = limited.children;
				object.filteredModules = limited.filteredChildren;
			}
		}
	},
	profile: {
		_: (object, profile) => {
			const factory = resolveStatsMillisecond(profile.factory);
			const building = resolveStatsMillisecond(profile.building);
			const statsProfile: StatsProfile = {
				total: factory + building,
				resolving: factory,
				building
			};
			Object.assign(object, statsProfile);
		}
	},
	moduleIssuer: {
		_: (object, module, context, options, factory) => {
			if (module.moduleDescriptor) {
				object.identifier = module.moduleDescriptor.identifier;
				object.name = module.moduleDescriptor.name;
			}
		},
		ids: (object, module) => {
			object.id = module.moduleDescriptor.id;
		}
	},
	moduleReason: {
		_: (object, reason) => {
			if (reason.moduleDescriptor) {
				object.moduleIdentifier = reason.moduleDescriptor.identifier;
				object.moduleName = reason.moduleDescriptor.name;
			}
			object.type = reason.type;
			object.userRequest = reason.userRequest;
		},
		ids: (object, reason) => {
			object.moduleId = reason.moduleDescriptor?.id;
		}
	},
	chunk: {
		_: (object, chunk) => {
			object.type = chunk.type;
			object.rendered = chunk.rendered;
			object.initial = chunk.initial;
			object.entry = chunk.entry;
			object.reason = chunk.reason;
			object.size = chunk.size;
			object.sizes = Object.fromEntries(
				chunk.sizes.map(({ sourceType, size }) => [sourceType, size])
			);
			object.names = chunk.names;
			object.idHints = chunk.idHints;
			object.runtime = chunk.runtime;
			object.files = chunk.files;
			object.auxiliaryFiles = chunk.auxiliaryFiles;
			object.hash = chunk.hash;
			object.childrenByOrder = chunk.childrenByOrder;
		},
		ids: (object, chunk) => {
			object.id = chunk.id;
		},
		chunkRelations: (object, chunk) => {
			object.siblings = chunk.siblings;
			object.parents = chunk.parents;
			object.children = chunk.children;
		},
		chunkModules: (object, chunk, context, options, factory) => {
			const { type } = context;
			object.modules = factory.create(
				`${type}.modules`,
				chunk.modules,
				context
			);
		},
		chunkOrigins: (object, chunk, context, options, factory) => {
			object.origins = chunk.origins.map<StatsChunkOrigin>(origin => {
				const { moduleDescriptor, loc, request } = origin;
				const statsChunkOrigin: StatsChunkOrigin = {
					module: moduleDescriptor ? moduleDescriptor.identifier : "",
					moduleIdentifier: moduleDescriptor ? moduleDescriptor.identifier : "",
					moduleName: moduleDescriptor ? moduleDescriptor.name : "",
					moduleId: moduleDescriptor ? moduleDescriptor.id : "",
					loc,
					request
				};
				return statsChunkOrigin;
			});
		}
	},
	// chunkOrigin
	error: EXTRACT_ERROR,
	warning: EXTRACT_ERROR,
	moduleTraceItem: {
		_: (object, { origin, module }, context, { requestShortener }, factory) => {
			if (origin.moduleDescriptor) {
				object.originIdentifier = origin.moduleDescriptor.identifier;
				object.originName = origin.moduleDescriptor.name;
			}
			if (module.moduleDescriptor) {
				object.moduleIdentifier = module.moduleDescriptor.identifier;
				object.moduleName = module.moduleDescriptor.name;
			}
		},
		ids: (object, { origin, module }) => {
			object.originId = origin.moduleDescriptor.id;
			object.moduleId = module.moduleDescriptor.id;
		}
	}
	// moduleTraceDependency
};

/**
 * only support below factories:
 * - compilation
 * - compilation.assets
 * - compilation.assets[].asset
 * - compilation.chunks
 * - compilation.chunks[].chunk
 * - compilation.modules
 * - compilation.modules[].module
 */
export class DefaultStatsFactoryPlugin {
	apply(compiler: Compiler) {
		compiler.hooks.compilation.tap("DefaultStatsFactoryPlugin", compilation => {
			compilation.hooks.statsFactory.tap(
				"DefaultStatsFactoryPlugin",
				// @ts-expect-error
				(stats: StatsFactory, options: NormalizedStatsOptions, context) => {
					iterateConfig(SIMPLE_EXTRACTORS, options, (hookFor, fn) => {
						stats.hooks.extract
							.for(hookFor)
							.tap("DefaultStatsFactoryPlugin", (obj, data, ctx) =>
								fn(obj, data, ctx, options, stats)
							);
					});
					// not support filter module.reasons.!orphanModules
					// iterateConfig(FILTER, options, (hookFor, fn) => {
					// 	stats.hooks.filter
					// 		.for(hookFor)
					// 		.tap("DefaultStatsFactoryPlugin", (item, ctx, idx, i) =>
					// 			fn(item, ctx, options, idx, i)
					// 		);
					// });
					iterateConfig(SORTERS, options, (hookFor, fn) => {
						stats.hooks.sort
							.for(hookFor)
							.tap("DefaultStatsFactoryPlugin", (comparators, ctx) =>
								fn(comparators, ctx, options)
							);
					});
					iterateConfig(RESULT_SORTERS, options, (hookFor, fn) => {
						stats.hooks.sortResults
							.for(hookFor)
							.tap("DefaultStatsFactoryPlugin", (comparators, ctx) =>
								fn(comparators, ctx, options)
							);
					});
					iterateConfig(RESULT_GROUPERS, options, (hookFor, fn) => {
						stats.hooks.groupResults
							.for(hookFor)
							.tap("DefaultStatsFactoryPlugin", (groupConfigs, ctx) =>
								fn(groupConfigs, ctx, options)
							);
					});
					for (const key of Object.keys(ITEM_NAMES)) {
						const itemName = ITEM_NAMES[key];
						stats.hooks.getItemName
							.for(key)
							.tap("DefaultStatsFactoryPlugin", () => itemName);
					}
					for (const key of Object.keys(MERGER)) {
						const merger = MERGER[key];
						stats.hooks.merge.for(key).tap("DefaultStatsFactoryPlugin", merger);
					}
				}
			);
		});
	}
}<|MERGE_RESOLUTION|>--- conflicted
+++ resolved
@@ -1115,20 +1115,12 @@
 			factory
 		) => {
 			const { type } = context;
-<<<<<<< HEAD
 			const { commonAttributes } = module;
 			object.type = commonAttributes.type;
 			object.moduleType = commonAttributes.moduleType;
-			// TODO: object.layer = module.layer;
+			object.layer = commonAttributes.layer;
 			object.size = commonAttributes.size;
 			const sizes = commonAttributes.sizes.map(({ sourceType, size }) => [
-=======
-			object.type = module.type;
-			object.moduleType = module.moduleType;
-			object.layer = module.layer;
-			object.size = module.size;
-			const sizes = module.sizes.map(({ sourceType, size }) => [
->>>>>>> 6b6dfa2e
 				sourceType,
 				size
 			]);
