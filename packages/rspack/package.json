{
  "name": "@rspack/core",
  "version": "1.7.0-beta.1",
  "webpackVersion": "5.75.0",
  "license": "MIT",
  "description": "The fast Rust-based web bundler with webpack-compatible API",
  "main": "./dist/index.js",
  "types": "./dist/index.d.ts",
  "publishConfig": {
    "access": "public",
    "provenance": true
  },
  "exports": {
    ".": {
      "types": "./dist/index.d.ts",
      "default": "./dist/index.js"
    },
    "./hot/*": "./hot/*.js",
    "./hot/*.js": "./hot/*.js",
    "./package.json": "./package.json",
    "./module": "./module.d.ts"
  },
  "scripts": {
    "prepare": "prebundle && node ./move-tinypool.js",
    "build": "rslib build",
    "build:browser": "rslib build -c rslib.browser.config.mts",
    "dev": "rslib build --watch",
    "doc-coverage": "tsx ./scripts/check-documentation-coverage.ts",
    "api-extractor": "api-extractor run --verbose",
    "api-extractor:ci": "api-extractor run --verbose || diff temp/core.api.md etc/core.api.md"
  },
  "files": [
    "dist",
    "hot",
    "compiled",
    "module.d.ts"
  ],
  "engines": {
    "node": ">=18.12.0"
  },
  "homepage": "https://rspack.rs",
  "bugs": "https://github.com/web-infra-dev/rspack/issues",
  "repository": {
    "type": "git",
    "url": "https://github.com/web-infra-dev/rspack",
    "directory": "packages/rspack"
  },
  "devDependencies": {
    "@ast-grep/napi": "^0.40.3",
    "@napi-rs/wasm-runtime": "1.0.7",
    "@rsbuild/plugin-node-polyfill": "^1.4.2",
    "@rslib/core": "0.19.0",
    "@swc/types": "0.1.25",
    "@types/node": "^20.19.27",
    "@types/watchpack": "^2.4.5",
    "browserslist-load-config": "^1.0.1",
    "enhanced-resolve": "5.18.4",
    "glob-to-regexp": "^0.4.1",
    "memfs": "4.51.1",
    "prebundle": "^1.6.0",
    "tinypool": "^1.1.1",
    "tsx": "^4.21.0",
    "typescript": "^5.9.3",
    "watchpack": "^2.4.4",
    "webpack-sources": "3.3.3"
  },
  "dependencies": {
<<<<<<< HEAD
    "@module-federation/runtime-tools": "0.0.0-feat-shared-treeshake-poc-20251208061713",
=======
    "@module-federation/runtime-tools": "0.22.0",
>>>>>>> 7922a9a6
    "@rspack/binding": "workspace:*",
    "@rspack/lite-tapable": "1.1.0"
  },
  "peerDependencies": {
    "@swc/helpers": ">=0.5.1"
  },
  "peerDependenciesMeta": {
    "@swc/helpers": {
      "optional": true
    }
  }
}<|MERGE_RESOLUTION|>--- conflicted
+++ resolved
@@ -65,11 +65,7 @@
     "webpack-sources": "3.3.3"
   },
   "dependencies": {
-<<<<<<< HEAD
     "@module-federation/runtime-tools": "0.0.0-feat-shared-treeshake-poc-20251208061713",
-=======
-    "@module-federation/runtime-tools": "0.22.0",
->>>>>>> 7922a9a6
     "@rspack/binding": "workspace:*",
     "@rspack/lite-tapable": "1.1.0"
   },
