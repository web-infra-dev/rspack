--- conflicted
+++ resolved
@@ -1,10 +1,6 @@
 {
   "name": "@rspack/core",
-<<<<<<< HEAD
-  "version": "1.4.2",
-=======
   "version": "1.4.4",
->>>>>>> 6cddb40f
   "webpackVersion": "5.75.0",
   "license": "MIT",
   "description": "The fast Rust-based web bundler with webpack-compatible API",
