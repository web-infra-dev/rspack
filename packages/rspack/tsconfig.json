--- conflicted
+++ resolved
@@ -4,18 +4,12 @@
     // TODO: Remove skipLibCheck when fix upstream type bug
     "skipLibCheck": true,
     "outDir": "dist",
-<<<<<<< HEAD
     "rootDir": ".",
     "allowJs": true,
     "strict": true
   },
   "include": ["src", "package.json"],
-=======
-    "rootDir": "src"
-  },
-  "include": ["src"],
   "exclude": ["src/config/schema.check.js"],
->>>>>>> 1668566d
   "ts-node": {
     "transpileOnly": true
   },
