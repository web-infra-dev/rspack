// @ts-nocheck
const path = require("path");
const jestDiff = require("jest-diff").diff;
const stripAnsi = require("strip-ansi");
import { getNormalizedRspackOptions, applyRspackOptionsDefaults } from "../src";
/**
 * Escapes regular expression metacharacters
 * @param {string} str String to quote
 * @returns {string} Escaped string
 */
const quoteMeta = str => {
	return str.replace(/[-[\]\\/{}()*+?.^$|]/g, "\\$&");
};

const cwd = process.cwd();
const cwdRegExp = new RegExp(
	`${quoteMeta(cwd)}((?:\\\\)?(?:[a-zA-Z.\\-_]+\\\\)*)`,
	"g"
);
const escapedCwd = JSON.stringify(cwd).slice(1, -1);
const escapedCwdRegExp = new RegExp(
	`${quoteMeta(escapedCwd)}((?:\\\\\\\\)?(?:[a-zA-Z.\\-_]+\\\\\\\\)*)`,
	"g"
);
const normalize = str => {
	if (cwd.startsWith("/")) {
		str = str.replace(new RegExp(quoteMeta(cwd), "g"), "<cwd>");
	} else {
		str = str.replace(cwdRegExp, (m, g) => `<cwd>${g.replace(/\\/g, "/")}`);
		str = str.replace(
			escapedCwdRegExp,
			(m, g) => `<cwd>${g.replace(/\\\\/g, "/")}`
		);
	}
	str = str.replace(/@@ -\d+,\d+ \+\d+,\d+ @@/g, "@@ ... @@");
	return str;
};

class Diff {
	value: any;
	constructor(value) {
		this.value = value;
	}
}

expect.addSnapshotSerializer({
	test(value) {
		return value instanceof Diff;
	},
	print(received: any) {
		return normalize(received.value);
	}
});

expect.addSnapshotSerializer({
	test(value) {
		return typeof value === "string";
	},
	print(received) {
		return JSON.stringify(normalize(received));
	}
});

const getDefaultConfig = config => {
	config = getNormalizedRspackOptions(config);
	applyRspackOptionsDefaults(config);
	process.chdir(cwd);
	return config;
};

describe("snapshots", () => {
	const baseConfig = getDefaultConfig({ mode: "none" });

	it("should have the correct base config", () => {
		expect(baseConfig).toMatchInlineSnapshot(`
		{
		  "builtins": {
		    "copy": undefined,
		    "css": {
		      "modules": {
		        "exportsOnly": false,
		        "localIdentName": "[path][name][ext]__[local]",
		        "localsConvention": "asIs",
		      },
		    },
		    "decorator": {
		      "emitMetadata": true,
		      "legacy": true,
		    },
		    "define": {},
		    "devFriendlySplitChunks": false,
		    "emotion": undefined,
		    "html": [],
		    "minifyOptions": undefined,
		    "noEmitAssets": false,
		    "pluginImport": undefined,
		    "postcss": {
		      "pxtorem": undefined,
		    },
		    "presetEnv": undefined,
		    "progress": undefined,
		    "provide": {},
		    "react": {},
		    "relay": undefined,
		    "treeShaking": false,
		  },
		  "cache": false,
		  "context": "<cwd>",
		  "dependencies": undefined,
		  "devServer": undefined,
		  "devtool": false,
		  "entry": {
		    "main": {
		      "import": [
		        "./src",
		      ],
		    },
		  },
		  "experiments": {
		    "asyncWebAssembly": false,
		    "incrementalRebuild": true,
		    "lazyCompilation": false,
		  },
		  "externals": undefined,
		  "externalsPresets": {
		    "node": false,
		  },
		  "externalsType": "var",
		  "infrastructureLogging": {},
		  "mode": "none",
		  "module": {
		    "defaultRules": [
		      {
		        "test": /\\\\\\.json\\$/i,
		        "type": "json",
		      },
		      {
		        "resolve": {
		          "byDependency": {
		            "esm": {
		              "fullySpecified": true,
		            },
		          },
		        },
		        "test": /\\\\\\.mjs\\$/i,
		        "type": "javascript/esm",
		      },
		      {
		        "descriptionData": {
		          "type": "module",
		        },
		        "resolve": {
		          "byDependency": {
		            "esm": {
		              "fullySpecified": true,
		            },
		          },
		        },
		        "test": /\\\\\\.js\\$/i,
		        "type": "javascript/esm",
		      },
		      {
		        "test": /\\\\\\.cjs\\$/i,
		        "type": "javascript/dynamic",
		      },
		      {
		        "descriptionData": {
		          "type": "commonjs",
		        },
		        "test": /\\\\\\.js\\$/i,
		        "type": "javascript/dynamic",
		      },
		      {
		        "test": /\\\\\\.jsx\\$/i,
		        "type": "jsx",
		      },
		      {
		        "test": /\\\\\\.ts\\$/i,
		        "type": "ts",
		      },
		      {
		        "test": /\\\\\\.tsx\\$/i,
		        "type": "tsx",
		      },
		      {
		        "oneOf": [
		          {
		            "resolve": {
		              "fullySpecified": true,
		            },
		            "test": /\\\\\\.module\\\\\\.css\\$/i,
		            "type": "css/module",
		          },
		          {
		            "resolve": {
		              "fullySpecified": true,
		              "preferRelative": true,
		            },
		            "type": "css",
		          },
		        ],
		        "test": /\\\\\\.css\\$/i,
		      },
		      {
		        "dependency": "url",
		        "oneOf": [
		          {
		            "type": "asset/resource",
		          },
		        ],
		      },
		    ],
		    "parser": {
		      "asset": {
		        "dataUrlCondition": {
		          "maxSize": 8096,
		        },
		      },
		    },
		    "rules": [],
		  },
		  "name": undefined,
		  "node": {
		    "__dirname": "warn-mock",
		    "__filename": "warn-mock",
		    "global": "warn",
		  },
		  "optimization": {
		    "minimize": false,
		    "minimizer": [],
		    "moduleIds": "named",
		    "removeAvailableModules": true,
		    "runtimeChunk": false,
		    "sideEffects": "flag",
		    "splitChunks": {
		      "cacheGroups": {
		        "default": {
		          "idHint": "",
		          "minChunks": 2,
		          "priority": -20,
		          "reuseExistingChunk": true,
		        },
		        "defaultVendors": {
		          "idHint": "vendors",
		          "priority": -10,
		          "reuseExistingChunk": true,
		          "test": /\\[\\\\\\\\/\\]node_modules\\[\\\\\\\\/\\]/i,
		        },
		      },
		      "chunks": "async",
		      "enforceSizeThreshold": 30000,
		      "maxAsyncRequests": Infinity,
		      "maxInitialRequests": Infinity,
		      "minChunks": 1,
		      "minRemainingSize": undefined,
		      "minSize": 10000,
		    },
		  },
		  "output": {
		    "assetModuleFilename": "[hash][ext][query]",
		    "chunkFilename": "[name].js",
<<<<<<< HEAD
		    "chunkLoadingGlobal": "webpackChunk@rspack/core",
=======
		    "clean": false,
>>>>>>> 8b1f9417
		    "crossOriginLoading": false,
		    "cssChunkFilename": "[name].css",
		    "cssFilename": "[name].css",
		    "enabledLibraryTypes": [],
		    "enabledWasmLoadingTypes": [
		      "fetch",
		    ],
		    "filename": "[name].js",
		    "globalObject": "self",
		    "iife": true,
		    "importFunctionName": "import",
		    "library": undefined,
		    "module": false,
		    "path": "<cwd>/dist",
		    "publicPath": "auto",
		    "strictModuleErrorHandling": false,
		    "uniqueName": "@rspack/core",
		    "wasmLoading": "fetch",
		    "webassemblyModuleFilename": "[hash].module.wasm",
		  },
		  "plugins": [],
		  "resolve": {
		    "browserField": true,
		    "byDependency": {
		      "commonjs": {
		        "browserField": true,
		        "conditionNames": [
		          "require",
		          "module",
		          "...",
		        ],
		        "extensions": [
		          ".tsx",
		          ".ts",
		          ".jsx",
		          ".js",
		          ".json",
		          ".wasm",
		          ".d.ts",
		        ],
		        "mainFields": [
		          "browser",
		          "module",
		          "...",
		        ],
		      },
		      "esm": {
		        "browserField": true,
		        "conditionNames": [
		          "import",
		          "module",
		          "...",
		        ],
		        "extensions": [
		          ".tsx",
		          ".ts",
		          ".jsx",
		          ".js",
		          ".json",
		          ".wasm",
		          ".d.ts",
		        ],
		        "mainFields": [
		          "browser",
		          "module",
		          "...",
		        ],
		      },
		      "unknown": {
		        "browserField": true,
		        "conditionNames": [
		          "require",
		          "module",
		          "...",
		        ],
		        "extensions": [
		          ".tsx",
		          ".ts",
		          ".jsx",
		          ".js",
		          ".json",
		          ".wasm",
		          ".d.ts",
		        ],
		        "mainFields": [
		          "browser",
		          "module",
		          "...",
		        ],
		      },
		      "url": {
		        "preferRelative": true,
		      },
		      "wasm": {
		        "browserField": true,
		        "conditionNames": [
		          "import",
		          "module",
		          "...",
		        ],
		        "extensions": [
		          ".tsx",
		          ".ts",
		          ".jsx",
		          ".js",
		          ".json",
		          ".wasm",
		          ".d.ts",
		        ],
		        "mainFields": [
		          "browser",
		          "module",
		          "...",
		        ],
		      },
		    },
		    "conditionNames": [
		      "webpack",
		      "production",
		      "browser",
		    ],
		    "extensions": [],
		    "mainFields": [
		      "main",
		    ],
		    "mainFiles": [
		      "index",
		    ],
		    "modules": [
		      "node_modules",
		    ],
		  },
		  "snapshot": {
		    "module": {
		      "hash": false,
		      "timestamp": true,
		    },
		    "resolve": {
		      "hash": false,
		      "timestamp": true,
		    },
		  },
		  "stats": {},
		  "target": "web",
		  "watch": false,
		  "watchOptions": {},
		}
	`);
	});

	const test = (name, options, fn, before, after) => {
		it(`should generate the correct defaults from ${name}`, () => {
			if (!("mode" in options)) options.mode = "none";
			try {
				if (before) before();
				const result = getDefaultConfig(options);

				const diff = stripAnsi(
					jestDiff(baseConfig, result, { expand: false, contextLines: 0 })
				);

				fn(expect(new Diff(diff)), expect(result));
			} finally {
				if (after) after();
			}
		});
	};

	test("empty config", {}, e =>
		e.toMatchInlineSnapshot(`Compared values have no visual difference.`)
	);
	test("none mode", { mode: "none" }, e =>
		e.toMatchInlineSnapshot(`Compared values have no visual difference.`)
	);
	test("no mode provided", { mode: undefined }, e =>
		e.toMatchInlineSnapshot(`
		- Expected
		+ Received

		@@ ... @@
		-         "localIdentName": "[path][name][ext]__[local]",
		+         "localIdentName": "[hash]",
		@@ ... @@
		-     "minifyOptions": undefined,
		+     "minifyOptions": Object {
		+       "dropConsole": false,
		+       "passes": 1,
		+       "pureFuncs": Array [],
		+     },
		@@ ... @@
		-     "treeShaking": false,
		+     "treeShaking": true,
		@@ ... @@
		-   "mode": "none",
		+   "mode": undefined,
		@@ ... @@
		-     "minimize": false,
		+     "minimize": true,
		@@ ... @@
		-     "moduleIds": "named",
		+     "moduleIds": "deterministic",
		@@ ... @@
		-     "sideEffects": "flag",
		+     "sideEffects": true,
		@@ ... @@
		-       "enforceSizeThreshold": 30000,
		-       "maxAsyncRequests": Infinity,
		-       "maxInitialRequests": Infinity,
		+       "enforceSizeThreshold": 50000,
		+       "maxAsyncRequests": 30,
		+       "maxInitialRequests": 30,
		@@ ... @@
		-       "minSize": 10000,
		+       "minSize": 20000,
		@@ ... @@
		-       "hash": false,
		+       "hash": true,
		@@ ... @@
		-       "hash": false,
		+       "hash": true,
	`)
	);
	test("production", { mode: "production" }, e =>
		e.toMatchInlineSnapshot(`
		- Expected
		+ Received

		@@ ... @@
		-         "localIdentName": "[path][name][ext]__[local]",
		+         "localIdentName": "[hash]",
		@@ ... @@
		-     "minifyOptions": undefined,
		+     "minifyOptions": Object {
		+       "dropConsole": false,
		+       "passes": 1,
		+       "pureFuncs": Array [],
		+     },
		@@ ... @@
		-     "treeShaking": false,
		+     "treeShaking": true,
		@@ ... @@
		-   "mode": "none",
		+   "mode": "production",
		@@ ... @@
		-     "minimize": false,
		+     "minimize": true,
		@@ ... @@
		-     "moduleIds": "named",
		+     "moduleIds": "deterministic",
		@@ ... @@
		-     "sideEffects": "flag",
		+     "sideEffects": true,
		@@ ... @@
		-       "enforceSizeThreshold": 30000,
		-       "maxAsyncRequests": Infinity,
		-       "maxInitialRequests": Infinity,
		+       "enforceSizeThreshold": 50000,
		+       "maxAsyncRequests": 30,
		+       "maxInitialRequests": 30,
		@@ ... @@
		-       "minSize": 10000,
		+       "minSize": 20000,
		@@ ... @@
		-       "hash": false,
		+       "hash": true,
		@@ ... @@
		-       "hash": false,
		+       "hash": true,
	`)
	);
	test("development", { mode: "development" }, e =>
		e.toMatchInlineSnapshot(`
		- Expected
		+ Received

		@@ ... @@
		-   "cache": false,
		+   "cache": true,
		@@ ... @@
		-   "mode": "none",
		+   "mode": "development",
		@@ ... @@
		-       "minRemainingSize": undefined,
		+       "minRemainingSize": 0,
		@@ ... @@
		-       "production",
		+       "development",
	`)
	);
	/**
	 * not support yet
	 */
	test("sync wasm", { experiments: { syncWebAssembly: true } }, e =>
		e.toMatchInlineSnapshot(`
		- Expected
		+ Received

		@@ ... @@
		+     "syncWebAssembly": true,
	`)
	);
	/**
	 * not support yet
	 */
	test("output module", { experiments: { outputModule: true } }, e =>
		e.toMatchInlineSnapshot(`
		- Expected
		+ Received

		@@ ... @@
		+     "outputModule": true,
	`)
	);

	test("async wasm", { experiments: { asyncWebAssembly: true } }, e =>
		e.toMatchInlineSnapshot(`
		- Expected
		+ Received

		@@ ... @@
		-     "asyncWebAssembly": false,
		+     "asyncWebAssembly": true,
		@@ ... @@
		+       },
		+       Object {
		+         "rules": Array [
		+           Object {
		+             "descriptionData": Object {
		+               "type": "module",
		+             },
		+             "resolve": Object {
		+               "fullySpecified": true,
		+             },
		+           },
		+         ],
		+         "test": /\\.wasm$/i,
		+         "type": "webassembly/async",
	`)
	);

	test(
		"both wasm",
		{ experiments: { syncWebAssembly: true, asyncWebAssembly: true } },
		e =>
			e.toMatchInlineSnapshot(`
			- Expected
			+ Received

			@@ ... @@
			-     "asyncWebAssembly": false,
			+     "asyncWebAssembly": true,
			@@ ... @@
			+     "syncWebAssembly": true,
			@@ ... @@
			+       },
			+       Object {
			+         "rules": Array [
			+           Object {
			+             "descriptionData": Object {
			+               "type": "module",
			+             },
			+             "resolve": Object {
			+               "fullySpecified": true,
			+             },
			+           },
			+         ],
			+         "test": /\\.wasm$/i,
			+         "type": "webassembly/async",
		`)
	);
	test("const filename", { output: { filename: "bundle.js" } }, e =>
		e.toMatchInlineSnapshot(`
		- Expected
		+ Received

		@@ ... @@
		-     "chunkFilename": "[name].js",
		+     "chunkFilename": "[id].bundle.js",
		@@ ... @@
		-     "cssChunkFilename": "[name].css",
		-     "cssFilename": "[name].css",
		+     "cssChunkFilename": "[id].bundle.css",
		+     "cssFilename": "bundle.css",
		@@ ... @@
		-     "filename": "[name].js",
		+     "filename": "bundle.js",
	`)
	);
	test("function filename", { output: { filename: () => "bundle.js" } }, e =>
		e.toMatchInlineSnapshot(`
		- Expected
		+ Received

		@@ ... @@
		-     "chunkFilename": "[name].js",
		+     "chunkFilename": "[id].js",
		@@ ... @@
		-     "cssChunkFilename": "[name].css",
		-     "cssFilename": "[name].css",
		+     "cssChunkFilename": "[id].css",
		+     "cssFilename": "[id].css",
		@@ ... @@
		-     "filename": "[name].js",
		+     "filename": [Function filename],
	`)
	);
	test("library", { output: { library: ["myLib", "awesome"] } }, e =>
		e.toMatchInlineSnapshot(`
		- Expected
		+ Received

		@@ ... @@
		-     "enabledLibraryTypes": Array [],
		+     "enabledLibraryTypes": Array [
		+       "var",
		+     ],
		@@ ... @@
		-     "library": undefined,
		+     "library": Object {
		+       "auxiliaryComment": undefined,
		+       "export": undefined,
		+       "name": Array [
		+         "myLib",
		+         "awesome",
		+       ],
		+       "type": "var",
		+       "umdNamedDefine": undefined,
		+     },
	`)
	);
	test(
		"library contains [name] placeholder",
		{
			output: {
				library: ["myLib", "[name]"]
			}
		},
		e =>
			e.toMatchInlineSnapshot(`
			- Expected
			+ Received

			@@ ... @@
			-     "enabledLibraryTypes": Array [],
			+     "enabledLibraryTypes": Array [
			+       "var",
			+     ],
			@@ ... @@
			-     "library": undefined,
			+     "library": Object {
			+       "auxiliaryComment": undefined,
			+       "export": undefined,
			+       "name": Array [
			+         "myLib",
			+         "[name]",
			+       ],
			+       "type": "var",
			+       "umdNamedDefine": undefined,
			+     },
		`)
	);
	test(
		"library.name contains [name] placeholder",
		{
			output: {
				library: {
					name: ["my[name]Lib", "[name]", "lib"],
					type: "var"
				}
			}
		},
		e =>
			e.toMatchInlineSnapshot(`
			- Expected
			+ Received

			@@ ... @@
			-     "enabledLibraryTypes": Array [],
			+     "enabledLibraryTypes": Array [
			+       "var",
			+     ],
			@@ ... @@
			-     "library": undefined,
			+     "library": Object {
			+       "auxiliaryComment": undefined,
			+       "export": undefined,
			+       "name": Array [
			+         "my[name]Lib",
			+         "[name]",
			+         "lib",
			+       ],
			+       "type": "var",
			+       "umdNamedDefine": undefined,
			+     },
		`)
	);
	test(
		"library.name.root contains [name] placeholder",
		{
			output: {
				library: {
					name: {
						root: ["[name]", "myLib"]
					},
					type: "var"
				}
			}
		},
		e =>
			e.toMatchInlineSnapshot(`
			- Expected
			+ Received

			@@ ... @@
			-     "enabledLibraryTypes": Array [],
			+     "enabledLibraryTypes": Array [
			+       "var",
			+     ],
			@@ ... @@
			-     "library": undefined,
			+     "library": Object {
			+       "auxiliaryComment": undefined,
			+       "export": undefined,
			+       "name": Object {
			+         "root": Array [
			+           "[name]",
			+           "myLib",
			+         ],
			+       },
			+       "type": "var",
			+       "umdNamedDefine": undefined,
			+     },
		`)
	);
	test(
		"library.name.root contains escaped placeholder",
		{
			output: {
				library: {
					name: {
						root: ["[\\name\\]", "my[\\name\\]Lib[name]", "[\\name\\]"]
					},
					type: "var"
				}
			}
		},
		e =>
			e.toMatchInlineSnapshot(`
			- Expected
			+ Received

			@@ ... @@
			-     "enabledLibraryTypes": Array [],
			+     "enabledLibraryTypes": Array [
			+       "var",
			+     ],
			@@ ... @@
			-     "library": undefined,
			+     "library": Object {
			+       "auxiliaryComment": undefined,
			+       "export": undefined,
			+       "name": Object {
			+         "root": Array [
			+           "[\\\\name\\\\]",
			+           "my[\\\\name\\\\]Lib[name]",
			+           "[\\\\name\\\\]",
			+         ],
			+       },
			+       "type": "var",
			+       "umdNamedDefine": undefined,
			+     },
		`)
	);
	test("target node", { target: "node" }, e =>
		e.toMatchInlineSnapshot(`
		- Expected
		+ Received

		@@ ... @@
		-     "node": false,
		+     "node": true,
		@@ ... @@
		-     "__dirname": "warn-mock",
		-     "__filename": "warn-mock",
		-     "global": "warn",
		+     "__dirname": "eval-only",
		+     "__filename": "eval-only",
		+     "global": false,
		@@ ... @@
		-       "fetch",
		+       "async-node",
		@@ ... @@
		-     "globalObject": "self",
		+     "globalObject": "global",
		@@ ... @@
		-     "publicPath": "auto",
		+     "publicPath": "",
		@@ ... @@
		-     "wasmLoading": "fetch",
		+     "wasmLoading": "async-node",
		@@ ... @@
		-     "browserField": true,
		+     "browserField": false,
		@@ ... @@
		-         "browserField": true,
		+         "browserField": false,
		@@ ... @@
		-           "browser",
		@@ ... @@
		-         "browserField": true,
		+         "browserField": false,
		@@ ... @@
		-           "browser",
		@@ ... @@
		-         "browserField": true,
		+         "browserField": false,
		@@ ... @@
		-           "browser",
		@@ ... @@
		-         "browserField": true,
		+         "browserField": false,
		@@ ... @@
		-           "browser",
		@@ ... @@
		-       "browser",
		+       "node",
		@@ ... @@
		-   "target": "web",
		+   "target": "node",
	`)
	);
	test("target webworker", { target: "webworker" }, e =>
		e.toMatchInlineSnapshot(`
		- Expected
		+ Received

		@@ ... @@
		+       "worker",
		@@ ... @@
		-   "target": "web",
		+   "target": "webworker",
	`)
	);
	test("target electron-main", { target: "electron-main" }, e =>
		e.toMatchInlineSnapshot(`
		- Expected
		+ Received

		@@ ... @@
		-     "node": false,
		+     "node": true,
		@@ ... @@
		-     "__dirname": "warn-mock",
		-     "__filename": "warn-mock",
		-     "global": "warn",
		+     "__dirname": "eval-only",
		+     "__filename": "eval-only",
		+     "global": false,
		@@ ... @@
		-       "fetch",
		+       "async-node",
		@@ ... @@
		-     "globalObject": "self",
		+     "globalObject": "global",
		@@ ... @@
		-     "publicPath": "auto",
		+     "publicPath": "",
		@@ ... @@
		-     "wasmLoading": "fetch",
		+     "wasmLoading": "async-node",
		@@ ... @@
		-     "browserField": true,
		+     "browserField": false,
		@@ ... @@
		-         "browserField": true,
		+         "browserField": false,
		@@ ... @@
		-           "browser",
		@@ ... @@
		-         "browserField": true,
		+         "browserField": false,
		@@ ... @@
		-           "browser",
		@@ ... @@
		-         "browserField": true,
		+         "browserField": false,
		@@ ... @@
		-           "browser",
		@@ ... @@
		-         "browserField": true,
		+         "browserField": false,
		@@ ... @@
		-           "browser",
		@@ ... @@
		-       "browser",
		+       "node",
		+       "electron",
		@@ ... @@
		-   "target": "web",
		+   "target": "electron-main",
	`)
	);
	test("target electron-main", { target: "electron-preload" }, e =>
		e.toMatchInlineSnapshot(`
		- Expected
		+ Received

		@@ ... @@
		-     "node": false,
		+     "node": true,
		@@ ... @@
		-     "__dirname": "warn-mock",
		-     "__filename": "warn-mock",
		-     "global": "warn",
		+     "__dirname": "eval-only",
		+     "__filename": "eval-only",
		+     "global": false,
		@@ ... @@
		-       "fetch",
		+       "async-node",
		@@ ... @@
		-     "globalObject": "self",
		+     "globalObject": "global",
		@@ ... @@
		-     "publicPath": "auto",
		+     "publicPath": "",
		@@ ... @@
		-     "wasmLoading": "fetch",
		+     "wasmLoading": "async-node",
		@@ ... @@
		-     "browserField": true,
		+     "browserField": false,
		@@ ... @@
		-         "browserField": true,
		+         "browserField": false,
		@@ ... @@
		-           "browser",
		@@ ... @@
		-         "browserField": true,
		+         "browserField": false,
		@@ ... @@
		-           "browser",
		@@ ... @@
		-         "browserField": true,
		+         "browserField": false,
		@@ ... @@
		-           "browser",
		@@ ... @@
		-         "browserField": true,
		+         "browserField": false,
		@@ ... @@
		-           "browser",
		@@ ... @@
		+       "node",
		@@ ... @@
		+       "electron",
		@@ ... @@
		-   "target": "web",
		+   "target": "electron-preload",
	`)
	);
	test("records", { recordsPath: "some-path" }, e =>
		e.toMatchInlineSnapshot(`Compared values have no visual difference.`)
	);
	test("ecmaVersion", { output: { ecmaVersion: 2020 } }, e =>
		e.toMatchInlineSnapshot(`Compared values have no visual difference.`)
	);
	test("single runtimeChunk", { optimization: { runtimeChunk: "single" } }, e =>
		e.toMatchInlineSnapshot(`
		- Expected
		+ Received

		@@ ... @@
		-     "runtimeChunk": false,
		+     "runtimeChunk": Object {
		+       "name": [Function name],
		+     },
	`)
	);
	test(
		"single runtimeChunk",
		{ optimization: { runtimeChunk: "multiple" } },
		e =>
			e.toMatchInlineSnapshot(`
			- Expected
			+ Received

			@@ ... @@
			-     "runtimeChunk": false,
			+     "runtimeChunk": Object {
			+       "name": [Function name],
			+     },
		`)
	);
	test("single runtimeChunk", { optimization: { runtimeChunk: true } }, e =>
		e.toMatchInlineSnapshot(`
		- Expected
		+ Received

		@@ ... @@
		-     "runtimeChunk": false,
		+     "runtimeChunk": Object {
		+       "name": [Function name],
		+     },
	`)
	);
	test("cache true", { cache: true }, e =>
		e.toMatchInlineSnapshot(`
		- Expected
		+ Received

		@@ ... @@
		-   "cache": false,
		+   "cache": true,
	`)
	);
	test("cache filesystem", { cache: { type: "filesystem" } }, e =>
		e.toMatchInlineSnapshot(`
		- Expected
		+ Received

		@@ ... @@
		-   "cache": false,
		+   "cache": Object {
		+     "type": "filesystem",
		+   },
	`)
	);
	test(
		"cache filesystem development",
		{ mode: "development", cache: { type: "filesystem" } },
		e =>
			e.toMatchInlineSnapshot(`
			- Expected
			+ Received

			@@ ... @@
			-   "cache": false,
			+   "cache": Object {
			+     "type": "filesystem",
			+   },
			@@ ... @@
			-   "mode": "none",
			+   "mode": "development",
			@@ ... @@
			-       "minRemainingSize": undefined,
			+       "minRemainingSize": 0,
			@@ ... @@
			-       "production",
			+       "development",
		`)
	);

	// TODO: options.node = false
	// test(
	// 	"disable",
	// 	{
	// 		cache: false,
	// 		node: false,
	// 		amd: false,
	// 		optimization: { splitChunks: false }
	// 	},
	// 	e =>
	// 		e.toMatchInlineSnapshot(`
	// 		- Expected
	// 		+ Received

	// 		@@ ... @@
	// 		-   "cache": undefined,
	// 		+   "cache": false,
	// 		@@ ... @@
	// 		-   "node": Object {},
	// 		+   "node": false,
	// 		@@ ... @@
	// 		-     "splitChunks": Object {
	// 		-       "cacheGroups": Object {},
	// 		-     },
	// 		+     "splitChunks": false,
	// 	`)
	// );

	test(
		"uniqueName",
		{
			output: {
				uniqueName: "@@@Hello World!",
				trustedTypes: true
			}
		},
		e =>
			e.toMatchInlineSnapshot(`
			- Expected
			+ Received

			@@ ... @@
			-     "chunkLoadingGlobal": "webpackChunk@rspack/core",
			+     "chunkLoadingGlobal": "webpackChunk@@@Hello World!",
			@@ ... @@
			-     "uniqueName": "@rspack/core",
			+     "uniqueName": "@@@Hello World!",
		`)
	);

	test("stats true", { stats: true }, e =>
		e.toMatchInlineSnapshot(`
		- Expected
		+ Received

		@@ ... @@
		-   "stats": Object {},
		+   "stats": Object {
		+     "preset": "normal",
		+   },
	`)
	);

	test("stats false", { stats: false }, e =>
		e.toMatchInlineSnapshot(`
		- Expected
		+ Received

		@@ ... @@
		-   "stats": Object {},
		+   "stats": Object {
		+     "preset": "none",
		+   },
	`)
	);

	test("stats string", { stats: "minimal" }, e =>
		e.toMatchInlineSnapshot(`
		- Expected
		+ Received

		@@ ... @@
		-   "stats": Object {},
		+   "stats": Object {
		+     "preset": "minimal",
		+   },
	`)
	);

	test(
		"browserslist",
		{ context: path.resolve(__dirname, "fixtures/browserslist") },
		e =>
			e.toMatchInlineSnapshot(`
			- Expected
			+ Received

			@@ ... @@
			-   "context": "<cwd>",
			+   "context": "<cwd>/tests/fixtures/browserslist",
			@@ ... @@
			-     "chunkLoadingGlobal": "webpackChunk@rspack/core",
			+     "chunkLoadingGlobal": "webpackChunkbrowserslist-test",
			@@ ... @@
			-     "uniqueName": "@rspack/core",
			+     "uniqueName": "browserslist-test",
		`)
	);

	test(
		"non-root directory",
		{
			cache: {
				type: "filesystem"
			}
		},
		e =>
			e.toMatchInlineSnapshot(`
			- Expected
			+ Received

			@@ ... @@
			-   "cache": false,
			-   "context": "<cwd>",
			+   "cache": Object {
			+     "type": "filesystem",
			+   },
			+   "context": "<cwd>/tests/fixtures",
			@@ ... @@
			-     "chunkLoadingGlobal": "webpackChunk@rspack/core",
			+     "chunkLoadingGlobal": "webpackChunk",
			@@ ... @@
			-     "path": "<cwd>/dist",
			+     "path": "<cwd>/tests/fixtures/dist",
			@@ ... @@
			-     "uniqueName": "@rspack/core",
			+     "uniqueName": "",
		`),
		() => {
			process.chdir(path.resolve(__dirname, "fixtures"));
		},
		() => {
			process.chdir(cwd);
		}
	);

	test(
		"array defaults",
		{
			output: {
				enabledChunkLoadingTypes: ["require", "..."],
				enabledWasmLoadingTypes: ["...", "async-node"]
			}
		},
		e =>
			e.toMatchInlineSnapshot(`
			- Expected
			+ Received

			@@ ... @@
			+       "async-node",
		`)
	);

	test(
		"experiments.futureDefaults",
		{
			experiments: {
				futureDefaults: true
			}
		},
		e =>
			e.toMatchInlineSnapshot(`
			- Expected
			+ Received

			@@ ... @@
			+     "futureDefaults": true,
		`)
	);

	test(
		"experiments.futureDefaults w/ experiments.css disabled",
		{
			experiments: {
				css: false,
				futureDefaults: true
			}
		},
		e =>
			e.toMatchInlineSnapshot(`
			- Expected
			+ Received

			@@ ... @@
			+     "css": false,
			+     "futureDefaults": true,
		`)
	);
});
export {};<|MERGE_RESOLUTION|>--- conflicted
+++ resolved
@@ -259,11 +259,8 @@
 		  "output": {
 		    "assetModuleFilename": "[hash][ext][query]",
 		    "chunkFilename": "[name].js",
-<<<<<<< HEAD
 		    "chunkLoadingGlobal": "webpackChunk@rspack/core",
-=======
 		    "clean": false,
->>>>>>> 8b1f9417
 		    "crossOriginLoading": false,
 		    "cssChunkFilename": "[name].css",
 		    "cssFilename": "[name].css",
