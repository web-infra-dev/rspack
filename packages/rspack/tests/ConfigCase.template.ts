"use strict";
<<<<<<< HEAD
import { Configuration, Output, rspack } from "../src";
=======
>>>>>>> 8bd03b98
import assert from "assert";
import { Stats } from "../dist";
import { StatsValue, rspack } from "../src";
import {
	ensureRspackConfigNotExist,
	ensureWebpackConfigExist,
	isValidTestCaseDir
} from "./utils";

const path = require("path");
const fs = require("graceful-fs");
const vm = require("vm");
const { URL, pathToFileURL, fileURLToPath } = require("url");
const rimraf = require("rimraf");
const checkArrayExpectation = require("./checkArrayExpectation");
const createLazyTestEnv = require("./helpers/createLazyTestEnv");
const deprecationTracking = require("./helpers/deprecationTracking");
const FakeDocument = require("./helpers/FakeDocument");
const CurrentScript = require("./helpers/CurrentScript");

const prepareOptions = require("./helpers/prepareOptions");
const captureStdio = require("./helpers/captureStdio");
const asModule = require("./helpers/asModule");
const filterInfraStructureErrors = require("./helpers/infrastructureLogErrors");
// fake define
const define = function (...args) {
	const factory = args.pop();
	factory();
};

const PATH_QUERY_FRAGMENT_REGEXP =
	/^((?:\0.|[^?#\0])*)(\?(?:\0.|[^#\0])*)?(#.*)?$/;

// In webpack, it is declared in ../lib/util/identifier
const parseResource = str => {
	const match = PATH_QUERY_FRAGMENT_REGEXP.exec(str)!;
	return {
		resource: str,
		path: match[1].replace(/\0(.)/g, "$1"),
		query: match[2] ? match[2].replace(/\0(.)/g, "$1") : "",
		fragment: match[3] || ""
	};
};

const casesPath = path.join(__dirname, "configCases");
const categories = fs
	.readdirSync(casesPath)
	.filter(isValidTestCaseDir)
	.map(cat => {
		return {
			name: cat,
			tests: fs
				.readdirSync(path.join(casesPath, cat))
				.filter(isValidTestCaseDir)
				.filter(folder =>
					fs.lstatSync(path.join(casesPath, cat, folder)).isDirectory()
				)
				.sort()
		};
	});

const createLogger = appendTarget => {
	return {
		log: l => appendTarget.push(l),
		debug: l => appendTarget.push(l),
		trace: l => appendTarget.push(l),
		info: l => appendTarget.push(l),
		warn: console.warn.bind(console),
		error: console.error.bind(console),
		logTime: () => {},
		group: () => {},
		groupCollapsed: () => {},
		groupEnd: () => {},
		profile: () => {},
		profileEnd: () => {},
		clear: () => {},
		status: () => {}
	};
};

export const describeCases = config => {
	describe(config.name, () => {
		let stderr;
		beforeEach(() => {
			stderr = captureStdio(process.stderr, true);
		});
		afterEach(() => {
			stderr.restore();
		});

		for (const category of categories) {
			// eslint-disable-next-line no-loop-func
			describe(category.name, () => {
				for (const testName of category.tests) {
					// eslint-disable-next-line no-loop-func
					const testDirectory = path.join(casesPath, category.name, testName);

					ensureRspackConfigNotExist(testDirectory);
					ensureWebpackConfigExist(testDirectory);

					const configFile = path.join(testDirectory, "webpack.config.js");
					describe(testName, function () {
						const filterPath = path.join(testDirectory, "test.filter.js");
						if (
							fs.existsSync(filterPath) &&
							(typeof require(filterPath)() === "string" ||
								!require(filterPath)())
						) {
							describe.skip(testName, () => {
								it("filtered", () => {});
							});
							return;
						}
						const infraStructureLog = [];
						const outBaseDir = path.join(__dirname, "js");
						const testSubPath = path.join(config.name, category.name, testName);
						// const outputDirectory = path.join(outBaseDir, testSubPath);
						const outputDirectory = path.join(testDirectory, "dist");
						const cacheDirectory = path.join(outBaseDir, ".cache", testSubPath);
						let options, optionsArr, testConfig;

						beforeAll(() => {
							options = {};
							if (fs.existsSync(configFile)) {
								options = prepareOptions(require(configFile), {
									testPath: outputDirectory
								});
							}
							optionsArr = [].concat(options);
							optionsArr.forEach((options, idx) => {
								if (!options.context) options.context = testDirectory;
								if (!options.mode) options.mode = "development";
								// if (!options.optimization) options.optimization = {};
								// if (options.optimization.minimize === undefined)
								//     options.optimization.minimize = false;
								// if (options.optimization.minimizer === undefined) {
								//     options.optimization.minimizer = [
								//         new (require("terser-webpack-plugin"))({
								//             parallel: false
								//         })
								//     ];
								// }
								if (!options.entry)
									options.entry = {
										main: "./"
									};
								if (!options.target) options.target = "node";
								if (!options.output) options.output = {};
								if (!options.output.path) options.output.path = outputDirectory;
								// if (typeof options.output.pathinfo === "undefined")
								//     options.output.pathinfo = true;
								// if (!options.output.filename)
								//     options.output.filename =
								//         "bundle" +
								//         idx +
								//         (options.experiments && options.experiments.outputModule
								//             ? ".mjs"
								//             : ".js");
								// if (config.cache) {
								//     options.cache = {
								//         cacheDirectory,
								//         name: `config-${idx}`,
								//         ...config.cache
								//     };
								//     options.infrastructureLogging = {
								//         debug: true,
								//         console: createLogger(infraStructureLog)
								//     };
								// }
								// if (!options.snapshot) options.snapshot = {};
								// if (!options.snapshot.managedPaths) {
								//     options.snapshot.managedPaths = [
								//         path.resolve(__dirname, "../node_modules")
								//     ];
								// }
							});
							testConfig = {
								findBundle: function (i: number, options: Configuration) {
									const ext = path.extname(
										parseResource(options.output!.filename).path
									);
									if (
										fs.existsSync(
											path.join(options.output!.path, "bundle" + i + ext)
										)
									) {
										return "./bundle" + i + ext;
									}
									return "./main.js";
								},
								timeout: 30000
							};
							try {
								// try to load a test file
								testConfig = Object.assign(
									testConfig,
									require(path.join(testDirectory, "test.config.js"))
								);
							} catch (e) {
								// ignored
							}
							// if (testConfig.timeout) setDefaultTimeout(testConfig.timeout);
						});
						afterAll(() => {
							// cleanup
							options = undefined;
							optionsArr = undefined;
							testConfig = undefined;
						});
						beforeAll(() => {
							rimraf.sync(cacheDirectory);
						});
						const handleFatalError = (err, done) => {
							const fakeStats = {
								errors: [
									{
										message: err.message,
										stack: err.stack
									}
								]
							};
							if (
								checkArrayExpectation(
									testDirectory,
									fakeStats,
									"error",
									"Error",
									done
								)
							) {
								return;
							}
							// Wait for uncaught errors to occur
							setTimeout(done, 200);
							return;
						};
						it(`${testName} should compile`, done => {
							// console.info("running:", testName);
							// console.time(testName);
							rimraf.sync(outputDirectory);
							fs.mkdirSync(outputDirectory, { recursive: true });
							infraStructureLog.length = 0;
							const deprecationTracker = deprecationTracking.start();
							const onCompiled = (err, stats) => {
								const deprecations = deprecationTracker();
								if (err) {
									return handleFatalError(err, done);
								}
								const statOptions: StatsValue = {
									preset: "verbose",
									colors: false
								};
								fs.mkdirSync(outputDirectory, { recursive: true });
								// fs.writeFileSync(
								// 	path.join(outputDirectory, "stats.txt"),
								// 	stats.toString(statOptions),
								// 	"utf-8"
								// );
								const jsonStats = stats.toJson({
									errorDetails: true
								});
								// fs.writeFileSync(
								// 	path.join(outputDirectory, "stats.json"),
								// 	JSON.stringify(jsonStats, null, 2),
								// 	"utf-8"
								// );
								if (
									checkArrayExpectation(
										testDirectory,
										jsonStats,
										"error",
										"Error",
										done
									)
								) {
									return;
								}
								if (
									checkArrayExpectation(
										testDirectory,
										jsonStats,
										"warning",
										"Warning",
										done
									)
								) {
									return;
								}
								const infrastructureLogging = stderr.toString();
								if (infrastructureLogging) {
									return done(
										new Error(
											"Errors/Warnings during build:\n" + infrastructureLogging
										)
									);
								}
								if (
									checkArrayExpectation(
										testDirectory,
										{ deprecations },
										"deprecation",
										"Deprecation",
										done
									)
								) {
									return;
								}
								const infrastructureLogErrors = filterInfraStructureErrors(
									infraStructureLog,
									{
										run: 3,
										options
									}
								);
								if (
									infrastructureLogErrors.length &&
									checkArrayExpectation(
										testDirectory,
										{ infrastructureLogs: infrastructureLogErrors },
										"infrastructureLog",
										"infrastructure-log",
										"InfrastructureLog",
										done
									)
								) {
									return;
								}

								let filesCount = 0;
								if (testConfig.noTests) return process.nextTick(done);
								if (testConfig.beforeExecute) testConfig.beforeExecute();
								const results = [];
								for (let i = 0; i < optionsArr.length; i++) {
									const options = optionsArr[i];
									const bundlePath = testConfig.findBundle(i, optionsArr[i]);
									if (bundlePath) {
										filesCount++;
										const document = new FakeDocument(outputDirectory);
										const globalContext = {
											console: console,
											expect: expect,
											setTimeout: setTimeout,
											clearTimeout: clearTimeout,
											document,
											getComputedStyle:
												document.getComputedStyle.bind(document),
											location: {
												href: "https://test.cases/path/index.html",
												origin: "https://test.cases",
												toString() {
													return "https://test.cases/path/index.html";
												}
											}
										};

										const requireCache = Object.create(null);
										const esmCache = new Map();
										const esmIdentifier = `${category.name}-${testName}-${i}`;
										const baseModuleScope = {
											console: console,
											it: _it,
											beforeEach: _beforeEach,
											afterEach: _afterEach,
											expect,
											jest,
											__STATS__: jsonStats,
											nsObj: m => {
												Object.defineProperty(m, Symbol.toStringTag, {
													value: "Module"
												});
												return m;
											}
										};

										let runInNewContext = false;
										if (
											options.target === "web" ||
											options.target === "webworker"
										) {
											// @ts-ignore
											baseModuleScope.window = globalContext;
											// @ts-ignore
											baseModuleScope.self = globalContext;
											// @ts-ignore
											baseModuleScope.URL = URL;
											// @ts-ignore
											baseModuleScope.Worker =
												require("./helpers/createFakeWorker")({
													outputDirectory
												});
											runInNewContext = true;
										}
										if (testConfig.moduleScope) {
											testConfig.moduleScope(baseModuleScope);
										}
										const esmContext = vm.createContext(baseModuleScope, {
											name: "context for esm"
										});

										// eslint-disable-next-line no-loop-func
										const _require = (
											currentDirectory,
											options,
											module,
											esmMode,
											parentModule
										) => {
											if (testConfig === undefined) {
												throw new Error(
													`_require(${module}) called after all tests from ${category.name} ${testName} have completed`
												);
											}
											if (Array.isArray(module) || /^\.\.?\//.test(module)) {
												let content;
												let p;
												let subPath = "";
												if (Array.isArray(module)) {
													p = path.join(currentDirectory, ".array-require.js");
													content = `module.exports = (${module
														.map(arg => {
															return `require(${JSON.stringify(`./${arg}`)})`;
														})
														.join(", ")});`;
												} else {
													p = path.join(currentDirectory, module);
													content = fs.readFileSync(p, "utf-8");
													const lastSlash = module.lastIndexOf("/");
													let firstSlash = module.indexOf("/");

													if (lastSlash !== -1 && firstSlash !== lastSlash) {
														if (firstSlash !== -1) {
															let next = module.indexOf("/", firstSlash + 1);
															let dir = module.slice(firstSlash + 1, next);

															while (dir === ".") {
																firstSlash = next;
																next = module.indexOf("/", firstSlash + 1);
																dir = module.slice(firstSlash + 1, next);
															}
														}

														subPath = module.slice(
															firstSlash + 1,
															lastSlash + 1
														);
													}
												}
												const isModule =
													// p.endsWith(".mjs") &&
													options.experiments &&
													options.experiments.outputModule;

												if (isModule) {
													if (!vm.SourceTextModule)
														throw new Error(
															"Running this test requires '--experimental-vm-modules'.\nRun with 'node --experimental-vm-modules node_modules/jest-cli/bin/jest'."
														);
													let esm = esmCache.get(p);
													if (!esm) {
														esm = new vm.SourceTextModule(content, {
															identifier: esmIdentifier + "-" + p,
															url: pathToFileURL(p).href + "?" + esmIdentifier,
															context: esmContext,
															initializeImportMeta: (meta, module) => {
																meta.url = pathToFileURL(p).href;
															},
															importModuleDynamically: async (
																specifier,
																module
															) => {
																const result = await _require(
																	path.dirname(p),
																	options,
																	specifier,
																	"evaluated",
																	module
																);
																return await asModule(result, module.context);
															}
														});
														esmCache.set(p, esm);
													}
													if (esmMode === "unlinked") return esm;
													return (async () => {
														await esm.link(
															async (specifier, referencingModule) => {
																return await asModule(
																	await _require(
																		path.dirname(
																			referencingModule.identifier
																				? referencingModule.identifier.slice(
																						esmIdentifier.length + 1
																				  )
																				: fileURLToPath(referencingModule.url)
																		),
																		options,
																		specifier,
																		"unlinked",
																		referencingModule
																	),
																	referencingModule.context,
																	true
																);
															}
														);
														// node.js 10 needs instantiate
														if (esm.instantiate) esm.instantiate();
														await esm.evaluate();
														if (esmMode === "evaluated") return esm;
														const ns = esm.namespace;
														return ns.default && ns.default instanceof Promise
															? ns.default
															: ns;
													})();
												} else {
													if (p in requireCache) {
														return requireCache[p].exports;
													}
													const m = {
														exports: {}
													};
													requireCache[p] = m;
													const moduleScope = {
														...baseModuleScope,
														require: _require.bind(
															null,
															path.dirname(p),
															options
														),
														importScripts: url => {
															expect(url).toMatch(
																/^https:\/\/test\.cases\/path\//
															);
															// @ts-ignore
															_require(
																outputDirectory,
																options,
																`.${url.slice(
																	"https://test.cases/path".length
																)}`
															);
														},
														module: m,
														exports: m.exports,
														__dirname: path.dirname(p),
														__filename: p,
														_globalAssign: { expect },
														define
													};
													if (testConfig.moduleScope) {
														testConfig.moduleScope(moduleScope);
													}
													if (!runInNewContext)
														content = `Object.assign(global, _globalAssign);\n ${content}`;
													const args = Object.keys(moduleScope);
													const argValues = args.map(arg => moduleScope[arg]);
													const code = `(function(${args.join(
														", "
													)}) {${content}\n})`;

													let oldCurrentScript = document.currentScript;
													document.currentScript = new CurrentScript(subPath);
													const fn = runInNewContext
														? vm.runInNewContext(code, globalContext, p)
														: vm.runInThisContext(code, p);
													fn.call(
														testConfig.nonEsmThis
															? testConfig.nonEsmThis(module)
															: m.exports,
														...argValues
													);
													document.currentScript = oldCurrentScript;
													return m.exports;
												}
											} else if (
												testConfig.modules &&
												module in testConfig.modules
											) {
												return testConfig.modules[module];
											} else {
												return require(module.startsWith("node:")
													? module.slice(5)
													: module);
											}
										};
										if (Array.isArray(bundlePath)) {
											for (const bundlePathItem of bundlePath) {
												results.push(
													// @ts-ignore
													_require(
														outputDirectory,
														options,
														"./" + bundlePathItem
													)
												);
											}
										} else {
											results.push(
												// @ts-ignore
												_require(outputDirectory, options, bundlePath)
											);
										}
									}
								}
								// give a free pass to compilation that generated an error
								if (
									!jsonStats.errors.length &&
									filesCount !== optionsArr.length
								) {
									return done(
										new Error(
											"Should have found at least one bundle file per webpack config"
										)
									);
								}
								Promise.all(results)
									.then(() => {
										if (testConfig.afterExecute) testConfig.afterExecute();
										for (const key of Object.keys(global)) {
											if (key.includes("webpack")) delete global[key];
										}
										if (getNumberOfTests() < filesCount) {
											return done(new Error("No tests exported by test case"));
										}
										done();
									})
									.catch(done);
							};
							try {
								rspack(optionsArr, onCompiled);
							} catch (err) {
								onCompiled(err, undefined);
							}
						} /* 30000 */);

						const {
							it: _it,
							beforeEach: _beforeEach,
							afterEach: _afterEach,
							setDefaultTimeout,
							getNumberOfTests
						} = createLazyTestEnv(10000);
					});
				}
			});
		}
	});
};<|MERGE_RESOLUTION|>--- conflicted
+++ resolved
@@ -1,11 +1,5 @@
 "use strict";
-<<<<<<< HEAD
-import { Configuration, Output, rspack } from "../src";
-=======
->>>>>>> 8bd03b98
-import assert from "assert";
-import { Stats } from "../dist";
-import { StatsValue, rspack } from "../src";
+import { Configuration, StatsValue, rspack } from "../src";
 import {
 	ensureRspackConfigNotExist,
 	ensureWebpackConfigExist,
