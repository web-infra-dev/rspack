--- conflicted
+++ resolved
@@ -16,6 +16,7 @@
           "info": {
             "development": false,
             "hotModuleReplacement": false,
+            "sourceFilename": "raw.png",
           },
           "name": "220e6fb336d7b999e76d.png",
           "size": 7,
@@ -38,19 +39,11 @@
           "type": "asset",
         },
       ],
-<<<<<<< HEAD
-      "emitted": true,
-      "info": {
-        "development": false,
-        "hotModuleReplacement": false,
-        "sourceFilename": "raw.png",
-=======
       "assetsByChunkName": {
         "main": [
           "220e6fb336d7b999e76d.png",
           "bundle.js",
         ],
->>>>>>> 479c7bc9
       },
       "chunks": [
         {
@@ -7513,20 +7506,20 @@
       "errors": [
         {
           "formatted": "error[internal]: 
-  x Expected '{', got 'error'
-   ,-[<PROJECT_ROOT>/tests/statsCases/parse-error-builtin-swc-loader/index.ts:1:1]
- 1 | export error;
-   :        ^^^^^
-   \`----
+  [38;2;255;30;30m×[0m Expected '{', got 'error'
+   ╭─[[38;2;92;157;255;1;4m<PROJECT_ROOT>/tests/statsCases/parse-error-builtin-swc-loader/index.ts[0m:1:1]
+ [2m1[0m │ export error;
+   · [38;2;246;87;248m       ─────[0m
+   ╰────
 
 
 ",
           "message": "
-  x Expected '{', got 'error'
-   ,-[<PROJECT_ROOT>/tests/statsCases/parse-error-builtin-swc-loader/index.ts:1:1]
- 1 | export error;
-   :        ^^^^^
-   \`----
+  [38;2;255;30;30m×[0m Expected '{', got 'error'
+   ╭─[[38;2;92;157;255;1;4m<PROJECT_ROOT>/tests/statsCases/parse-error-builtin-swc-loader/index.ts[0m:1:1]
+ [2m1[0m │ export error;
+   · [38;2;246;87;248m       ─────[0m
+   ╰────
 ",
           "title": "",
         },
@@ -7542,20 +7535,20 @@
     {
       "compilerPath": undefined,
       "formatted": "error[internal]: 
-  x Expected '{', got 'error'
-   ,-[<PROJECT_ROOT>/tests/statsCases/parse-error-builtin-swc-loader/index.ts:1:1]
- 1 | export error;
-   :        ^^^^^
-   \`----
+  [38;2;255;30;30m×[0m Expected '{', got 'error'
+   ╭─[[38;2;92;157;255;1;4m<PROJECT_ROOT>/tests/statsCases/parse-error-builtin-swc-loader/index.ts[0m:1:1]
+ [2m1[0m │ export error;
+   · [38;2;246;87;248m       ─────[0m
+   ╰────
 
 
 ",
       "message": "
-  x Expected '{', got 'error'
-   ,-[<PROJECT_ROOT>/tests/statsCases/parse-error-builtin-swc-loader/index.ts:1:1]
- 1 | export error;
-   :        ^^^^^
-   \`----
+  [38;2;255;30;30m×[0m Expected '{', got 'error'
+   ╭─[[38;2;92;157;255;1;4m<PROJECT_ROOT>/tests/statsCases/parse-error-builtin-swc-loader/index.ts[0m:1:1]
+ [2m1[0m │ export error;
+   · [38;2;246;87;248m       ─────[0m
+   ╰────
 ",
       "title": "",
     },
@@ -7570,11 +7563,11 @@
 
 exports[`StatsTestCases should print correct stats for parse-error-builtin-swc-loader 2`] = `
 "error[internal]: 
-  x Expected '{', got 'error'
-   ,-[<PROJECT_ROOT>/tests/statsCases/parse-error-builtin-swc-loader/index.ts:1:1]
- 1 | export error;
-   :        ^^^^^
-   \`----
+  [38;2;255;30;30m×[0m Expected '{', got 'error'
+   ╭─[[38;2;92;157;255;1;4m<PROJECT_ROOT>/tests/statsCases/parse-error-builtin-swc-loader/index.ts[0m:1:1]
+ [2m1[0m │ export error;
+   · [38;2;246;87;248m       ─────[0m
+   ╰────
 
 
 
