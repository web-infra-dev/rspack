--- conflicted
+++ resolved
@@ -326,143 +326,8 @@
   "errors": [],
   "errorsCount": 0,
   "hash": "284a08e9097a65a2de53",
-<<<<<<< HEAD
-  "logging": {},
-  "modules": [
-    {
-      "filteredChildren": 2,
-      "moduleType": "runtime",
-      "size": 320,
-      "sizes": {},
-      "type": "runtime modules",
-    },
-    {
-      "assets": [],
-      "chunks": [
-        "main",
-      ],
-      "id": "692",
-      "identifier": "asset/resource|<PROJECT_ROOT>/tests/statsCases/auxiliary-files-test/raw.png",
-      "issuer": "<PROJECT_ROOT>/tests/statsCases/auxiliary-files-test/index.js",
-      "issuerId": "10",
-      "issuerName": "./index.js",
-      "issuerPath": [
-        {
-          "id": "10",
-          "identifier": "<PROJECT_ROOT>/tests/statsCases/auxiliary-files-test/index.js",
-          "name": "./index.js",
-        },
-      ],
-      "moduleType": "asset/resource",
-      "name": "./raw.png",
-      "nameForCondition": "<PROJECT_ROOT>/tests/statsCases/auxiliary-files-test/raw.png",
-      "reasons": [
-        {
-          "moduleId": "10",
-          "moduleIdentifier": "<PROJECT_ROOT>/tests/statsCases/auxiliary-files-test/index.js",
-          "moduleName": "./index.js",
-          "type": "esm import",
-          "userRequest": "./raw.png",
-        },
-      ],
-      "size": 42,
-      "source": {
-        "data": [
-          114,
-          97,
-          119,
-          46,
-          112,
-          110,
-          103,
-        ],
-        "type": "Buffer",
-      },
-      "type": "module",
-    },
-    {
-      "assets": [],
-      "chunks": [
-        "main",
-      ],
-      "id": "10",
-      "identifier": "<PROJECT_ROOT>/tests/statsCases/auxiliary-files-test/index.js",
-      "issuer": undefined,
-      "issuerId": undefined,
-      "issuerName": undefined,
-      "issuerPath": [],
-      "moduleType": "javascript/auto",
-      "name": "./index.js",
-      "nameForCondition": "<PROJECT_ROOT>/tests/statsCases/auxiliary-files-test/index.js",
-      "reasons": [
-        {
-          "moduleId": undefined,
-          "moduleIdentifier": undefined,
-          "moduleName": undefined,
-          "type": "entry",
-          "userRequest": "./index",
-        },
-      ],
-      "size": 75,
-      "source": "import stringModule from './stringModule'
-import rawModule from './raw.png'",
-      "type": "module",
-    },
-    {
-      "assets": [],
-      "chunks": [
-        "main",
-      ],
-      "id": "363",
-      "identifier": "<PROJECT_ROOT>/tests/statsCases/auxiliary-files-test/stringModule.js",
-      "issuer": "<PROJECT_ROOT>/tests/statsCases/auxiliary-files-test/index.js",
-      "issuerId": "10",
-      "issuerName": "./index.js",
-      "issuerPath": [
-        {
-          "id": "10",
-          "identifier": "<PROJECT_ROOT>/tests/statsCases/auxiliary-files-test/index.js",
-          "name": "./index.js",
-        },
-      ],
-      "moduleType": "javascript/auto",
-      "name": "./stringModule.js",
-      "nameForCondition": "<PROJECT_ROOT>/tests/statsCases/auxiliary-files-test/stringModule.js",
-      "reasons": [
-        {
-          "moduleId": "10",
-          "moduleIdentifier": "<PROJECT_ROOT>/tests/statsCases/auxiliary-files-test/index.js",
-          "moduleName": "./index.js",
-          "type": "esm import",
-          "userRequest": "./stringModule",
-        },
-      ],
-      "size": 1,
-      "source": "",
-      "type": "module",
-    },
-  ],
-  "namedChunkGroups": {
-    "main": {
-      "assets": [
-        {
-          "name": "bundle.js",
-          "size": 459,
-        },
-      ],
-      "assetsSize": 459,
-      "chunks": [
-        "main",
-      ],
-      "name": "main",
-    },
-  },
-  "outputPath": "<PROJECT_ROOT>/tests/statsCases/auxiliary-files-test/dist",
-  "publicPath": "",
-=======
   "rspackVersion": "0.3.8",
   "version": "5.75.0",
->>>>>>> 4a72d4c6
   "warnings": [],
   "warningsCount": 0,
 }
@@ -743,102 +608,9 @@
   ],
   "errors": [],
   "errorsCount": 0,
-<<<<<<< HEAD
-  "filteredModules": undefined,
-  "hash": "627ffdc10e023d4d79a6",
-  "logging": {},
-  "modules": [
-    {
-      "filteredChildren": 7,
-      "moduleType": "runtime",
-      "size": 1120,
-      "sizes": {},
-      "type": "runtime modules",
-    },
-    {
-      "assets": [],
-      "chunks": [
-        "main",
-      ],
-      "id": "10",
-      "identifier": "<PROJECT_ROOT>/tests/statsCases/filename/index.js",
-      "issuer": undefined,
-      "issuerId": undefined,
-      "issuerName": undefined,
-      "issuerPath": [],
-      "moduleType": "javascript/auto",
-      "name": "./index.js",
-      "nameForCondition": "<PROJECT_ROOT>/tests/statsCases/filename/index.js",
-      "reasons": [
-        {
-          "moduleId": undefined,
-          "moduleIdentifier": undefined,
-          "moduleName": undefined,
-          "type": "entry",
-          "userRequest": "./index",
-        },
-      ],
-      "size": 38,
-      "source": "import("./dynamic").then(console.log);",
-      "type": "module",
-    },
-    {
-      "assets": [],
-      "chunks": [
-        "dynamic_js",
-      ],
-      "id": "426",
-      "identifier": "<PROJECT_ROOT>/tests/statsCases/filename/dynamic.js",
-      "issuer": "<PROJECT_ROOT>/tests/statsCases/filename/index.js",
-      "issuerId": "10",
-      "issuerName": "./index.js",
-      "issuerPath": [
-        {
-          "id": "10",
-          "identifier": "<PROJECT_ROOT>/tests/statsCases/filename/index.js",
-          "name": "./index.js",
-        },
-      ],
-      "moduleType": "javascript/auto",
-      "name": "./dynamic.js",
-      "nameForCondition": "<PROJECT_ROOT>/tests/statsCases/filename/dynamic.js",
-      "reasons": [
-        {
-          "moduleId": "10",
-          "moduleIdentifier": "<PROJECT_ROOT>/tests/statsCases/filename/index.js",
-          "moduleName": "./index.js",
-          "type": "dynamic import",
-          "userRequest": "./dynamic",
-        },
-      ],
-      "size": 32,
-      "source": "export const value = "dynamic";
-",
-      "type": "module",
-    },
-  ],
-  "namedChunkGroups": {
-    "main": {
-      "assets": [
-        {
-          "name": "main.xxxx.js",
-          "size": 1094,
-        },
-      ],
-      "assetsSize": 1094,
-      "chunks": [
-        "main",
-      ],
-      "name": "main",
-    },
-  },
-  "outputPath": "<PROJECT_ROOT>/tests/statsCases/filename/dist",
-  "publicPath": "",
-=======
   "hash": "3290e10b2fba8a8bd75a",
   "rspackVersion": "0.3.8",
   "version": "5.75.0",
->>>>>>> 4a72d4c6
   "warnings": [],
   "warningsCount": 0,
 }
@@ -1014,66 +786,8 @@
   "errors": [],
   "errorsCount": 0,
   "hash": "869c6983b495c7e3ace1",
-<<<<<<< HEAD
-  "logging": {},
-  "modules": [
-    {
-      "filteredChildren": 6,
-      "moduleType": "runtime",
-      "size": 960,
-      "sizes": {},
-      "type": "runtime modules",
-    },
-    {
-      "assets": [],
-      "chunks": [
-        "main",
-      ],
-      "id": "10",
-      "identifier": "<PROJECT_ROOT>/tests/statsCases/hot+production/index.js",
-      "issuer": undefined,
-      "issuerId": undefined,
-      "issuerName": undefined,
-      "issuerPath": [],
-      "moduleType": "javascript/auto",
-      "name": "./index.js",
-      "nameForCondition": "<PROJECT_ROOT>/tests/statsCases/hot+production/index.js",
-      "reasons": [
-        {
-          "moduleId": undefined,
-          "moduleIdentifier": undefined,
-          "moduleName": undefined,
-          "type": "entry",
-          "userRequest": "./index.js",
-        },
-      ],
-      "size": 25,
-      "source": "console.log("index.js");
-",
-      "type": "module",
-    },
-  ],
-  "namedChunkGroups": {
-    "main": {
-      "assets": [
-        {
-          "name": "bundle.js",
-          "size": 9105,
-        },
-      ],
-      "assetsSize": 9105,
-      "chunks": [
-        "main",
-      ],
-      "name": "main",
-    },
-  },
-  "outputPath": "<PROJECT_ROOT>/tests/statsCases/hot+production/dist",
-  "publicPath": "",
-=======
   "rspackVersion": "0.3.8",
   "version": "5.75.0",
->>>>>>> 4a72d4c6
   "warnings": [],
   "warningsCount": 0,
 }
@@ -1189,30 +903,7 @@
 
 exports[`StatsTestCases should print correct stats for ignore-plugin 1`] = `
 {
-<<<<<<< HEAD
-  "filteredModules": undefined,
-  "modules": [
-    {
-      "filteredChildren": 1,
-      "moduleType": "runtime",
-      "size": 160,
-      "sizes": {},
-      "type": "runtime modules",
-    },
-    {
-      "identifier": "<PROJECT_ROOT>/tests/statsCases/ignore-plugin/index.js",
-      "issuer": undefined,
-      "issuerName": undefined,
-      "issuerPath": [],
-      "moduleType": "javascript/auto",
-      "name": "./index.js",
-      "nameForCondition": "<PROJECT_ROOT>/tests/statsCases/ignore-plugin/index.js",
-      "size": 103,
-      "type": "module",
-    },
-=======
   "children": [
->>>>>>> 4a72d4c6
     {
       "filteredModules": undefined,
       "modules": [
@@ -7847,20 +7538,20 @@
     {
       "compilerPath": undefined,
       "formatted": "error[internal]: 
-  [38;2;255;30;30m×[0m Expected '{', got 'error'
-   ╭─[[38;2;92;157;255;1;4m<PROJECT_ROOT>/tests/statsCases/parse-error-builtin-swc-loader/index.ts[0m:1:1]
- [2m1[0m │ export error;
-   · [38;2;246;87;248m       ─────[0m
-   ╰────
+  x Expected '{', got 'error'
+   ,-[<PROJECT_ROOT>/tests/statsCases/parse-error-builtin-swc-loader/index.ts:1:1]
+ 1 | export error;
+   :        ^^^^^
+   \`----
 
 
 ",
       "message": "
-  [38;2;255;30;30m×[0m Expected '{', got 'error'
-   ╭─[[38;2;92;157;255;1;4m<PROJECT_ROOT>/tests/statsCases/parse-error-builtin-swc-loader/index.ts[0m:1:1]
- [2m1[0m │ export error;
-   · [38;2;246;87;248m       ─────[0m
-   ╰────
+  x Expected '{', got 'error'
+   ,-[<PROJECT_ROOT>/tests/statsCases/parse-error-builtin-swc-loader/index.ts:1:1]
+ 1 | export error;
+   :        ^^^^^
+   \`----
 ",
       "title": "",
     },
@@ -7875,11 +7566,11 @@
 
 exports[`StatsTestCases should print correct stats for parse-error-builtin-swc-loader 2`] = `
 "error[internal]: 
-  [38;2;255;30;30m×[0m Expected '{', got 'error'
-   ╭─[[38;2;92;157;255;1;4m<PROJECT_ROOT>/tests/statsCases/parse-error-builtin-swc-loader/index.ts[0m:1:1]
- [2m1[0m │ export error;
-   · [38;2;246;87;248m       ─────[0m
-   ╰────
+  x Expected '{', got 'error'
+   ,-[<PROJECT_ROOT>/tests/statsCases/parse-error-builtin-swc-loader/index.ts:1:1]
+ 1 | export error;
+   :        ^^^^^
+   \`----
 
 
 
@@ -8214,107 +7905,8 @@
   ],
   "errorsCount": 1,
   "hash": "60c0b28697ddcc279184",
-<<<<<<< HEAD
-  "logging": {},
-  "modules": [
-    {
-      "filteredChildren": 4,
-      "moduleType": "runtime",
-      "size": 640,
-      "sizes": {},
-      "type": "runtime modules",
-    },
-    {
-      "assets": [],
-      "chunks": [
-        "main",
-      ],
-      "id": "10",
-      "identifier": "<PROJECT_ROOT>/tests/statsCases/resolve-overflow/index.js",
-      "issuer": undefined,
-      "issuerId": undefined,
-      "issuerName": undefined,
-      "issuerPath": [],
-      "moduleType": "javascript/auto",
-      "name": "./index.js",
-      "nameForCondition": "<PROJECT_ROOT>/tests/statsCases/resolve-overflow/index.js",
-      "reasons": [
-        {
-          "moduleId": undefined,
-          "moduleIdentifier": undefined,
-          "moduleName": undefined,
-          "type": "entry",
-          "userRequest": "./index",
-        },
-      ],
-      "size": 51,
-      "source": "import { a } from "cycle-alias/a";
-console.log(a);
-",
-      "type": "module",
-    },
-    {
-      "assets": [],
-      "chunks": [
-        "main",
-      ],
-      "id": "280",
-      "identifier": "missing|<PROJECT_ROOT>/tests/statsCases/resolve-overflow/cycle-alias/a",
-      "issuer": "<PROJECT_ROOT>/tests/statsCases/resolve-overflow/index.js",
-      "issuerId": "10",
-      "issuerName": "./index.js",
-      "issuerPath": [
-        {
-          "id": "10",
-          "identifier": "<PROJECT_ROOT>/tests/statsCases/resolve-overflow/index.js",
-          "name": "./index.js",
-        },
-      ],
-      "moduleType": "javascript/auto",
-      "name": "<PROJECT_ROOT>/tests/statsCases/resolve-overflow/cycle-alias/a (missing)",
-      "nameForCondition": undefined,
-      "reasons": [
-        {
-          "moduleId": "10",
-          "moduleIdentifier": "<PROJECT_ROOT>/tests/statsCases/resolve-overflow/index.js",
-          "moduleName": "./index.js",
-          "type": "esm import",
-          "userRequest": "cycle-alias/a",
-        },
-        {
-          "moduleId": "10",
-          "moduleIdentifier": "<PROJECT_ROOT>/tests/statsCases/resolve-overflow/index.js",
-          "moduleName": "./index.js",
-          "type": "esm import specifier",
-          "userRequest": "cycle-alias/a",
-        },
-      ],
-      "size": 160,
-      "source": undefined,
-      "type": "module",
-    },
-  ],
-  "namedChunkGroups": {
-    "main": {
-      "assets": [
-        {
-          "name": "bundle.js",
-          "size": 725,
-        },
-      ],
-      "assetsSize": 725,
-      "chunks": [
-        "main",
-      ],
-      "name": "main",
-    },
-  },
-  "outputPath": "<PROJECT_ROOT>/tests/statsCases/resolve-overflow/dist",
-  "publicPath": "auto",
-=======
   "rspackVersion": "0.3.8",
   "version": "5.75.0",
->>>>>>> 4a72d4c6
   "warnings": [],
   "warningsCount": 0,
 }
@@ -8600,107 +8192,8 @@
   ],
   "errorsCount": 1,
   "hash": "1de1b232f302860d0385",
-<<<<<<< HEAD
-  "logging": {},
-  "modules": [
-    {
-      "filteredChildren": 4,
-      "moduleType": "runtime",
-      "size": 640,
-      "sizes": {},
-      "type": "runtime modules",
-    },
-    {
-      "assets": [],
-      "chunks": [
-        "main",
-      ],
-      "id": "10",
-      "identifier": "<PROJECT_ROOT>/tests/statsCases/resolve-unexpected-exports-in-pkg/index.js",
-      "issuer": undefined,
-      "issuerId": undefined,
-      "issuerName": undefined,
-      "issuerPath": [],
-      "moduleType": "javascript/auto",
-      "name": "./index.js",
-      "nameForCondition": "<PROJECT_ROOT>/tests/statsCases/resolve-unexpected-exports-in-pkg/index.js",
-      "reasons": [
-        {
-          "moduleId": undefined,
-          "moduleIdentifier": undefined,
-          "moduleName": undefined,
-          "type": "entry",
-          "userRequest": "./index",
-        },
-      ],
-      "size": 39,
-      "source": "import a from "pkg-a";
-console.log(a);
-",
-      "type": "module",
-    },
-    {
-      "assets": [],
-      "chunks": [
-        "main",
-      ],
-      "id": "788",
-      "identifier": "missing|<PROJECT_ROOT>/tests/statsCases/resolve-unexpected-exports-in-pkg/pkg-a",
-      "issuer": "<PROJECT_ROOT>/tests/statsCases/resolve-unexpected-exports-in-pkg/index.js",
-      "issuerId": "10",
-      "issuerName": "./index.js",
-      "issuerPath": [
-        {
-          "id": "10",
-          "identifier": "<PROJECT_ROOT>/tests/statsCases/resolve-unexpected-exports-in-pkg/index.js",
-          "name": "./index.js",
-        },
-      ],
-      "moduleType": "javascript/auto",
-      "name": "<PROJECT_ROOT>/tests/statsCases/resolve-unexpected-exports-in-pkg/pkg-a (missing)",
-      "nameForCondition": undefined,
-      "reasons": [
-        {
-          "moduleId": "10",
-          "moduleIdentifier": "<PROJECT_ROOT>/tests/statsCases/resolve-unexpected-exports-in-pkg/index.js",
-          "moduleName": "./index.js",
-          "type": "esm import",
-          "userRequest": "pkg-a",
-        },
-        {
-          "moduleId": "10",
-          "moduleIdentifier": "<PROJECT_ROOT>/tests/statsCases/resolve-unexpected-exports-in-pkg/index.js",
-          "moduleName": "./index.js",
-          "type": "esm import specifier",
-          "userRequest": "pkg-a",
-        },
-      ],
-      "size": 160,
-      "source": undefined,
-      "type": "module",
-    },
-  ],
-  "namedChunkGroups": {
-    "main": {
-      "assets": [
-        {
-          "name": "bundle.js",
-          "size": 741,
-        },
-      ],
-      "assetsSize": 741,
-      "chunks": [
-        "main",
-      ],
-      "name": "main",
-    },
-  },
-  "outputPath": "<PROJECT_ROOT>/tests/statsCases/resolve-unexpected-exports-in-pkg/dist",
-  "publicPath": "",
-=======
   "rspackVersion": "0.3.8",
   "version": "5.75.0",
->>>>>>> 4a72d4c6
   "warnings": [],
   "warningsCount": 0,
 }
@@ -8939,69 +8432,9 @@
   ],
   "errors": [],
   "errorsCount": 0,
-<<<<<<< HEAD
-  "filteredModules": undefined,
-  "hash": "86603a19716580fa0e3f",
-  "logging": {},
-  "modules": [
-    {
-      "filteredChildren": 3,
-      "moduleType": "runtime",
-      "size": 480,
-      "sizes": {},
-      "type": "runtime modules",
-    },
-    {
-      "assets": [],
-      "chunks": [
-        "main",
-      ],
-      "id": "10",
-      "identifier": "<PROJECT_ROOT>/tests/statsCases/simple/index.js",
-      "issuer": undefined,
-      "issuerId": undefined,
-      "issuerName": undefined,
-      "issuerPath": [],
-      "moduleType": "javascript/auto",
-      "name": "./index.js",
-      "nameForCondition": "<PROJECT_ROOT>/tests/statsCases/simple/index.js",
-      "reasons": [
-        {
-          "moduleId": undefined,
-          "moduleIdentifier": undefined,
-          "moduleName": undefined,
-          "type": "entry",
-          "userRequest": "./index",
-        },
-      ],
-      "size": 26,
-      "source": "export const answer = 42;
-",
-      "type": "module",
-    },
-  ],
-  "namedChunkGroups": {
-    "main": {
-      "assets": [
-        {
-          "name": "bundle.js",
-          "size": 589,
-        },
-      ],
-      "assetsSize": 589,
-      "chunks": [
-        "main",
-      ],
-      "name": "main",
-    },
-  },
-  "outputPath": "<PROJECT_ROOT>/tests/statsCases/simple/dist",
-  "publicPath": "",
-=======
   "hash": "21b6a905e9c471003723",
   "rspackVersion": "0.3.8",
   "version": "5.75.0",
->>>>>>> 4a72d4c6
   "warnings": [],
   "warningsCount": 0,
 }
@@ -9307,132 +8740,8 @@
   "errors": [],
   "errorsCount": 0,
   "hash": "fda4826197bca94bf290",
-<<<<<<< HEAD
-  "logging": {},
-  "modules": [
-    {
-      "filteredChildren": 4,
-      "moduleType": "runtime",
-      "size": 640,
-      "sizes": {},
-      "type": "runtime modules",
-    },
-    {
-      "assets": [],
-      "chunks": [
-        "main",
-      ],
-      "id": "98",
-      "identifier": "<PROJECT_ROOT>/tests/statsCases/simple-module-source/raw.png",
-      "issuer": "<PROJECT_ROOT>/tests/statsCases/simple-module-source/index.js",
-      "issuerId": "10",
-      "issuerName": "./index.js",
-      "issuerPath": [
-        {
-          "id": "10",
-          "identifier": "<PROJECT_ROOT>/tests/statsCases/simple-module-source/index.js",
-          "name": "./index.js",
-        },
-      ],
-      "moduleType": "javascript/auto",
-      "name": "./raw.png",
-      "nameForCondition": "<PROJECT_ROOT>/tests/statsCases/simple-module-source/raw.png",
-      "reasons": [
-        {
-          "moduleId": "10",
-          "moduleIdentifier": "<PROJECT_ROOT>/tests/statsCases/simple-module-source/index.js",
-          "moduleName": "./index.js",
-          "type": "esm import",
-          "userRequest": "./raw.png",
-        },
-      ],
-      "size": 7,
-      "source": "raw.png",
-      "type": "module",
-    },
-    {
-      "assets": [],
-      "chunks": [
-        "main",
-      ],
-      "id": "10",
-      "identifier": "<PROJECT_ROOT>/tests/statsCases/simple-module-source/index.js",
-      "issuer": undefined,
-      "issuerId": undefined,
-      "issuerName": undefined,
-      "issuerPath": [],
-      "moduleType": "javascript/auto",
-      "name": "./index.js",
-      "nameForCondition": "<PROJECT_ROOT>/tests/statsCases/simple-module-source/index.js",
-      "reasons": [
-        {
-          "moduleId": undefined,
-          "moduleIdentifier": undefined,
-          "moduleName": undefined,
-          "type": "entry",
-          "userRequest": "./index",
-        },
-      ],
-      "size": 75,
-      "source": "import stringModule from './stringModule'
-import rawModule from './raw.png'",
-      "type": "module",
-    },
-    {
-      "assets": [],
-      "chunks": [
-        "main",
-      ],
-      "id": "363",
-      "identifier": "<PROJECT_ROOT>/tests/statsCases/simple-module-source/stringModule.js",
-      "issuer": "<PROJECT_ROOT>/tests/statsCases/simple-module-source/index.js",
-      "issuerId": "10",
-      "issuerName": "./index.js",
-      "issuerPath": [
-        {
-          "id": "10",
-          "identifier": "<PROJECT_ROOT>/tests/statsCases/simple-module-source/index.js",
-          "name": "./index.js",
-        },
-      ],
-      "moduleType": "javascript/auto",
-      "name": "./stringModule.js",
-      "nameForCondition": "<PROJECT_ROOT>/tests/statsCases/simple-module-source/stringModule.js",
-      "reasons": [
-        {
-          "moduleId": "10",
-          "moduleIdentifier": "<PROJECT_ROOT>/tests/statsCases/simple-module-source/index.js",
-          "moduleName": "./index.js",
-          "type": "esm import",
-          "userRequest": "./stringModule",
-        },
-      ],
-      "size": 1,
-      "source": "",
-      "type": "module",
-    },
-  ],
-  "namedChunkGroups": {
-    "main": {
-      "assets": [
-        {
-          "name": "bundle.js",
-          "size": 631,
-        },
-      ],
-      "assetsSize": 631,
-      "chunks": [
-        "main",
-      ],
-      "name": "main",
-    },
-  },
-  "outputPath": "<PROJECT_ROOT>/tests/statsCases/simple-module-source/dist",
-  "publicPath": "",
-=======
   "rspackVersion": "0.3.8",
   "version": "5.75.0",
->>>>>>> 4a72d4c6
   "warnings": [],
   "warningsCount": 0,
 }
@@ -9596,67 +8905,9 @@
   ],
   "errors": [],
   "errorsCount": 0,
-<<<<<<< HEAD
-  "filteredModules": undefined,
-  "hash": "86603a19716580fa0e3f",
-  "logging": {},
-  "modules": [
-    {
-      "filteredChildren": 3,
-      "moduleType": "runtime",
-      "size": 480,
-      "sizes": {},
-      "type": "runtime modules",
-    },
-    {
-      "assets": [],
-      "chunks": [
-        "main",
-      ],
-      "id": "10",
-      "identifier": "<PROJECT_ROOT>/tests/statsCases/stats-hooks/index.js",
-      "issuer": undefined,
-      "issuerId": undefined,
-      "issuerName": undefined,
-      "issuerPath": [],
-      "moduleType": "javascript/auto",
-      "name": "./index.js",
-      "nameForCondition": "<PROJECT_ROOT>/tests/statsCases/stats-hooks/index.js",
-      "reasons": [
-        {
-          "moduleId": undefined,
-          "moduleIdentifier": undefined,
-          "moduleName": undefined,
-          "type": "entry",
-          "userRequest": "./index",
-        },
-      ],
-      "size": 26,
-      "type": "module",
-    },
-  ],
-  "namedChunkGroups": {
-    "main": {
-      "assets": [
-        {
-          "name": "bundle.js",
-          "size": 589,
-        },
-      ],
-      "assetsSize": 589,
-      "chunks": [
-        "main",
-      ],
-      "name": "main",
-    },
-  },
-  "outputPath": "<PROJECT_ROOT>/tests/statsCases/stats-hooks/dist",
-  "publicPath": "",
-=======
   "hash": "21b6a905e9c471003723",
   "rspackVersion": "0.3.8",
   "version": "5.75.0",
->>>>>>> 4a72d4c6
   "warnings": [],
   "warningsCount": 0,
 }
