--- conflicted
+++ resolved
@@ -378,13 +378,9 @@
   entry ./index
 ./stringModule.js [363] {main}
   esm import ./stringModule [10]
-<<<<<<< HEAD
 webpack/runtime/public_path {main}
 webpack/runtime/make_namespace_object {main}
 Rspack compiled successfully (284a08e9097a65a2de53)"
-=======
-Rspack compiled successfully (fbfdd615b948d480bcd1)"
->>>>>>> 4110c6bc
 `;
 
 exports[`StatsTestCases should print correct stats for filename 1`] = `
@@ -470,130 +466,6 @@
           "source": "export const value = "dynamic";
 ",
           "type": "module",
-        },
-      ],
-      "names": [],
-      "parents": [
-        "main",
-      ],
-      "siblings": [],
-      "size": 32,
-      "type": "chunk",
-    },
-    {
-      "auxiliaryFiles": [],
-      "children": [
-        "dynamic_js",
-      ],
-      "entry": true,
-      "files": [
-        "main.xxxx.js",
-      ],
-      "id": "main",
-      "initial": true,
-      "modules": [
-        {
-          "assets": [],
-          "chunks": [
-            "main",
-          ],
-          "id": "10",
-          "identifier": "<PROJECT_ROOT>/tests/statsCases/filename/index.js",
-          "issuer": undefined,
-          "issuerId": undefined,
-          "issuerName": undefined,
-          "issuerPath": [],
-          "moduleType": "javascript/auto",
-          "name": "./index.js",
-          "nameForCondition": "<PROJECT_ROOT>/tests/statsCases/filename/index.js",
-          "reasons": [
-            {
-              "moduleId": undefined,
-              "moduleIdentifier": undefined,
-              "moduleName": undefined,
-              "type": "entry",
-              "userRequest": "./index",
-            },
-          ],
-          "size": 39,
-          "source": "import("./dynamic").then(console.log);
-",
-          "type": "module",
-        },
-      ],
-      "names": [
-        "main",
-      ],
-      "parents": [],
-      "siblings": [],
-      "size": 39,
-      "type": "chunk",
-    },
-  ],
-  "entrypoints": {
-    "main": {
-      "assets": [
-        {
-          "name": "main.xxxx.js",
-          "size": 1094,
-        },
-      ],
-      "assetsSize": 1094,
-      "chunks": [
-        "main",
-      ],
-      "name": "main",
-    },
-  },
-  "errors": [],
-  "errorsCount": 0,
-  "filteredModules": undefined,
-  "hash": "e2c6efa4b9748641b90e",
-  "logging": {},
-  "modules": [
-    {
-      "assets": [],
-      "chunks": [
-        "main",
-      ],
-      "id": "10",
-      "identifier": "<PROJECT_ROOT>/tests/statsCases/filename/index.js",
-      "issuer": undefined,
-      "issuerId": undefined,
-      "issuerName": undefined,
-      "issuerPath": [],
-      "moduleType": "javascript/auto",
-      "name": "./index.js",
-      "nameForCondition": "<PROJECT_ROOT>/tests/statsCases/filename/index.js",
-      "reasons": [
-        {
-          "moduleId": undefined,
-          "moduleIdentifier": undefined,
-          "moduleName": undefined,
-          "type": "entry",
-          "userRequest": "./index",
-        },
-      ],
-      "size": 39,
-      "source": "import("./dynamic").then(console.log);
-",
-      "type": "module",
-    },
-    {
-      "assets": [],
-      "chunks": [
-        "dynamic_js",
-      ],
-      "id": "426",
-      "identifier": "<PROJECT_ROOT>/tests/statsCases/filename/dynamic.js",
-      "issuer": "<PROJECT_ROOT>/tests/statsCases/filename/index.js",
-      "issuerId": "10",
-      "issuerName": "./index.js",
-      "issuerPath": [
-        {
-          "id": "10",
-          "identifier": "<PROJECT_ROOT>/tests/statsCases/filename/index.js",
-          "name": "./index.js",
         },
         {
           "assets": [],
@@ -727,6 +599,130 @@
           "size": 160,
           "source": undefined,
           "type": "module",
+        },
+      ],
+      "names": [],
+      "parents": [
+        "main",
+      ],
+      "siblings": [],
+      "size": 32,
+      "type": "chunk",
+    },
+    {
+      "auxiliaryFiles": [],
+      "children": [
+        "dynamic_js",
+      ],
+      "entry": true,
+      "files": [
+        "main.xxxx.js",
+      ],
+      "id": "main",
+      "initial": true,
+      "modules": [
+        {
+          "assets": [],
+          "chunks": [
+            "main",
+          ],
+          "id": "10",
+          "identifier": "<PROJECT_ROOT>/tests/statsCases/filename/index.js",
+          "issuer": undefined,
+          "issuerId": undefined,
+          "issuerName": undefined,
+          "issuerPath": [],
+          "moduleType": "javascript/auto",
+          "name": "./index.js",
+          "nameForCondition": "<PROJECT_ROOT>/tests/statsCases/filename/index.js",
+          "reasons": [
+            {
+              "moduleId": undefined,
+              "moduleIdentifier": undefined,
+              "moduleName": undefined,
+              "type": "entry",
+              "userRequest": "./index",
+            },
+          ],
+          "size": 39,
+          "source": "import("./dynamic").then(console.log);
+",
+          "type": "module",
+        },
+      ],
+      "names": [
+        "main",
+      ],
+      "parents": [],
+      "siblings": [],
+      "size": 39,
+      "type": "chunk",
+    },
+  ],
+  "entrypoints": {
+    "main": {
+      "assets": [
+        {
+          "name": "main.xxxx.js",
+          "size": 1094,
+        },
+      ],
+      "assetsSize": 1094,
+      "chunks": [
+        "main",
+      ],
+      "name": "main",
+    },
+  },
+  "errors": [],
+  "errorsCount": 0,
+  "filteredModules": undefined,
+  "hash": "e2c6efa4b9748641b90e",
+  "logging": {},
+  "modules": [
+    {
+      "assets": [],
+      "chunks": [
+        "main",
+      ],
+      "id": "10",
+      "identifier": "<PROJECT_ROOT>/tests/statsCases/filename/index.js",
+      "issuer": undefined,
+      "issuerId": undefined,
+      "issuerName": undefined,
+      "issuerPath": [],
+      "moduleType": "javascript/auto",
+      "name": "./index.js",
+      "nameForCondition": "<PROJECT_ROOT>/tests/statsCases/filename/index.js",
+      "reasons": [
+        {
+          "moduleId": undefined,
+          "moduleIdentifier": undefined,
+          "moduleName": undefined,
+          "type": "entry",
+          "userRequest": "./index",
+        },
+      ],
+      "size": 39,
+      "source": "import("./dynamic").then(console.log);
+",
+      "type": "module",
+    },
+    {
+      "assets": [],
+      "chunks": [
+        "dynamic_js",
+      ],
+      "id": "426",
+      "identifier": "<PROJECT_ROOT>/tests/statsCases/filename/dynamic.js",
+      "issuer": "<PROJECT_ROOT>/tests/statsCases/filename/index.js",
+      "issuerId": "10",
+      "issuerName": "./index.js",
+      "issuerPath": [
+        {
+          "id": "10",
+          "identifier": "<PROJECT_ROOT>/tests/statsCases/filename/index.js",
+          "name": "./index.js",
         },
       ],
       "moduleType": "javascript/auto",
@@ -784,7 +780,6 @@
   entry ./index
 ./dynamic.js [426] {dynamic_js}
   dynamic import ./dynamic [10]
-<<<<<<< HEAD
 webpack/runtime/ensure_chunk {main}
 webpack/runtime/has_own_property {main}
 webpack/runtime/make_namespace_object {main}
@@ -793,9 +788,6 @@
 webpack/runtime/define_property_getters {main}
 webpack/runtime/get_chunk_filename/__webpack_require__.u {main}
 Rspack compiled successfully (3290e10b2fba8a8bd75a)"
-=======
-Rspack compiled successfully (e2c6efa4b9748641b90e)"
->>>>>>> 4110c6bc
 `;
 
 exports[`StatsTestCases should print correct stats for hot+production 1`] = `
@@ -1067,17 +1059,6 @@
     entry ./index.js
 ./index.js [10] {main}
   entry ./index.js
-<<<<<<< HEAD
-webpack/runtime/get_full_hash {main}
-webpack/runtime/has_own_property {main}
-webpack/runtime/require_chunk_loading {main}
-webpack/runtime/hot_module_replacement {main}
-webpack/runtime/get_chunk_update_filename {main}
-webpack/runtime/get_main_filename/__webpack_require__.hmrF {main}
-Rspack compiled successfully (869c6983b495c7e3ace1)"
-=======
-Rspack compiled successfully (90f95486c1a4da2d5102)"
->>>>>>> 4110c6bc
 `;
 
 exports[`StatsTestCases should print correct stats for identifier-let-strict-mode 1`] = `
@@ -5094,7 +5075,6 @@
 Rspack compiled with 1 error (1126dba73be58b520899)"
 `;
 
-<<<<<<< HEAD
 exports[`StatsTestCases should print correct stats for runtime-modules 1`] = `
 {
   "children": [
@@ -5135,97 +5115,6 @@
 
 exports[`StatsTestCases should print correct stats for simple 1`] = `
 {
-  "children": [
-    {
-      "assets": [
-        {
-          "chunkNames": [
-            "main",
-          ],
-          "chunks": [
-            "main",
-          ],
-          "emitted": true,
-          "info": {
-            "development": false,
-            "hotModuleReplacement": false,
-          },
-          "name": "bundle.js",
-          "size": 589,
-          "type": "asset",
-        },
-      ],
-      "assetsByChunkName": {
-        "main": [
-          "bundle.js",
-        ],
-      },
-      "chunks": [
-        {
-          "auxiliaryFiles": [],
-          "children": [],
-          "entry": true,
-          "files": [
-            "bundle.js",
-          ],
-          "id": "main",
-          "initial": true,
-          "modules": [
-            {
-              "assets": [],
-              "chunks": [
-                "main",
-              ],
-              "id": "10",
-              "identifier": "<PROJECT_ROOT>/tests/statsCases/simple/index.js",
-              "issuer": undefined,
-              "issuerId": undefined,
-              "issuerName": undefined,
-              "issuerPath": [],
-              "moduleType": "javascript/auto",
-              "name": "./index.js",
-              "nameForCondition": "<PROJECT_ROOT>/tests/statsCases/simple/index.js",
-              "reasons": [
-                {
-                  "moduleId": undefined,
-                  "moduleIdentifier": undefined,
-                  "moduleName": undefined,
-                  "type": "entry",
-                  "userRequest": "./index",
-                },
-              ],
-              "size": 26,
-              "source": "export const answer = 42;
-",
-              "type": "module",
-            },
-          ],
-          "names": [
-            "main",
-          ],
-          "parents": [],
-          "siblings": [],
-          "size": 26,
-          "type": "chunk",
-        },
-      ],
-      "entrypoints": {
-        "main": {
-          "assets": [
-            {
-              "name": "bundle.js",
-              "size": 589,
-            },
-          ],
-          "assetsSize": 589,
-          "chunks": [
-            "main",
-          ],
-          "name": "main",
-        },
-=======
-exports[`StatsTestCases should print correct stats for simple 1`] = `
-{
   "assets": [
     {
       "chunkNames": [
@@ -5238,7 +5127,6 @@
       "info": {
         "development": false,
         "hotModuleReplacement": false,
->>>>>>> 4110c6bc
       },
       "name": "bundle.js",
       "size": 589,
@@ -5437,14 +5325,6 @@
     entry ./index
 ./index.js [10] {main}
   entry ./index
-<<<<<<< HEAD
-webpack/runtime/has_own_property {main}
-webpack/runtime/make_namespace_object {main}
-webpack/runtime/define_property_getters {main}
-Rspack compiled successfully (21b6a905e9c471003723)"
-=======
-Rspack compiled successfully (88447ab5c11592efd079)"
->>>>>>> 4110c6bc
 `;
 
 exports[`StatsTestCases should print correct stats for simple-module-source 1`] = `
@@ -5578,116 +5458,6 @@
           "size": 1,
           "source": "",
           "type": "module",
-        },
-      ],
-      "names": [
-        "main",
-      ],
-      "parents": [],
-      "siblings": [],
-      "size": 88,
-      "type": "chunk",
-    },
-  ],
-  "entrypoints": {
-    "main": {
-      "assets": [
-        {
-          "name": "bundle.js",
-          "size": 631,
-        },
-      ],
-      "assetsSize": 631,
-      "chunks": [
-        "main",
-      ],
-      "name": "main",
-    },
-  },
-  "errors": [],
-  "errorsCount": 0,
-  "filteredModules": undefined,
-  "hash": "29752efc1d9212dd2d67",
-  "logging": {},
-  "modules": [
-    {
-      "assets": [],
-      "chunks": [
-        "main",
-      ],
-      "id": "98",
-      "identifier": "<PROJECT_ROOT>/tests/statsCases/simple-module-source/raw.png",
-      "issuer": "<PROJECT_ROOT>/tests/statsCases/simple-module-source/index.js",
-      "issuerId": "10",
-      "issuerName": "./index.js",
-      "issuerPath": [
-        {
-          "id": "10",
-          "identifier": "<PROJECT_ROOT>/tests/statsCases/simple-module-source/index.js",
-          "name": "./index.js",
-        },
-      ],
-      "moduleType": "javascript/auto",
-      "name": "./raw.png",
-      "nameForCondition": "<PROJECT_ROOT>/tests/statsCases/simple-module-source/raw.png",
-      "reasons": [
-        {
-          "moduleId": "10",
-          "moduleIdentifier": "<PROJECT_ROOT>/tests/statsCases/simple-module-source/index.js",
-          "moduleName": "./index.js",
-          "type": "esm import",
-          "userRequest": "./raw.png",
-        },
-      ],
-      "size": 9,
-      "source": "raw.png;
-",
-      "type": "module",
-    },
-    {
-      "assets": [],
-      "chunks": [
-        "main",
-      ],
-      "id": "10",
-      "identifier": "<PROJECT_ROOT>/tests/statsCases/simple-module-source/index.js",
-      "issuer": undefined,
-      "issuerId": undefined,
-      "issuerName": undefined,
-      "issuerPath": [],
-      "moduleType": "javascript/auto",
-      "name": "./index.js",
-      "nameForCondition": "<PROJECT_ROOT>/tests/statsCases/simple-module-source/index.js",
-      "reasons": [
-        {
-          "moduleId": undefined,
-          "moduleIdentifier": undefined,
-          "moduleName": undefined,
-          "type": "entry",
-          "userRequest": "./index",
-        },
-      ],
-      "size": 78,
-      "source": "import stringModule from './stringModule';
-import rawModule from './raw.png';
-",
-      "type": "module",
-    },
-    {
-      "assets": [],
-      "chunks": [
-        "main",
-      ],
-      "id": "363",
-      "identifier": "<PROJECT_ROOT>/tests/statsCases/simple-module-source/stringModule.js",
-      "issuer": "<PROJECT_ROOT>/tests/statsCases/simple-module-source/index.js",
-      "issuerId": "10",
-      "issuerName": "./index.js",
-      "issuerPath": [
-        {
-          "id": "10",
-          "identifier": "<PROJECT_ROOT>/tests/statsCases/simple-module-source/index.js",
-          "name": "./index.js",
         },
         {
           "assets": [],
@@ -5766,6 +5536,116 @@
           "type": "module",
         },
       ],
+      "names": [
+        "main",
+      ],
+      "parents": [],
+      "siblings": [],
+      "size": 88,
+      "type": "chunk",
+    },
+  ],
+  "entrypoints": {
+    "main": {
+      "assets": [
+        {
+          "name": "bundle.js",
+          "size": 631,
+        },
+      ],
+      "assetsSize": 631,
+      "chunks": [
+        "main",
+      ],
+      "name": "main",
+    },
+  },
+  "errors": [],
+  "errorsCount": 0,
+  "filteredModules": undefined,
+  "hash": "29752efc1d9212dd2d67",
+  "logging": {},
+  "modules": [
+    {
+      "assets": [],
+      "chunks": [
+        "main",
+      ],
+      "id": "98",
+      "identifier": "<PROJECT_ROOT>/tests/statsCases/simple-module-source/raw.png",
+      "issuer": "<PROJECT_ROOT>/tests/statsCases/simple-module-source/index.js",
+      "issuerId": "10",
+      "issuerName": "./index.js",
+      "issuerPath": [
+        {
+          "id": "10",
+          "identifier": "<PROJECT_ROOT>/tests/statsCases/simple-module-source/index.js",
+          "name": "./index.js",
+        },
+      ],
+      "moduleType": "javascript/auto",
+      "name": "./raw.png",
+      "nameForCondition": "<PROJECT_ROOT>/tests/statsCases/simple-module-source/raw.png",
+      "reasons": [
+        {
+          "moduleId": "10",
+          "moduleIdentifier": "<PROJECT_ROOT>/tests/statsCases/simple-module-source/index.js",
+          "moduleName": "./index.js",
+          "type": "esm import",
+          "userRequest": "./raw.png",
+        },
+      ],
+      "size": 9,
+      "source": "raw.png;
+",
+      "type": "module",
+    },
+    {
+      "assets": [],
+      "chunks": [
+        "main",
+      ],
+      "id": "10",
+      "identifier": "<PROJECT_ROOT>/tests/statsCases/simple-module-source/index.js",
+      "issuer": undefined,
+      "issuerId": undefined,
+      "issuerName": undefined,
+      "issuerPath": [],
+      "moduleType": "javascript/auto",
+      "name": "./index.js",
+      "nameForCondition": "<PROJECT_ROOT>/tests/statsCases/simple-module-source/index.js",
+      "reasons": [
+        {
+          "moduleId": undefined,
+          "moduleIdentifier": undefined,
+          "moduleName": undefined,
+          "type": "entry",
+          "userRequest": "./index",
+        },
+      ],
+      "size": 78,
+      "source": "import stringModule from './stringModule';
+import rawModule from './raw.png';
+",
+      "type": "module",
+    },
+    {
+      "assets": [],
+      "chunks": [
+        "main",
+      ],
+      "id": "363",
+      "identifier": "<PROJECT_ROOT>/tests/statsCases/simple-module-source/stringModule.js",
+      "issuer": "<PROJECT_ROOT>/tests/statsCases/simple-module-source/index.js",
+      "issuerId": "10",
+      "issuerName": "./index.js",
+      "issuerPath": [
+        {
+          "id": "10",
+          "identifier": "<PROJECT_ROOT>/tests/statsCases/simple-module-source/index.js",
+          "name": "./index.js",
+        },
+      ],
       "moduleType": "javascript/auto",
       "name": "./stringModule.js",
       "nameForCondition": "<PROJECT_ROOT>/tests/statsCases/simple-module-source/stringModule.js",
