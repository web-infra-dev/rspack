// Jest Snapshot v1, https://goo.gl/fbAQLP

exports[`StatsTestCases should print correct stats for auxiliary-files-test 1`] = `
{
  "assets": [
    {
      "chunkNames": [
        "main",
      ],
      "chunks": [
        "main",
      ],
      "emitted": true,
      "info": {
        "development": false,
        "hotModuleReplacement": false,
      },
      "name": "220e6fb336d7b999e76d.png",
      "size": 7,
      "type": "asset",
    },
    {
      "chunkNames": [
        "main",
      ],
      "chunks": [
        "main",
      ],
      "emitted": true,
      "info": {
        "development": false,
        "hotModuleReplacement": false,
      },
      "name": "bundle.js",
      "size": 446,
      "type": "asset",
    },
  ],
  "assetsByChunkName": {
    "main": [
      "220e6fb336d7b999e76d.png",
      "bundle.js",
    ],
  },
  "chunks": [
    {
      "auxiliaryFiles": [
        "220e6fb336d7b999e76d.png",
      ],
      "children": [],
      "entry": true,
      "files": [
        "bundle.js",
      ],
      "id": "main",
      "initial": true,
      "modules": [
        {
          "assets": [],
          "chunks": [
            "main",
          ],
          "id": "692",
          "identifier": "asset/resource|<PROJECT_ROOT>/tests/statsCases/auxiliary-files-test/raw.png",
          "issuer": "<PROJECT_ROOT>/tests/statsCases/auxiliary-files-test/index.js",
          "issuerId": "10",
          "issuerName": "./index.js",
          "issuerPath": [
            {
              "id": "10",
              "identifier": "<PROJECT_ROOT>/tests/statsCases/auxiliary-files-test/index.js",
              "name": "./index.js",
            },
          ],
          "moduleType": "asset/resource",
          "name": "./raw.png",
          "reasons": [
            {
              "moduleId": "10",
              "moduleIdentifier": "<PROJECT_ROOT>/tests/statsCases/auxiliary-files-test/index.js",
              "moduleName": "./index.js",
              "type": "esm import",
              "userRequest": "./raw.png",
            },
          ],
          "size": 42,
          "source": {
            "data": [
              114,
              97,
              119,
              46,
              112,
              110,
              103,
            ],
            "type": "Buffer",
          },
          "type": "module",
        },
        {
          "assets": [],
          "chunks": [
            "main",
          ],
          "id": "10",
          "identifier": "<PROJECT_ROOT>/tests/statsCases/auxiliary-files-test/index.js",
          "issuerPath": [],
          "moduleType": "javascript/auto",
          "name": "./index.js",
          "reasons": [
            {
              "type": "entry",
              "userRequest": "./index",
            },
          ],
          "size": 75,
          "source": "import stringModule from './stringModule'
import rawModule from './raw.png'",
          "type": "module",
        },
        {
          "assets": [],
          "chunks": [
            "main",
          ],
          "id": "363",
          "identifier": "<PROJECT_ROOT>/tests/statsCases/auxiliary-files-test/stringModule.js",
          "issuer": "<PROJECT_ROOT>/tests/statsCases/auxiliary-files-test/index.js",
          "issuerId": "10",
          "issuerName": "./index.js",
          "issuerPath": [
            {
              "id": "10",
              "identifier": "<PROJECT_ROOT>/tests/statsCases/auxiliary-files-test/index.js",
              "name": "./index.js",
            },
          ],
          "moduleType": "javascript/auto",
          "name": "./stringModule.js",
          "reasons": [
            {
              "moduleId": "10",
              "moduleIdentifier": "<PROJECT_ROOT>/tests/statsCases/auxiliary-files-test/index.js",
              "moduleName": "./index.js",
              "type": "esm import",
              "userRequest": "./stringModule",
            },
          ],
          "size": 1,
          "source": "",
          "type": "module",
        },
      ],
      "names": [
        "main",
      ],
      "parents": [],
      "siblings": [],
      "size": 125,
      "type": "chunk",
    },
  ],
  "entrypoints": {
    "main": {
      "assets": [
        {
          "name": "bundle.js",
          "size": 446,
        },
      ],
      "assetsSize": 446,
      "chunks": [
        "main",
      ],
      "name": "main",
    },
  },
  "errors": [],
  "errorsCount": 0,
  "hash": "aed2f610e1d2aaec4a6d",
  "logging": {},
  "modules": [
    {
      "assets": [],
      "chunks": [
        "main",
      ],
      "id": "692",
      "identifier": "asset/resource|<PROJECT_ROOT>/tests/statsCases/auxiliary-files-test/raw.png",
      "issuer": "<PROJECT_ROOT>/tests/statsCases/auxiliary-files-test/index.js",
      "issuerId": "10",
      "issuerName": "./index.js",
      "issuerPath": [
        {
          "id": "10",
          "identifier": "<PROJECT_ROOT>/tests/statsCases/auxiliary-files-test/index.js",
          "name": "./index.js",
        },
      ],
      "moduleType": "asset/resource",
      "name": "./raw.png",
      "reasons": [
        {
          "moduleId": "10",
          "moduleIdentifier": "<PROJECT_ROOT>/tests/statsCases/auxiliary-files-test/index.js",
          "moduleName": "./index.js",
          "type": "esm import",
          "userRequest": "./raw.png",
        },
      ],
      "size": 42,
      "source": {
        "data": [
          114,
          97,
          119,
          46,
          112,
          110,
          103,
        ],
        "type": "Buffer",
      },
      "type": "module",
    },
    {
      "assets": [],
      "chunks": [
        "main",
      ],
      "id": "10",
      "identifier": "<PROJECT_ROOT>/tests/statsCases/auxiliary-files-test/index.js",
      "issuerPath": [],
      "moduleType": "javascript/auto",
      "name": "./index.js",
      "reasons": [
        {
          "type": "entry",
          "userRequest": "./index",
        },
      ],
      "size": 75,
      "source": "import stringModule from './stringModule'
import rawModule from './raw.png'",
      "type": "module",
    },
    {
      "assets": [],
      "chunks": [
        "main",
      ],
      "id": "363",
      "identifier": "<PROJECT_ROOT>/tests/statsCases/auxiliary-files-test/stringModule.js",
      "issuer": "<PROJECT_ROOT>/tests/statsCases/auxiliary-files-test/index.js",
      "issuerId": "10",
      "issuerName": "./index.js",
      "issuerPath": [
        {
          "id": "10",
          "identifier": "<PROJECT_ROOT>/tests/statsCases/auxiliary-files-test/index.js",
          "name": "./index.js",
        },
      ],
      "moduleType": "javascript/auto",
      "name": "./stringModule.js",
      "reasons": [
        {
          "moduleId": "10",
          "moduleIdentifier": "<PROJECT_ROOT>/tests/statsCases/auxiliary-files-test/index.js",
          "moduleName": "./index.js",
          "type": "esm import",
          "userRequest": "./stringModule",
        },
      ],
      "size": 1,
      "source": "",
      "type": "module",
    },
  ],
  "namedChunkGroups": {
    "main": {
      "assets": [
        {
          "name": "bundle.js",
          "size": 446,
        },
      ],
      "assetsSize": 446,
      "chunks": [
        "main",
      ],
      "name": "main",
    },
  },
  "outputPath": "<PROJECT_ROOT>/tests/statsCases/auxiliary-files-test/dist",
  "publicPath": "",
  "warnings": [],
  "warningsCount": 0,
}
`;

exports[`StatsTestCases should print correct stats for auxiliary-files-test 2`] = `
"PublicPath: (none)
asset 220e6fb336d7b999e76d.png 7 bytes {main} [emitted] (name: main)
asset bundle.js 446 bytes {main} [emitted] (name: main)
Entrypoint main 446 bytes = bundle.js
chunk {main} bundle.js (main) [entry]
  ./raw.png [692] {main}
    esm import ./raw.png [10]
  ./index.js [10] {main}
    entry ./index
  ./stringModule.js [363] {main}
    esm import ./stringModule [10]
./raw.png [692] {main}
  esm import ./raw.png [10]
./index.js [10] {main}
  entry ./index
./stringModule.js [363] {main}
  esm import ./stringModule [10]
rspack compiled successfully (aed2f610e1d2aaec4a6d)"
`;

exports[`StatsTestCases should print correct stats for filename 1`] = `
{
  "assets": [
    {
      "chunkNames": [],
      "chunks": [
        "dynamic_js",
      ],
      "emitted": true,
      "info": {
        "development": false,
        "hotModuleReplacement": false,
      },
      "name": "dynamic_js.xxxx.js",
      "size": 138,
      "type": "asset",
    },
    {
      "chunkNames": [
        "main",
      ],
      "chunks": [
        "main",
      ],
      "emitted": true,
      "info": {
        "development": false,
        "hotModuleReplacement": false,
      },
      "name": "main.xxxx.js",
      "size": 1105,
      "type": "asset",
    },
  ],
  "assetsByChunkName": {
    "main": [
      "main.xxxx.js",
    ],
  },
  "chunks": [
    {
      "auxiliaryFiles": [],
      "children": [],
      "entry": false,
      "files": [
        "dynamic_js.xxxx.js",
      ],
      "id": "dynamic_js",
      "initial": false,
      "modules": [
        {
          "assets": [],
          "chunks": [
            "dynamic_js",
          ],
          "id": "426",
          "identifier": "<PROJECT_ROOT>/tests/statsCases/filename/dynamic.js",
          "issuer": "<PROJECT_ROOT>/tests/statsCases/filename/index.js",
          "issuerId": "10",
          "issuerName": "./index.js",
          "issuerPath": [
            {
              "id": "10",
              "identifier": "<PROJECT_ROOT>/tests/statsCases/filename/index.js",
              "name": "./index.js",
            },
          ],
          "moduleType": "javascript/auto",
          "name": "./dynamic.js",
          "reasons": [
            {
              "moduleId": "10",
              "moduleIdentifier": "<PROJECT_ROOT>/tests/statsCases/filename/index.js",
              "moduleName": "./index.js",
              "type": "dynamic import",
              "userRequest": "./dynamic",
            },
          ],
          "size": 32,
          "source": "export const value = "dynamic";
",
          "type": "module",
        },
      ],
      "names": [],
      "parents": [
        "main",
      ],
      "siblings": [],
      "size": 32,
      "type": "chunk",
    },
    {
      "auxiliaryFiles": [],
      "children": [
        "dynamic_js",
      ],
      "entry": true,
      "files": [
        "main.xxxx.js",
      ],
      "id": "main",
      "initial": true,
      "modules": [
        {
          "assets": [],
          "chunks": [
            "main",
          ],
          "id": "10",
          "identifier": "<PROJECT_ROOT>/tests/statsCases/filename/index.js",
          "issuerPath": [],
          "moduleType": "javascript/auto",
          "name": "./index.js",
          "reasons": [
            {
              "type": "entry",
              "userRequest": "./index",
            },
          ],
          "size": 38,
          "source": "import("./dynamic").then(console.log);",
          "type": "module",
        },
      ],
      "names": [
        "main",
      ],
      "parents": [],
      "siblings": [],
      "size": 38,
      "type": "chunk",
    },
  ],
  "entrypoints": {
    "main": {
      "assets": [
        {
          "name": "main.xxxx.js",
          "size": 1105,
        },
      ],
      "assetsSize": 1105,
      "chunks": [
        "main",
      ],
      "name": "main",
    },
  },
  "errors": [],
  "errorsCount": 0,
  "hash": "9d96bd4fb41c09266ff6",
  "logging": {},
  "modules": [
    {
      "assets": [],
      "chunks": [
        "main",
      ],
      "id": "10",
      "identifier": "<PROJECT_ROOT>/tests/statsCases/filename/index.js",
      "issuerPath": [],
      "moduleType": "javascript/auto",
      "name": "./index.js",
      "reasons": [
        {
          "type": "entry",
          "userRequest": "./index",
        },
      ],
      "size": 38,
      "source": "import("./dynamic").then(console.log);",
      "type": "module",
    },
    {
      "assets": [],
      "chunks": [
        "dynamic_js",
      ],
      "id": "426",
      "identifier": "<PROJECT_ROOT>/tests/statsCases/filename/dynamic.js",
      "issuer": "<PROJECT_ROOT>/tests/statsCases/filename/index.js",
      "issuerId": "10",
      "issuerName": "./index.js",
      "issuerPath": [
        {
          "id": "10",
          "identifier": "<PROJECT_ROOT>/tests/statsCases/filename/index.js",
          "name": "./index.js",
        },
      ],
      "moduleType": "javascript/auto",
      "name": "./dynamic.js",
      "reasons": [
        {
          "moduleId": "10",
          "moduleIdentifier": "<PROJECT_ROOT>/tests/statsCases/filename/index.js",
          "moduleName": "./index.js",
          "type": "dynamic import",
          "userRequest": "./dynamic",
        },
      ],
      "size": 32,
      "source": "export const value = "dynamic";
",
      "type": "module",
    },
  ],
  "namedChunkGroups": {
    "main": {
      "assets": [
        {
          "name": "main.xxxx.js",
          "size": 1105,
        },
      ],
      "assetsSize": 1105,
      "chunks": [
        "main",
      ],
      "name": "main",
    },
  },
  "outputPath": "<PROJECT_ROOT>/tests/statsCases/filename/dist",
  "publicPath": "",
  "warnings": [],
  "warningsCount": 0,
}
`;

exports[`StatsTestCases should print correct stats for filename 2`] = `
"PublicPath: (none)
asset dynamic_js.xxxx.js 138 bytes {dynamic_js} [emitted]
asset main.xxxx.js 1.08 KiB {main} [emitted] (name: main)
Entrypoint main 1.08 KiB = main.xxxx.js
chunk {dynamic_js} dynamic_js.xxxx.js <{main}>
  ./dynamic.js [426] {dynamic_js}
    dynamic import ./dynamic [10]
chunk {main} main.xxxx.js (main) >{dynamic_js}< [entry]
  ./index.js [10] {main}
    entry ./index
./index.js [10] {main}
  entry ./index
./dynamic.js [426] {dynamic_js}
  dynamic import ./dynamic [10]
rspack compiled successfully (9d96bd4fb41c09266ff6)"
`;

exports[`StatsTestCases should print correct stats for hot+production 1`] = `
{
  "assets": [
    {
      "chunkNames": [
        "main",
      ],
      "chunks": [
        "main",
      ],
      "emitted": true,
      "info": {
        "development": false,
        "hotModuleReplacement": false,
      },
      "name": "bundle.js",
      "size": 9105,
      "type": "asset",
    },
  ],
  "assetsByChunkName": {
    "main": [
      "bundle.js",
    ],
  },
  "chunks": [
    {
      "auxiliaryFiles": [],
      "children": [],
      "entry": true,
      "files": [
        "bundle.js",
      ],
      "id": "main",
      "initial": true,
      "modules": [
        {
          "assets": [],
          "chunks": [
            "main",
          ],
          "id": "10",
          "identifier": "<PROJECT_ROOT>/tests/statsCases/hot+production/index.js",
          "issuerPath": [],
          "moduleType": "javascript/auto",
          "name": "./index.js",
          "reasons": [
            {
              "type": "entry",
              "userRequest": "./index.js",
            },
          ],
          "size": 25,
          "source": "console.log("index.js");
",
          "type": "module",
        },
      ],
      "names": [
        "main",
      ],
      "parents": [],
      "siblings": [],
      "size": 25,
      "type": "chunk",
    },
  ],
  "entrypoints": {
    "main": {
      "assets": [
        {
          "name": "bundle.js",
          "size": 9105,
        },
      ],
      "assetsSize": 9105,
      "chunks": [
        "main",
      ],
      "name": "main",
    },
  },
  "errors": [],
  "errorsCount": 0,
  "hash": "a9a6cfca0070baa36e9c",
  "logging": {},
  "modules": [
    {
      "assets": [],
      "chunks": [
        "main",
      ],
      "id": "10",
      "identifier": "<PROJECT_ROOT>/tests/statsCases/hot+production/index.js",
      "issuerPath": [],
      "moduleType": "javascript/auto",
      "name": "./index.js",
      "reasons": [
        {
          "type": "entry",
          "userRequest": "./index.js",
        },
      ],
      "size": 25,
      "source": "console.log("index.js");
",
      "type": "module",
    },
  ],
  "namedChunkGroups": {
    "main": {
      "assets": [
        {
          "name": "bundle.js",
          "size": 9105,
        },
      ],
      "assetsSize": 9105,
      "chunks": [
        "main",
      ],
      "name": "main",
    },
  },
  "outputPath": "<PROJECT_ROOT>/tests/statsCases/hot+production/dist",
  "publicPath": "",
  "warnings": [],
  "warningsCount": 0,
}
`;

exports[`StatsTestCases should print correct stats for hot+production 2`] = `
"PublicPath: (none)
asset bundle.js 8.89 KiB {main} [emitted] (name: main)
Entrypoint main 8.89 KiB = bundle.js
chunk {main} bundle.js (main) [entry]
  ./index.js [10] {main}
    entry ./index.js
./index.js [10] {main}
  entry ./index.js
rspack compiled successfully (a9a6cfca0070baa36e9c)"
`;

exports[`StatsTestCases should print correct stats for identifier-let-strict-mode 1`] = `
{
  "errors": [
    {
      "formatted": "error[javascript]: JavaScript parsing error
  ┌─ tests/statsCases/identifier-let-strict-mode/index.js:1:5
  │
1 │ let let = let;
  │     ^^^ \`let\` cannot be used as an identifier in strict mode
2 │ 

",
      "message": "\`let\` cannot be used as an identifier in strict mode",
      "title": "JavaScript parsing error",
    },
    {
      "formatted": "error[javascript]: JavaScript parsing error
  ┌─ tests/statsCases/identifier-let-strict-mode/index.js:1:11
  │
1 │ let let = let;
  │           ^^^ \`let\` cannot be used as an identifier in strict mode
2 │ 

",
      "message": "\`let\` cannot be used as an identifier in strict mode",
      "title": "JavaScript parsing error",
    },
  ],
  "errorsCount": 2,
  "logging": {},
  "warnings": [],
  "warningsCount": 0,
}
`;

exports[`StatsTestCases should print correct stats for identifier-let-strict-mode 2`] = `
"error[javascript]: JavaScript parsing error
  ┌─ tests/statsCases/identifier-let-strict-mode/index.js:1:5
  │
1 │ let let = let;
  │     ^^^ \`let\` cannot be used as an identifier in strict mode
2 │ 



error[javascript]: JavaScript parsing error
  ┌─ tests/statsCases/identifier-let-strict-mode/index.js:1:11
  │
1 │ let let = let;
  │           ^^^ \`let\` cannot be used as an identifier in strict mode
2 │ 



rspack compiled with 2 errors"
`;

exports[`StatsTestCases should print correct stats for ignore-plugin 1`] = `
{
  "modules": [
    {
      "chunks": [
        "main",
      ],
      "id": "10",
      "identifier": "<PROJECT_ROOT>/tests/statsCases/ignore-plugin/index.js",
      "issuerPath": [],
      "moduleType": "javascript/auto",
      "name": "./index.js",
      "size": 103,
      "type": "module",
    },
    {
      "chunks": [
        "main",
      ],
      "id": "208",
      "identifier": "<PROJECT_ROOT>/tests/statsCases/ignore-plugin/locals/en.js",
      "issuer": "<PROJECT_ROOT>/tests/statsCases/ignore-plugin/locals|None|None|ContextOptions { mode: Sync, recursive: true, reg_exp: RspackRegex { algo: Regress(Regex { cr: CompiledRegex { insns: [StartOfLine, ByteSeq2([46, 47]), Loop1CharBody { min_iters: 0, max_iters: 18446744073709551615, greedy: true }, MatchAnyExceptLineTerminator, EndOfLine, Goal], brackets: [], start_pred: Arbitrary, loops: 0, groups: 0, named_group_indices: {}, flags: Flags { icase: false, multiline: false, dot_all: false, no_opt: false, unicode: false } } }) }, reg_str: "^//.///.*$", include: None, exclude: None, category: CommonJS, request: "./locals", namespace_object: Unset }",
      "issuerId": "247",
      "issuerName": "<PROJECT_ROOT>/tests/statsCases/ignore-plugin/locals|None|None|ContextOptions { mode: Sync, recursive: true, reg_exp: RspackRegex { algo: Regress(Regex { cr: CompiledRegex { insns: [StartOfLine, ByteSeq2([46, 47]), Loop1CharBody { min_iters: 0, max_iters: 18446744073709551615, greedy: true }, MatchAnyExceptLineTerminator, EndOfLine, Goal], brackets: [], start_pred: Arbitrary, loops: 0, groups: 0, named_group_indices: {}, flags: Flags { icase: false, multiline: false, dot_all: false, no_opt: false, unicode: false } } }) }, reg_str: "^//.///.*$", include: None, exclude: None, category: CommonJS, request: "./locals", namespace_object: Unset }",
      "issuerPath": [
        {
          "id": "10",
          "identifier": "<PROJECT_ROOT>/tests/statsCases/ignore-plugin/index.js",
          "name": "./index.js",
        },
        {
          "id": "247",
          "identifier": "<PROJECT_ROOT>/tests/statsCases/ignore-plugin/locals|None|None|ContextOptions { mode: Sync, recursive: true, reg_exp: RspackRegex { algo: Regress(Regex { cr: CompiledRegex { insns: [StartOfLine, ByteSeq2([46, 47]), Loop1CharBody { min_iters: 0, max_iters: 18446744073709551615, greedy: true }, MatchAnyExceptLineTerminator, EndOfLine, Goal], brackets: [], start_pred: Arbitrary, loops: 0, groups: 0, named_group_indices: {}, flags: Flags { icase: false, multiline: false, dot_all: false, no_opt: false, unicode: false } } }) }, reg_str: "^//.///.*$", include: None, exclude: None, category: CommonJS, request: "./locals", namespace_object: Unset }",
          "name": "<PROJECT_ROOT>/tests/statsCases/ignore-plugin/locals|None|None|ContextOptions { mode: Sync, recursive: true, reg_exp: RspackRegex { algo: Regress(Regex { cr: CompiledRegex { insns: [StartOfLine, ByteSeq2([46, 47]), Loop1CharBody { min_iters: 0, max_iters: 18446744073709551615, greedy: true }, MatchAnyExceptLineTerminator, EndOfLine, Goal], brackets: [], start_pred: Arbitrary, loops: 0, groups: 0, named_group_indices: {}, flags: Flags { icase: false, multiline: false, dot_all: false, no_opt: false, unicode: false } } }) }, reg_str: "^//.///.*$", include: None, exclude: None, category: CommonJS, request: "./locals", namespace_object: Unset }",
        },
      ],
      "moduleType": "javascript/auto",
      "name": "./locals/en.js",
      "size": 30,
      "type": "module",
    },
    {
      "chunks": [
        "main",
      ],
      "id": "136",
      "identifier": "missing|<PROJECT_ROOT>/tests/statsCases/ignore-plugin/locals/./zh.js",
      "issuer": "<PROJECT_ROOT>/tests/statsCases/ignore-plugin/locals|None|None|ContextOptions { mode: Sync, recursive: true, reg_exp: RspackRegex { algo: Regress(Regex { cr: CompiledRegex { insns: [StartOfLine, ByteSeq2([46, 47]), Loop1CharBody { min_iters: 0, max_iters: 18446744073709551615, greedy: true }, MatchAnyExceptLineTerminator, EndOfLine, Goal], brackets: [], start_pred: Arbitrary, loops: 0, groups: 0, named_group_indices: {}, flags: Flags { icase: false, multiline: false, dot_all: false, no_opt: false, unicode: false } } }) }, reg_str: "^//.///.*$", include: None, exclude: None, category: CommonJS, request: "./locals", namespace_object: Unset }",
      "issuerId": "247",
      "issuerName": "<PROJECT_ROOT>/tests/statsCases/ignore-plugin/locals|None|None|ContextOptions { mode: Sync, recursive: true, reg_exp: RspackRegex { algo: Regress(Regex { cr: CompiledRegex { insns: [StartOfLine, ByteSeq2([46, 47]), Loop1CharBody { min_iters: 0, max_iters: 18446744073709551615, greedy: true }, MatchAnyExceptLineTerminator, EndOfLine, Goal], brackets: [], start_pred: Arbitrary, loops: 0, groups: 0, named_group_indices: {}, flags: Flags { icase: false, multiline: false, dot_all: false, no_opt: false, unicode: false } } }) }, reg_str: "^//.///.*$", include: None, exclude: None, category: CommonJS, request: "./locals", namespace_object: Unset }",
      "issuerPath": [
        {
          "id": "10",
          "identifier": "<PROJECT_ROOT>/tests/statsCases/ignore-plugin/index.js",
          "name": "./index.js",
        },
        {
          "id": "247",
          "identifier": "<PROJECT_ROOT>/tests/statsCases/ignore-plugin/locals|None|None|ContextOptions { mode: Sync, recursive: true, reg_exp: RspackRegex { algo: Regress(Regex { cr: CompiledRegex { insns: [StartOfLine, ByteSeq2([46, 47]), Loop1CharBody { min_iters: 0, max_iters: 18446744073709551615, greedy: true }, MatchAnyExceptLineTerminator, EndOfLine, Goal], brackets: [], start_pred: Arbitrary, loops: 0, groups: 0, named_group_indices: {}, flags: Flags { icase: false, multiline: false, dot_all: false, no_opt: false, unicode: false } } }) }, reg_str: "^//.///.*$", include: None, exclude: None, category: CommonJS, request: "./locals", namespace_object: Unset }",
          "name": "<PROJECT_ROOT>/tests/statsCases/ignore-plugin/locals|None|None|ContextOptions { mode: Sync, recursive: true, reg_exp: RspackRegex { algo: Regress(Regex { cr: CompiledRegex { insns: [StartOfLine, ByteSeq2([46, 47]), Loop1CharBody { min_iters: 0, max_iters: 18446744073709551615, greedy: true }, MatchAnyExceptLineTerminator, EndOfLine, Goal], brackets: [], start_pred: Arbitrary, loops: 0, groups: 0, named_group_indices: {}, flags: Flags { icase: false, multiline: false, dot_all: false, no_opt: false, unicode: false } } }) }, reg_str: "^//.///.*$", include: None, exclude: None, category: CommonJS, request: "./locals", namespace_object: Unset }",
        },
      ],
      "moduleType": "javascript/auto",
      "name": "<PROJECT_ROOT>/tests/statsCases/ignore-plugin/locals/./zh.js (missing)",
      "size": 160,
      "type": "module",
    },
    {
      "chunks": [
        "main",
      ],
      "id": "239",
      "identifier": "missing|<PROJECT_ROOT>/tests/statsCases/ignore-plugin/./globalIndex.js",
      "issuer": "<PROJECT_ROOT>/tests/statsCases/ignore-plugin/index.js",
      "issuerId": "10",
      "issuerName": "./index.js",
      "issuerPath": [
        {
          "id": "10",
          "identifier": "<PROJECT_ROOT>/tests/statsCases/ignore-plugin/index.js",
          "name": "./index.js",
        },
      ],
      "moduleType": "javascript/auto",
      "name": "<PROJECT_ROOT>/tests/statsCases/ignore-plugin/./globalIndex.js (missing)",
      "size": 160,
      "type": "module",
    },
    {
      "chunks": [
        "main",
      ],
      "id": "247",
      "identifier": "<PROJECT_ROOT>/tests/statsCases/ignore-plugin/locals|None|None|ContextOptions { mode: Sync, recursive: true, reg_exp: RspackRegex { algo: Regress(Regex { cr: CompiledRegex { insns: [StartOfLine, ByteSeq2([46, 47]), Loop1CharBody { min_iters: 0, max_iters: 18446744073709551615, greedy: true }, MatchAnyExceptLineTerminator, EndOfLine, Goal], brackets: [], start_pred: Arbitrary, loops: 0, groups: 0, named_group_indices: {}, flags: Flags { icase: false, multiline: false, dot_all: false, no_opt: false, unicode: false } } }) }, reg_str: "^//.///.*$", include: None, exclude: None, category: CommonJS, request: "./locals", namespace_object: Unset }",
      "issuer": "<PROJECT_ROOT>/tests/statsCases/ignore-plugin/index.js",
      "issuerId": "10",
      "issuerName": "./index.js",
      "issuerPath": [
        {
          "id": "10",
          "identifier": "<PROJECT_ROOT>/tests/statsCases/ignore-plugin/index.js",
          "name": "./index.js",
        },
      ],
      "moduleType": "javascript/auto",
      "name": "<PROJECT_ROOT>/tests/statsCases/ignore-plugin/locals|None|None|ContextOptions { mode: Sync, recursive: true, reg_exp: RspackRegex { algo: Regress(Regex { cr: CompiledRegex { insns: [StartOfLine, ByteSeq2([46, 47]), Loop1CharBody { min_iters: 0, max_iters: 18446744073709551615, greedy: true }, MatchAnyExceptLineTerminator, EndOfLine, Goal], brackets: [], start_pred: Arbitrary, loops: 0, groups: 0, named_group_indices: {}, flags: Flags { icase: false, multiline: false, dot_all: false, no_opt: false, unicode: false } } }) }, reg_str: "^//.///.*$", include: None, exclude: None, category: CommonJS, request: "./locals", namespace_object: Unset }",
      "size": 160,
      "type": "module",
    },
  ],
}
`;

exports[`StatsTestCases should print correct stats for ignore-plugin 2`] = `
"./index.js [10] {main}
./locals/en.js [208] {main}
<PROJECT_ROOT>/tests/statsCases/ignore-plugin/locals/./zh.js (missing) [136] {main}
<PROJECT_ROOT>/tests/statsCases/ignore-plugin/./globalIndex.js (missing) [239] {main}
<PROJECT_ROOT>/tests/statsCases/ignore-plugin/locals|None|None|ContextOptions { mode: Sync, recursive: true, reg_exp: RspackRegex { algo: Regress(Regex { cr: CompiledRegex { insns: [StartOfLine, ByteSeq2([46, 47]), Loop1CharBody { min_iters: 0, max_iters: 18446744073709551615, greedy: true }, MatchAnyExceptLineTerminator, EndOfLine, Goal], brackets: [], start_pred: Arbitrary, loops: 0, groups: 0, named_group_indices: {}, flags: Flags { icase: false, multiline: false, dot_all: false, no_opt: false, unicode: false } } }) }, reg_str: "^//.///.*$", include: None, exclude: None, category: CommonJS, request: "./locals", namespace_object: Unset } [247] {main}"
`;

exports[`StatsTestCases should print correct stats for issue-3558 1`] = `
{
  "errors": [],
  "errorsCount": 0,
  "logging": {},
  "warnings": [],
  "warningsCount": 0,
}
`;

exports[`StatsTestCases should print correct stats for issue-3558 2`] = `"rspack compiled successfully"`;

exports[`StatsTestCases should print correct stats for legacy-ie-css-warning 1`] = `
{
  "errors": [],
  "errorsCount": 0,
  "logging": {},
  "warnings": [],
  "warningsCount": 0,
}
`;

exports[`StatsTestCases should print correct stats for legacy-ie-css-warning 2`] = `"rspack compiled successfully"`;

exports[`StatsTestCases should print correct stats for loader-builtin-swc-plugin-warn 1`] = `
{
  "errors": [],
  "errorsCount": 0,
  "logging": {},
  "warnings": [
    {
      "formatted": "warning[internal]: Experimental plugins are not currently supported.

",
      "message": "Experimental plugins are not currently supported.",
    },
  ],
  "warningsCount": 1,
}
`;

exports[`StatsTestCases should print correct stats for loader-builtin-swc-plugin-warn 2`] = `
"warning[internal]: Experimental plugins are not currently supported.



rspack compiled with 1 warning"
`;

exports[`StatsTestCases should print correct stats for logging 1`] = `
{
  "logging": {
    "TestLoader|<PROJECT_ROOT>/tests/statsCases/logging/index.js": {
      "debug": true,
      "entries": [
        {
          "children": [
            {
              "children": undefined,
              "message": "info something",
              "trace": undefined,
              "type": "info",
            },
            {
              "children": undefined,
              "message": "log something",
              "trace": undefined,
              "type": "log",
            },
          ],
          "message": "group",
          "trace": undefined,
          "type": "group",
        },
        {
          "children": undefined,
          "message": "",
          "trace": undefined,
          "type": "clear",
        },
      ],
      "filteredEntries": 0,
    },
  },
}
`;

exports[`StatsTestCases should print correct stats for logging 2`] = `
"DEBUG LOG from TestLoader|<PROJECT_ROOT>/tests/statsCases/logging/index.js
<-> group
  <i> info something
      log something
    -------
"
`;

exports[`StatsTestCases should print correct stats for minify-error-recovery 1`] = `
{
  "errors": [
    {
      "formatted": "error[javascript]: JavaScript parsing error
  ┌─ bundle.js:1:9
  │
1 │ const a {}
  │         ^ Expected a semicolon
2 │ (function() {
3 │ var __webpack_modules__ = {
4 │ "10": function (__unused_webpack_module, exports, __webpack_require__) {
5 │ console.log(0);

",
      "message": "Expected a semicolon",
      "title": "JavaScript parsing error",
    },
  ],
  "errorsCount": 1,
  "logging": {},
  "warnings": [],
  "warningsCount": 0,
}
`;

exports[`StatsTestCases should print correct stats for minify-error-recovery 2`] = `
"error[javascript]: JavaScript parsing error
  ┌─ bundle.js:1:9
  │
1 │ const a {}
  │         ^ Expected a semicolon
2 │ (function() {
3 │ var __webpack_modules__ = {
4 │ "10": function (__unused_webpack_module, exports, __webpack_require__) {
5 │ console.log(0);



rspack compiled with 1 error"
`;

exports[`StatsTestCases should print correct stats for named-chunk-group 1`] = `
{
  "entrypoints": {
    "main": {
      "assets": [
        {
          "name": "bundle.js",
          "size": 1080,
        },
      ],
      "assetsSize": 1080,
      "chunks": [
        "main",
      ],
      "name": "main",
    },
  },
  "namedChunkGroups": {
    "cimanyd": {
      "assets": [
        {
          "name": "cimanyd.bundle.js",
          "size": 135,
        },
      ],
      "assetsSize": 135,
      "chunks": [
        "cimanyd",
      ],
      "name": "cimanyd",
    },
    "main": {
      "assets": [
        {
          "name": "bundle.js",
          "size": 1080,
        },
      ],
      "assetsSize": 1080,
      "chunks": [
        "main",
      ],
      "name": "main",
    },
  },
}
`;

exports[`StatsTestCases should print correct stats for named-chunk-group 2`] = `
"Entrypoint main 1.05 KiB = bundle.js
Chunk Group cimanyd 135 bytes = cimanyd.bundle.js"
`;

exports[`StatsTestCases should print correct stats for normal-errors 1`] = `
{
  "errors": [
    {
      "formatted": "error[internal]: Resolve error
  ┌─ tests/statsCases/normal-errors/index.js:1:1
  │
1 │ import "not-exist";
  │ ^^^^^^^^^^^^^^^^^^^ Failed to resolve not-exist in <PROJECT_ROOT>/tests/statsCases/normal-errors/index.js
2 │ 

",
      "message": "Failed to resolve not-exist in <PROJECT_ROOT>/tests/statsCases/normal-errors/index.js",
      "title": "Resolve error",
    },
  ],
  "errorsCount": 1,
  "logging": {},
  "warnings": [],
  "warningsCount": 0,
}
`;

exports[`StatsTestCases should print correct stats for normal-errors 2`] = `
"error[internal]: Resolve error
  ┌─ tests/statsCases/normal-errors/index.js:1:1
  │
1 │ import "not-exist";
  │ ^^^^^^^^^^^^^^^^^^^ Failed to resolve not-exist in <PROJECT_ROOT>/tests/statsCases/normal-errors/index.js
2 │ 



rspack compiled with 1 error"
`;

exports[`StatsTestCases should print correct stats for optimization-runtime-chunk 1`] = `
{
  "chunks": [
    {
      "auxiliaryFiles": [],
      "entry": true,
      "files": [
        "e1.js",
      ],
      "id": "e1",
      "initial": true,
      "names": [
        "e1",
      ],
      "size": 27,
      "type": "chunk",
    },
    {
      "auxiliaryFiles": [],
      "entry": false,
      "files": [
        "e1~runtime.js",
      ],
      "id": "e1~runtime",
      "initial": true,
      "names": [
        "e1~runtime",
      ],
      "size": 0,
      "type": "chunk",
    },
    {
      "auxiliaryFiles": [],
      "entry": true,
      "files": [
        "e2.js",
      ],
      "id": "e2",
      "initial": true,
      "names": [
        "e2",
      ],
      "size": 27,
      "type": "chunk",
    },
    {
      "auxiliaryFiles": [],
      "entry": false,
      "files": [
        "e2~runtime.js",
      ],
      "id": "e2~runtime",
      "initial": true,
      "names": [
        "e2~runtime",
      ],
      "size": 0,
      "type": "chunk",
    },
  ],
  "entrypoints": {
    "e1": {
      "assets": [
        {
          "name": "e1~runtime.js",
          "size": 2458,
        },
        {
          "name": "e1.js",
          "size": 412,
        },
      ],
      "assetsSize": 2870,
      "chunks": [
        "e1~runtime",
        "e1",
      ],
      "name": "e1",
    },
    "e2": {
      "assets": [
        {
          "name": "e2~runtime.js",
          "size": 2458,
        },
        {
          "name": "e2.js",
          "size": 412,
        },
      ],
      "assetsSize": 2870,
      "chunks": [
        "e2~runtime",
        "e2",
      ],
      "name": "e2",
    },
  },
  "errors": [],
  "namedChunkGroups": {
    "e1": {
      "assets": [
        {
          "name": "e1~runtime.js",
          "size": 2458,
        },
        {
          "name": "e1.js",
          "size": 412,
        },
      ],
      "assetsSize": 2870,
      "chunks": [
        "e1~runtime",
        "e1",
      ],
      "name": "e1",
    },
    "e2": {
      "assets": [
        {
          "name": "e2~runtime.js",
          "size": 2458,
        },
        {
          "name": "e2.js",
          "size": 412,
        },
      ],
      "assetsSize": 2870,
      "chunks": [
        "e2~runtime",
        "e2",
      ],
      "name": "e2",
    },
  },
}
`;

exports[`StatsTestCases should print correct stats for optimization-runtime-chunk 2`] = `
"Entrypoint e1 2.8 KiB = e1~runtime.js 2.4 KiB e1.js 412 bytes
Entrypoint e2 2.8 KiB = e2~runtime.js 2.4 KiB e2.js 412 bytes
chunk {e1} e1.js (e1) [entry]
chunk {e1~runtime} e1~runtime.js (e1~runtime) [initial]
chunk {e2} e2.js (e2) [entry]
chunk {e2~runtime} e2~runtime.js (e2~runtime) [initial]"
`;

exports[`StatsTestCases should print correct stats for optimization-runtime-chunk-multiple 1`] = `
{
  "chunks": [
    {
      "auxiliaryFiles": [],
      "entry": true,
      "files": [
        "e1.js",
      ],
      "id": "e1",
      "initial": true,
      "names": [
        "e1",
      ],
      "size": 27,
      "type": "chunk",
    },
    {
      "auxiliaryFiles": [],
      "entry": true,
      "files": [
        "e2.js",
      ],
      "id": "e2",
      "initial": true,
      "names": [
        "e2",
      ],
      "size": 27,
      "type": "chunk",
    },
    {
      "auxiliaryFiles": [],
      "entry": false,
      "files": [
        "runtime~e1.js",
      ],
      "id": "runtime~e1",
      "initial": true,
      "names": [
        "runtime~e1",
      ],
      "size": 0,
      "type": "chunk",
    },
    {
      "auxiliaryFiles": [],
      "entry": false,
      "files": [
        "runtime~e2.js",
      ],
      "id": "runtime~e2",
      "initial": true,
      "names": [
        "runtime~e2",
      ],
      "size": 0,
      "type": "chunk",
    },
  ],
  "entrypoints": {
    "e1": {
      "assets": [
        {
          "name": "runtime~e1.js",
          "size": 2458,
        },
        {
          "name": "e1.js",
          "size": 406,
        },
      ],
      "assetsSize": 2864,
      "chunks": [
        "runtime~e1",
        "e1",
      ],
      "name": "e1",
    },
    "e2": {
      "assets": [
        {
          "name": "runtime~e2.js",
          "size": 2458,
        },
        {
          "name": "e2.js",
          "size": 406,
        },
      ],
      "assetsSize": 2864,
      "chunks": [
        "runtime~e2",
        "e2",
      ],
      "name": "e2",
    },
  },
  "errors": [],
  "namedChunkGroups": {
    "e1": {
      "assets": [
        {
          "name": "runtime~e1.js",
          "size": 2458,
        },
        {
          "name": "e1.js",
          "size": 406,
        },
      ],
      "assetsSize": 2864,
      "chunks": [
        "runtime~e1",
        "e1",
      ],
      "name": "e1",
    },
    "e2": {
      "assets": [
        {
          "name": "runtime~e2.js",
          "size": 2458,
        },
        {
          "name": "e2.js",
          "size": 406,
        },
      ],
      "assetsSize": 2864,
      "chunks": [
        "runtime~e2",
        "e2",
      ],
      "name": "e2",
    },
  },
}
`;

exports[`StatsTestCases should print correct stats for optimization-runtime-chunk-multiple 2`] = `
"Entrypoint e1 2.8 KiB = runtime~e1.js 2.4 KiB e1.js 406 bytes
Entrypoint e2 2.8 KiB = runtime~e2.js 2.4 KiB e2.js 406 bytes
chunk {e1} e1.js (e1) [entry]
chunk {e2} e2.js (e2) [entry]
chunk {runtime~e1} runtime~e1.js (runtime~e1) [initial]
chunk {runtime~e2} runtime~e2.js (runtime~e2) [initial]"
`;

exports[`StatsTestCases should print correct stats for optimization-runtime-chunk-single 1`] = `
{
  "chunks": [
    {
      "auxiliaryFiles": [],
      "entry": true,
      "files": [
        "e1.js",
      ],
      "id": "e1",
      "initial": true,
      "names": [
        "e1",
      ],
      "size": 27,
      "type": "chunk",
    },
    {
      "auxiliaryFiles": [],
      "entry": true,
      "files": [
        "e2.js",
      ],
      "id": "e2",
      "initial": true,
      "names": [
        "e2",
      ],
      "size": 27,
      "type": "chunk",
    },
    {
      "auxiliaryFiles": [],
      "entry": false,
      "files": [
        "runtime.js",
      ],
      "id": "runtime",
      "initial": true,
      "names": [
        "runtime",
      ],
      "size": 0,
      "type": "chunk",
    },
  ],
  "entrypoints": {
    "e1": {
      "assets": [
        {
          "name": "runtime.js",
          "size": 2455,
        },
        {
          "name": "e1.js",
          "size": 409,
        },
      ],
      "assetsSize": 2864,
      "chunks": [
        "runtime",
        "e1",
      ],
      "name": "e1",
    },
    "e2": {
      "assets": [
        {
          "name": "runtime.js",
          "size": 2455,
        },
        {
          "name": "e2.js",
          "size": 409,
        },
      ],
      "assetsSize": 2864,
      "chunks": [
        "runtime",
        "e2",
      ],
      "name": "e2",
    },
  },
  "errors": [],
  "namedChunkGroups": {
    "e1": {
      "assets": [
        {
          "name": "runtime.js",
          "size": 2455,
        },
        {
          "name": "e1.js",
          "size": 409,
        },
      ],
      "assetsSize": 2864,
      "chunks": [
        "runtime",
        "e1",
      ],
      "name": "e1",
    },
    "e2": {
      "assets": [
        {
          "name": "runtime.js",
          "size": 2455,
        },
        {
          "name": "e2.js",
          "size": 409,
        },
      ],
      "assetsSize": 2864,
      "chunks": [
        "runtime",
        "e2",
      ],
      "name": "e2",
    },
  },
}
`;

exports[`StatsTestCases should print correct stats for optimization-runtime-chunk-single 2`] = `
"Entrypoint e1 2.8 KiB = runtime.js 2.4 KiB e1.js 409 bytes
Entrypoint e2 2.8 KiB = runtime.js 2.4 KiB e2.js 409 bytes
chunk {e1} e1.js (e1) [entry]
chunk {e2} e2.js (e2) [entry]
chunk {runtime} runtime.js (runtime) [initial]"
`;

exports[`StatsTestCases should print correct stats for optimization-runtime-chunk-true 1`] = `
{
  "chunks": [
    {
      "auxiliaryFiles": [],
      "entry": true,
      "files": [
        "e1.js",
      ],
      "id": "e1",
      "initial": true,
      "names": [
        "e1",
      ],
      "size": 27,
      "type": "chunk",
    },
    {
      "auxiliaryFiles": [],
      "entry": true,
      "files": [
        "e2.js",
      ],
      "id": "e2",
      "initial": true,
      "names": [
        "e2",
      ],
      "size": 27,
      "type": "chunk",
    },
    {
      "auxiliaryFiles": [],
      "entry": false,
      "files": [
        "runtime~e1.js",
      ],
      "id": "runtime~e1",
      "initial": true,
      "names": [
        "runtime~e1",
      ],
      "size": 0,
      "type": "chunk",
    },
    {
      "auxiliaryFiles": [],
      "entry": false,
      "files": [
        "runtime~e2.js",
      ],
      "id": "runtime~e2",
      "initial": true,
      "names": [
        "runtime~e2",
      ],
      "size": 0,
      "type": "chunk",
    },
  ],
  "entrypoints": {
    "e1": {
      "assets": [
        {
          "name": "runtime~e1.js",
          "size": 2458,
        },
        {
          "name": "e1.js",
          "size": 406,
        },
      ],
      "assetsSize": 2864,
      "chunks": [
        "runtime~e1",
        "e1",
      ],
      "name": "e1",
    },
    "e2": {
      "assets": [
        {
          "name": "runtime~e2.js",
          "size": 2458,
        },
        {
          "name": "e2.js",
          "size": 406,
        },
      ],
      "assetsSize": 2864,
      "chunks": [
        "runtime~e2",
        "e2",
      ],
      "name": "e2",
    },
  },
  "errors": [],
  "namedChunkGroups": {
    "e1": {
      "assets": [
        {
          "name": "runtime~e1.js",
          "size": 2458,
        },
        {
          "name": "e1.js",
          "size": 406,
        },
      ],
      "assetsSize": 2864,
      "chunks": [
        "runtime~e1",
        "e1",
      ],
      "name": "e1",
    },
    "e2": {
      "assets": [
        {
          "name": "runtime~e2.js",
          "size": 2458,
        },
        {
          "name": "e2.js",
          "size": 406,
        },
      ],
      "assetsSize": 2864,
      "chunks": [
        "runtime~e2",
        "e2",
      ],
      "name": "e2",
    },
  },
}
`;

exports[`StatsTestCases should print correct stats for optimization-runtime-chunk-true 2`] = `
"Entrypoint e1 2.8 KiB = runtime~e1.js 2.4 KiB e1.js 406 bytes
Entrypoint e2 2.8 KiB = runtime~e2.js 2.4 KiB e2.js 406 bytes
chunk {e1} e1.js (e1) [entry]
chunk {e2} e2.js (e2) [entry]
chunk {runtime~e1} runtime~e1.js (runtime~e1) [initial]
chunk {runtime~e2} runtime~e2.js (runtime~e2) [initial]"
`;

exports[`StatsTestCases should print correct stats for parse-error 1`] = `
{
  "errors": [
    {
      "formatted": "error[javascript]: JavaScript parsing error
  ┌─ tests/statsCases/parse-error/b.js:6:8
  │
2 │ code
3 │ which
4 │ includes
5 │ a
6 │ parser )
  │        ^ Expected ';', '}' or <eof>
7 │ error
8 │ in
9 │ some
10 │ line

",
      "message": "Expected ';', '}' or <eof>",
      "title": "JavaScript parsing error",
    },
  ],
  "errorsCount": 1,
  "logging": {},
  "warnings": [],
  "warningsCount": 0,
}
`;

exports[`StatsTestCases should print correct stats for parse-error 2`] = `
"error[javascript]: JavaScript parsing error
  ┌─ tests/statsCases/parse-error/b.js:6:8
  │
2 │ code
3 │ which
4 │ includes
5 │ a
6 │ parser )
  │        ^ Expected ';', '}' or <eof>
7 │ error
8 │ in
9 │ some
10 │ line



rspack compiled with 1 error"
`;

exports[`StatsTestCases should print correct stats for reasons 1`] = `
{
  "modules": [
    {
      "chunks": [
        "main",
      ],
      "id": "847",
      "identifier": "<PROJECT_ROOT>/tests/statsCases/reasons/a.js",
      "issuer": "<PROJECT_ROOT>/tests/statsCases/reasons/index.js",
      "issuerId": "10",
      "issuerName": "./index.js",
      "issuerPath": [
        {
          "id": "10",
          "identifier": "<PROJECT_ROOT>/tests/statsCases/reasons/index.js",
          "name": "./index.js",
        },
      ],
      "moduleType": "javascript/auto",
      "name": "./a.js",
      "reasons": [
        {
          "moduleId": "10",
          "moduleIdentifier": "<PROJECT_ROOT>/tests/statsCases/reasons/index.js",
          "moduleName": "./index.js",
          "type": "cjs require",
          "userRequest": "./a",
        },
      ],
      "size": 55,
      "type": "module",
    },
    {
      "chunks": [
        "main",
      ],
      "id": "10",
      "identifier": "<PROJECT_ROOT>/tests/statsCases/reasons/index.js",
      "issuerPath": [],
      "moduleType": "javascript/auto",
      "name": "./index.js",
      "reasons": [
        {
          "type": "entry",
          "userRequest": "./index",
        },
      ],
      "size": 44,
      "type": "module",
    },
  ],
}
`;

exports[`StatsTestCases should print correct stats for reasons 2`] = `
"./a.js [847] {main}
  cjs require ./a [10]
./index.js [10] {main}
  entry ./index"
`;

exports[`StatsTestCases should print correct stats for resolve-overflow 1`] = `
{
  "assets": [
    {
      "chunkNames": [
        "main",
      ],
      "chunks": [
        "main",
      ],
      "emitted": true,
      "info": {
        "development": false,
        "hotModuleReplacement": false,
      },
      "name": "bundle.js",
      "size": 725,
      "type": "asset",
    },
  ],
  "assetsByChunkName": {
    "main": [
      "bundle.js",
    ],
  },
  "chunks": [
    {
      "auxiliaryFiles": [],
      "children": [],
      "entry": true,
      "files": [
        "bundle.js",
      ],
      "id": "main",
      "initial": true,
      "modules": [
        {
          "assets": [],
          "chunks": [
            "main",
          ],
          "id": "10",
          "identifier": "<PROJECT_ROOT>/tests/statsCases/resolve-overflow/index.js",
          "issuerPath": [],
          "moduleType": "javascript/auto",
          "name": "./index.js",
          "reasons": [
            {
              "type": "entry",
              "userRequest": "./index",
            },
          ],
          "size": 51,
          "source": "import { a } from "cycle-alias/a";
console.log(a);
",
          "type": "module",
        },
        {
          "assets": [],
          "chunks": [
            "main",
          ],
          "id": "280",
          "identifier": "missing|<PROJECT_ROOT>/tests/statsCases/resolve-overflow/cycle-alias/a",
          "issuer": "<PROJECT_ROOT>/tests/statsCases/resolve-overflow/index.js",
          "issuerId": "10",
          "issuerName": "./index.js",
          "issuerPath": [
            {
              "id": "10",
              "identifier": "<PROJECT_ROOT>/tests/statsCases/resolve-overflow/index.js",
              "name": "./index.js",
            },
          ],
          "moduleType": "javascript/auto",
          "name": "<PROJECT_ROOT>/tests/statsCases/resolve-overflow/cycle-alias/a (missing)",
          "reasons": [
            {
              "moduleId": "10",
              "moduleIdentifier": "<PROJECT_ROOT>/tests/statsCases/resolve-overflow/index.js",
              "moduleName": "./index.js",
              "type": "esm import",
              "userRequest": "cycle-alias/a",
            },
            {
              "moduleId": "10",
              "moduleIdentifier": "<PROJECT_ROOT>/tests/statsCases/resolve-overflow/index.js",
              "moduleName": "./index.js",
              "type": "esm import specifier",
              "userRequest": "cycle-alias/a",
            },
          ],
          "size": 160,
          "type": "module",
        },
      ],
      "names": [
        "main",
      ],
      "parents": [],
      "siblings": [],
      "size": 211,
      "type": "chunk",
    },
  ],
  "entrypoints": {
    "main": {
      "assets": [
        {
          "name": "bundle.js",
          "size": 725,
        },
      ],
      "assetsSize": 725,
      "chunks": [
        "main",
      ],
      "name": "main",
    },
  },
  "errors": [
    {
      "formatted": "error[internal]: Resolve error
  ┌─ tests/statsCases/resolve-overflow/index.js:1:1
  │
1 │ import { a } from "cycle-alias/a";
  │ ^^^^^^^^^^^^^^^^^^^^^^^^^^^^^^^^^^ Can't resolve "cycle-alias/a" in <PROJECT_ROOT>/tests/statsCases/resolve-overflow/index.js , maybe it had cycle alias
2 │ console.log(a);
3 │ 

",
      "message": "Can't resolve "cycle-alias/a" in <PROJECT_ROOT>/tests/statsCases/resolve-overflow/index.js , maybe it had cycle alias",
      "title": "Resolve error",
    },
  ],
  "errorsCount": 1,
<<<<<<< HEAD
  "hash": "de7471292a607fbef061",
=======
  "hash": "1d6eb289f284652279a5",
>>>>>>> 848a4fea
  "logging": {},
  "modules": [
    {
      "assets": [],
      "chunks": [
        "main",
      ],
      "id": "10",
      "identifier": "<PROJECT_ROOT>/tests/statsCases/resolve-overflow/index.js",
      "issuerPath": [],
      "moduleType": "javascript/auto",
      "name": "./index.js",
      "reasons": [
        {
          "type": "entry",
          "userRequest": "./index",
        },
      ],
      "size": 51,
      "source": "import { a } from "cycle-alias/a";
console.log(a);
",
      "type": "module",
    },
    {
      "assets": [],
      "chunks": [
        "main",
      ],
      "id": "280",
      "identifier": "missing|<PROJECT_ROOT>/tests/statsCases/resolve-overflow/cycle-alias/a",
      "issuer": "<PROJECT_ROOT>/tests/statsCases/resolve-overflow/index.js",
      "issuerId": "10",
      "issuerName": "./index.js",
      "issuerPath": [
        {
          "id": "10",
          "identifier": "<PROJECT_ROOT>/tests/statsCases/resolve-overflow/index.js",
          "name": "./index.js",
        },
      ],
      "moduleType": "javascript/auto",
      "name": "<PROJECT_ROOT>/tests/statsCases/resolve-overflow/cycle-alias/a (missing)",
      "reasons": [
        {
          "moduleId": "10",
          "moduleIdentifier": "<PROJECT_ROOT>/tests/statsCases/resolve-overflow/index.js",
          "moduleName": "./index.js",
          "type": "esm import",
          "userRequest": "cycle-alias/a",
        },
        {
          "moduleId": "10",
          "moduleIdentifier": "<PROJECT_ROOT>/tests/statsCases/resolve-overflow/index.js",
          "moduleName": "./index.js",
          "type": "esm import specifier",
          "userRequest": "cycle-alias/a",
        },
      ],
      "size": 160,
      "type": "module",
    },
  ],
  "namedChunkGroups": {
    "main": {
      "assets": [
        {
          "name": "bundle.js",
          "size": 725,
        },
      ],
      "assetsSize": 725,
      "chunks": [
        "main",
      ],
      "name": "main",
    },
  },
  "outputPath": "<PROJECT_ROOT>/tests/statsCases/resolve-overflow/dist",
  "publicPath": "auto",
  "warnings": [],
  "warningsCount": 0,
}
`;

exports[`StatsTestCases should print correct stats for resolve-overflow 2`] = `
"PublicPath: auto
asset bundle.js 725 bytes {main} [emitted] (name: main)
Entrypoint main 725 bytes = bundle.js
chunk {main} bundle.js (main) [entry]
  ./index.js [10] {main}
    entry ./index
  <PROJECT_ROOT>/tests/statsCases/resolve-overflow/cycle-alias/a (missing) [280] {main}
    esm import cycle-alias/a [10]
    esm import specifier cycle-alias/a [10]
./index.js [10] {main}
  entry ./index
<PROJECT_ROOT>/tests/statsCases/resolve-overflow/cycle-alias/a (missing) [280] {main}
  esm import cycle-alias/a [10]
  esm import specifier cycle-alias/a [10]

error[internal]: Resolve error
  ┌─ tests/statsCases/resolve-overflow/index.js:1:1
  │
1 │ import { a } from "cycle-alias/a";
  │ ^^^^^^^^^^^^^^^^^^^^^^^^^^^^^^^^^^ Can't resolve "cycle-alias/a" in <PROJECT_ROOT>/tests/statsCases/resolve-overflow/index.js , maybe it had cycle alias
2 │ console.log(a);
3 │ 



<<<<<<< HEAD
rspack compiled with 1 error (de7471292a607fbef061)"
=======
rspack compiled with 1 error (1d6eb289f284652279a5)"
>>>>>>> 848a4fea
`;

exports[`StatsTestCases should print correct stats for resolve-unexpected-exports-in-pkg 1`] = `
{
  "assets": [
    {
      "chunkNames": [
        "main",
      ],
      "chunks": [
        "main",
      ],
      "emitted": true,
      "info": {
        "development": false,
        "hotModuleReplacement": false,
      },
      "name": "bundle.js",
      "size": 741,
      "type": "asset",
    },
  ],
  "assetsByChunkName": {
    "main": [
      "bundle.js",
    ],
  },
  "chunks": [
    {
      "auxiliaryFiles": [],
      "children": [],
      "entry": true,
      "files": [
        "bundle.js",
      ],
      "id": "main",
      "initial": true,
      "modules": [
        {
          "assets": [],
          "chunks": [
            "main",
          ],
          "id": "10",
          "identifier": "<PROJECT_ROOT>/tests/statsCases/resolve-unexpected-exports-in-pkg/index.js",
          "issuerPath": [],
          "moduleType": "javascript/auto",
          "name": "./index.js",
          "reasons": [
            {
              "type": "entry",
              "userRequest": "./index",
            },
          ],
          "size": 39,
          "source": "import a from "pkg-a";
console.log(a);
",
          "type": "module",
        },
        {
          "assets": [],
          "chunks": [
            "main",
          ],
          "id": "788",
          "identifier": "missing|<PROJECT_ROOT>/tests/statsCases/resolve-unexpected-exports-in-pkg/pkg-a",
          "issuer": "<PROJECT_ROOT>/tests/statsCases/resolve-unexpected-exports-in-pkg/index.js",
          "issuerId": "10",
          "issuerName": "./index.js",
          "issuerPath": [
            {
              "id": "10",
              "identifier": "<PROJECT_ROOT>/tests/statsCases/resolve-unexpected-exports-in-pkg/index.js",
              "name": "./index.js",
            },
          ],
          "moduleType": "javascript/auto",
          "name": "<PROJECT_ROOT>/tests/statsCases/resolve-unexpected-exports-in-pkg/pkg-a (missing)",
          "reasons": [
            {
              "moduleId": "10",
              "moduleIdentifier": "<PROJECT_ROOT>/tests/statsCases/resolve-unexpected-exports-in-pkg/index.js",
              "moduleName": "./index.js",
              "type": "esm import",
              "userRequest": "pkg-a",
            },
            {
              "moduleId": "10",
              "moduleIdentifier": "<PROJECT_ROOT>/tests/statsCases/resolve-unexpected-exports-in-pkg/index.js",
              "moduleName": "./index.js",
              "type": "esm import specifier",
              "userRequest": "pkg-a",
            },
          ],
          "size": 160,
          "type": "module",
        },
      ],
      "names": [
        "main",
      ],
      "parents": [],
      "siblings": [],
      "size": 199,
      "type": "chunk",
    },
  ],
  "entrypoints": {
    "main": {
      "assets": [
        {
          "name": "bundle.js",
          "size": 741,
        },
      ],
      "assetsSize": 741,
      "chunks": [
        "main",
      ],
      "name": "main",
    },
  },
  "errors": [
    {
      "formatted": "error[internal]: Export should be relative path and start with "./", but got ../../index.js

",
      "message": "Export should be relative path and start with "./", but got ../../index.js",
      "title": "",
    },
  ],
  "errorsCount": 1,
  "hash": "fe7a036fdc83e22f47f6",
  "logging": {},
  "modules": [
    {
      "assets": [],
      "chunks": [
        "main",
      ],
      "id": "10",
      "identifier": "<PROJECT_ROOT>/tests/statsCases/resolve-unexpected-exports-in-pkg/index.js",
      "issuerPath": [],
      "moduleType": "javascript/auto",
      "name": "./index.js",
      "reasons": [
        {
          "type": "entry",
          "userRequest": "./index",
        },
      ],
      "size": 39,
      "source": "import a from "pkg-a";
console.log(a);
",
      "type": "module",
    },
    {
      "assets": [],
      "chunks": [
        "main",
      ],
      "id": "788",
      "identifier": "missing|<PROJECT_ROOT>/tests/statsCases/resolve-unexpected-exports-in-pkg/pkg-a",
      "issuer": "<PROJECT_ROOT>/tests/statsCases/resolve-unexpected-exports-in-pkg/index.js",
      "issuerId": "10",
      "issuerName": "./index.js",
      "issuerPath": [
        {
          "id": "10",
          "identifier": "<PROJECT_ROOT>/tests/statsCases/resolve-unexpected-exports-in-pkg/index.js",
          "name": "./index.js",
        },
      ],
      "moduleType": "javascript/auto",
      "name": "<PROJECT_ROOT>/tests/statsCases/resolve-unexpected-exports-in-pkg/pkg-a (missing)",
      "reasons": [
        {
          "moduleId": "10",
          "moduleIdentifier": "<PROJECT_ROOT>/tests/statsCases/resolve-unexpected-exports-in-pkg/index.js",
          "moduleName": "./index.js",
          "type": "esm import",
          "userRequest": "pkg-a",
        },
        {
          "moduleId": "10",
          "moduleIdentifier": "<PROJECT_ROOT>/tests/statsCases/resolve-unexpected-exports-in-pkg/index.js",
          "moduleName": "./index.js",
          "type": "esm import specifier",
          "userRequest": "pkg-a",
        },
      ],
      "size": 160,
      "type": "module",
    },
  ],
  "namedChunkGroups": {
    "main": {
      "assets": [
        {
          "name": "bundle.js",
          "size": 741,
        },
      ],
      "assetsSize": 741,
      "chunks": [
        "main",
      ],
      "name": "main",
    },
  },
  "outputPath": "<PROJECT_ROOT>/tests/statsCases/resolve-unexpected-exports-in-pkg/dist",
  "publicPath": "",
  "warnings": [],
  "warningsCount": 0,
}
`;

exports[`StatsTestCases should print correct stats for resolve-unexpected-exports-in-pkg 2`] = `
"PublicPath: (none)
asset bundle.js 741 bytes {main} [emitted] (name: main)
Entrypoint main 741 bytes = bundle.js
chunk {main} bundle.js (main) [entry]
  ./index.js [10] {main}
    entry ./index
  <PROJECT_ROOT>/tests/statsCases/resolve-unexpected-exports-in-pkg/pkg-a (missing) [788] {main}
    esm import pkg-a [10]
    esm import specifier pkg-a [10]
./index.js [10] {main}
  entry ./index
<PROJECT_ROOT>/tests/statsCases/resolve-unexpected-exports-in-pkg/pkg-a (missing) [788] {main}
  esm import pkg-a [10]
  esm import specifier pkg-a [10]

error[internal]: Export should be relative path and start with "./", but got ../../index.js



rspack compiled with 1 error (fe7a036fdc83e22f47f6)"
`;

exports[`StatsTestCases should print correct stats for simple 1`] = `
{
  "assets": [
    {
      "chunkNames": [
        "main",
      ],
      "chunks": [
        "main",
      ],
      "emitted": true,
      "info": {
        "development": false,
        "hotModuleReplacement": false,
      },
      "name": "bundle.js",
      "size": 589,
      "type": "asset",
    },
  ],
  "assetsByChunkName": {
    "main": [
      "bundle.js",
    ],
  },
  "chunks": [
    {
      "auxiliaryFiles": [],
      "children": [],
      "entry": true,
      "files": [
        "bundle.js",
      ],
      "id": "main",
      "initial": true,
      "modules": [
        {
          "assets": [],
          "chunks": [
            "main",
          ],
          "id": "10",
          "identifier": "<PROJECT_ROOT>/tests/statsCases/simple/index.js",
          "issuerPath": [],
          "moduleType": "javascript/auto",
          "name": "./index.js",
          "reasons": [
            {
              "type": "entry",
              "userRequest": "./index",
            },
          ],
          "size": 26,
          "source": "export const answer = 42;
",
          "type": "module",
        },
      ],
      "names": [
        "main",
      ],
      "parents": [],
      "siblings": [],
      "size": 26,
      "type": "chunk",
    },
  ],
  "entrypoints": {
    "main": {
      "assets": [
        {
          "name": "bundle.js",
          "size": 589,
        },
      ],
      "assetsSize": 589,
      "chunks": [
        "main",
      ],
      "name": "main",
    },
  },
  "errors": [],
  "errorsCount": 0,
  "hash": "6eede19883a7287bdf78",
  "logging": {},
  "modules": [
    {
      "assets": [],
      "chunks": [
        "main",
      ],
      "id": "10",
      "identifier": "<PROJECT_ROOT>/tests/statsCases/simple/index.js",
      "issuerPath": [],
      "moduleType": "javascript/auto",
      "name": "./index.js",
      "reasons": [
        {
          "type": "entry",
          "userRequest": "./index",
        },
      ],
      "size": 26,
      "source": "export const answer = 42;
",
      "type": "module",
    },
  ],
  "namedChunkGroups": {
    "main": {
      "assets": [
        {
          "name": "bundle.js",
          "size": 589,
        },
      ],
      "assetsSize": 589,
      "chunks": [
        "main",
      ],
      "name": "main",
    },
  },
  "outputPath": "<PROJECT_ROOT>/tests/statsCases/simple/dist",
  "publicPath": "",
  "warnings": [],
  "warningsCount": 0,
}
`;

exports[`StatsTestCases should print correct stats for simple 2`] = `
"PublicPath: (none)
asset bundle.js 589 bytes {main} [emitted] (name: main)
Entrypoint main 589 bytes = bundle.js
chunk {main} bundle.js (main) [entry]
  ./index.js [10] {main}
    entry ./index
./index.js [10] {main}
  entry ./index
rspack compiled successfully (6eede19883a7287bdf78)"
`;

exports[`StatsTestCases should print correct stats for simple-module-source 1`] = `
{
  "assets": [
    {
      "chunkNames": [
        "main",
      ],
      "chunks": [
        "main",
      ],
      "emitted": true,
      "info": {
        "development": false,
        "hotModuleReplacement": false,
      },
      "name": "bundle.js",
      "size": 631,
      "type": "asset",
    },
  ],
  "assetsByChunkName": {
    "main": [
      "bundle.js",
    ],
  },
  "chunks": [
    {
      "auxiliaryFiles": [],
      "children": [],
      "entry": true,
      "files": [
        "bundle.js",
      ],
      "id": "main",
      "initial": true,
      "modules": [
        {
          "assets": [],
          "chunks": [
            "main",
          ],
          "id": "98",
          "identifier": "<PROJECT_ROOT>/tests/statsCases/simple-module-source/raw.png",
          "issuer": "<PROJECT_ROOT>/tests/statsCases/simple-module-source/index.js",
          "issuerId": "10",
          "issuerName": "./index.js",
          "issuerPath": [
            {
              "id": "10",
              "identifier": "<PROJECT_ROOT>/tests/statsCases/simple-module-source/index.js",
              "name": "./index.js",
            },
          ],
          "moduleType": "javascript/auto",
          "name": "./raw.png",
          "reasons": [
            {
              "moduleId": "10",
              "moduleIdentifier": "<PROJECT_ROOT>/tests/statsCases/simple-module-source/index.js",
              "moduleName": "./index.js",
              "type": "esm import",
              "userRequest": "./raw.png",
            },
          ],
          "size": 7,
          "source": "raw.png",
          "type": "module",
        },
        {
          "assets": [],
          "chunks": [
            "main",
          ],
          "id": "10",
          "identifier": "<PROJECT_ROOT>/tests/statsCases/simple-module-source/index.js",
          "issuerPath": [],
          "moduleType": "javascript/auto",
          "name": "./index.js",
          "reasons": [
            {
              "type": "entry",
              "userRequest": "./index",
            },
          ],
          "size": 75,
          "source": "import stringModule from './stringModule'
import rawModule from './raw.png'",
          "type": "module",
        },
        {
          "assets": [],
          "chunks": [
            "main",
          ],
          "id": "363",
          "identifier": "<PROJECT_ROOT>/tests/statsCases/simple-module-source/stringModule.js",
          "issuer": "<PROJECT_ROOT>/tests/statsCases/simple-module-source/index.js",
          "issuerId": "10",
          "issuerName": "./index.js",
          "issuerPath": [
            {
              "id": "10",
              "identifier": "<PROJECT_ROOT>/tests/statsCases/simple-module-source/index.js",
              "name": "./index.js",
            },
          ],
          "moduleType": "javascript/auto",
          "name": "./stringModule.js",
          "reasons": [
            {
              "moduleId": "10",
              "moduleIdentifier": "<PROJECT_ROOT>/tests/statsCases/simple-module-source/index.js",
              "moduleName": "./index.js",
              "type": "esm import",
              "userRequest": "./stringModule",
            },
          ],
          "size": 1,
          "source": "",
          "type": "module",
        },
      ],
      "names": [
        "main",
      ],
      "parents": [],
      "siblings": [],
      "size": 83,
      "type": "chunk",
    },
  ],
  "entrypoints": {
    "main": {
      "assets": [
        {
          "name": "bundle.js",
          "size": 631,
        },
      ],
      "assetsSize": 631,
      "chunks": [
        "main",
      ],
      "name": "main",
    },
  },
  "errors": [],
  "errorsCount": 0,
  "hash": "4a776bb1efe9159115f6",
  "logging": {},
  "modules": [
    {
      "assets": [],
      "chunks": [
        "main",
      ],
      "id": "98",
      "identifier": "<PROJECT_ROOT>/tests/statsCases/simple-module-source/raw.png",
      "issuer": "<PROJECT_ROOT>/tests/statsCases/simple-module-source/index.js",
      "issuerId": "10",
      "issuerName": "./index.js",
      "issuerPath": [
        {
          "id": "10",
          "identifier": "<PROJECT_ROOT>/tests/statsCases/simple-module-source/index.js",
          "name": "./index.js",
        },
      ],
      "moduleType": "javascript/auto",
      "name": "./raw.png",
      "reasons": [
        {
          "moduleId": "10",
          "moduleIdentifier": "<PROJECT_ROOT>/tests/statsCases/simple-module-source/index.js",
          "moduleName": "./index.js",
          "type": "esm import",
          "userRequest": "./raw.png",
        },
      ],
      "size": 7,
      "source": "raw.png",
      "type": "module",
    },
    {
      "assets": [],
      "chunks": [
        "main",
      ],
      "id": "10",
      "identifier": "<PROJECT_ROOT>/tests/statsCases/simple-module-source/index.js",
      "issuerPath": [],
      "moduleType": "javascript/auto",
      "name": "./index.js",
      "reasons": [
        {
          "type": "entry",
          "userRequest": "./index",
        },
      ],
      "size": 75,
      "source": "import stringModule from './stringModule'
import rawModule from './raw.png'",
      "type": "module",
    },
    {
      "assets": [],
      "chunks": [
        "main",
      ],
      "id": "363",
      "identifier": "<PROJECT_ROOT>/tests/statsCases/simple-module-source/stringModule.js",
      "issuer": "<PROJECT_ROOT>/tests/statsCases/simple-module-source/index.js",
      "issuerId": "10",
      "issuerName": "./index.js",
      "issuerPath": [
        {
          "id": "10",
          "identifier": "<PROJECT_ROOT>/tests/statsCases/simple-module-source/index.js",
          "name": "./index.js",
        },
      ],
      "moduleType": "javascript/auto",
      "name": "./stringModule.js",
      "reasons": [
        {
          "moduleId": "10",
          "moduleIdentifier": "<PROJECT_ROOT>/tests/statsCases/simple-module-source/index.js",
          "moduleName": "./index.js",
          "type": "esm import",
          "userRequest": "./stringModule",
        },
      ],
      "size": 1,
      "source": "",
      "type": "module",
    },
  ],
  "namedChunkGroups": {
    "main": {
      "assets": [
        {
          "name": "bundle.js",
          "size": 631,
        },
      ],
      "assetsSize": 631,
      "chunks": [
        "main",
      ],
      "name": "main",
    },
  },
  "outputPath": "<PROJECT_ROOT>/tests/statsCases/simple-module-source/dist",
  "publicPath": "",
  "warnings": [],
  "warningsCount": 0,
}
`;

exports[`StatsTestCases should print correct stats for simple-module-source 2`] = `
"PublicPath: (none)
asset bundle.js 631 bytes {main} [emitted] (name: main)
Entrypoint main 631 bytes = bundle.js
./raw.png [98] {main}
./index.js [10] {main}
./stringModule.js [363] {main}
rspack compiled successfully (4a776bb1efe9159115f6)"
`;

exports[`StatsTestCases should print correct stats for stats-hooks 1`] = `
{
  "assets": [
    {
      "chunkNames": [
        "main",
      ],
      "chunks": [
        "main",
      ],
      "emitted": true,
      "info": {
        "development": false,
        "hotModuleReplacement": false,
      },
      "name": "bundle.js",
      "size": 589,
      "testA": "aaaaaa",
      "type": "asset",
    },
  ],
  "assetsByChunkName": {
    "main": [
      "bundle.js",
    ],
  },
  "chunks": [
    {
      "auxiliaryFiles": [],
      "children": [],
      "entry": true,
      "files": [
        "bundle.js",
      ],
      "id": "main",
      "initial": true,
      "modules": [
        {
          "assets": [],
          "chunks": [
            "main",
          ],
          "id": "10",
          "identifier": "<PROJECT_ROOT>/tests/statsCases/stats-hooks/index.js",
          "issuerPath": [],
          "moduleType": "javascript/auto",
          "name": "./index.js",
          "reasons": [
            {
              "type": "entry",
              "userRequest": "./index",
            },
          ],
          "size": 26,
          "type": "module",
        },
      ],
      "names": [
        "main",
      ],
      "parents": [],
      "siblings": [],
      "size": 26,
      "type": "chunk",
    },
  ],
  "entrypoints": {
    "main": {
      "assets": [
        {
          "name": "bundle.js",
          "size": 589,
        },
      ],
      "assetsSize": 589,
      "chunks": [
        "main",
      ],
      "name": "main",
    },
  },
  "errors": [],
  "errorsCount": 0,
  "hash": "6eede19883a7287bdf78",
  "logging": {},
  "modules": [
    {
      "assets": [],
      "chunks": [
        "main",
      ],
      "id": "10",
      "identifier": "<PROJECT_ROOT>/tests/statsCases/stats-hooks/index.js",
      "issuerPath": [],
      "moduleType": "javascript/auto",
      "name": "./index.js",
      "reasons": [
        {
          "type": "entry",
          "userRequest": "./index",
        },
      ],
      "size": 26,
      "type": "module",
    },
  ],
  "namedChunkGroups": {
    "main": {
      "assets": [
        {
          "name": "bundle.js",
          "size": 589,
        },
      ],
      "assetsSize": 589,
      "chunks": [
        "main",
      ],
      "name": "main",
    },
  },
  "outputPath": "<PROJECT_ROOT>/tests/statsCases/stats-hooks/dist",
  "publicPath": "",
  "warnings": [],
  "warningsCount": 0,
}
`;

exports[`StatsTestCases should print correct stats for stats-hooks 2`] = `
"PublicPath: (none)
asset bundle.js 589 bytes {main} [emitted111] (name: main) [testA: aaaaaa]
Entrypoint main 589 bytes = bundle.js
./index.js [10] {main}
rspack compiled successfully (6eede19883a7287bdf78)"
`;

exports[`StatsTestCases should print correct stats for try-require--module 1`] = `
{
  "errors": [],
  "errorsCount": 0,
  "logging": {},
  "warnings": [
    {
      "formatted": "warning[internal]: Resolve error
  ┌─ tests/statsCases/try-require--module/index.js:2:5
  │  
1 │   try {
2 │       require('./missing-module')
  │ ╭────────^
3 │ │ } catch (e) {
  │ ╰──^ Failed to resolve ./missing-module in <PROJECT_ROOT>/tests/statsCases/try-require--module/index.js
4 │   
5 │   }
6 │   

",
      "message": "Failed to resolve ./missing-module in <PROJECT_ROOT>/tests/statsCases/try-require--module/index.js",
    },
  ],
  "warningsCount": 1,
}
`;

exports[`StatsTestCases should print correct stats for try-require--module 2`] = `
"warning[internal]: Resolve error
  ┌─ tests/statsCases/try-require--module/index.js:2:5
  │  
1 │   try {
2 │       require('./missing-module')
  │ ╭────────^
3 │ │ } catch (e) {
  │ ╰──^ Failed to resolve ./missing-module in <PROJECT_ROOT>/tests/statsCases/try-require--module/index.js
4 │   
5 │   }
6 │   



rspack compiled with 1 warning"
`;

exports[`StatsTestCases should print correct stats for try-require-resolve-module 1`] = `
{
  "errors": [],
  "errorsCount": 0,
  "logging": {},
  "warnings": [
    {
      "formatted": "warning[internal]: Resolve error
  ┌─ tests/statsCases/try-require-resolve-module/index.js:2:5
  │  
1 │   try {
2 │       require.resolve('./missing-module')
  │ ╭────────^
3 │ │ } catch (e) {
  │ ╰──^ Failed to resolve ./missing-module in <PROJECT_ROOT>/tests/statsCases/try-require-resolve-module/index.js
4 │   
5 │   }
6 │   

",
      "message": "Failed to resolve ./missing-module in <PROJECT_ROOT>/tests/statsCases/try-require-resolve-module/index.js",
    },
  ],
  "warningsCount": 1,
}
`;

exports[`StatsTestCases should print correct stats for try-require-resolve-module 2`] = `
"warning[internal]: Resolve error
  ┌─ tests/statsCases/try-require-resolve-module/index.js:2:5
  │  
1 │   try {
2 │       require.resolve('./missing-module')
  │ ╭────────^
3 │ │ } catch (e) {
  │ ╰──^ Failed to resolve ./missing-module in <PROJECT_ROOT>/tests/statsCases/try-require-resolve-module/index.js
4 │   
5 │   }
6 │   



rspack compiled with 1 warning"
`;

exports[`StatsTestCases should print correct stats for try-require-resolve-weak-module 1`] = `
{
  "errors": [],
  "errorsCount": 0,
  "logging": {},
  "warnings": [
    {
      "formatted": "warning[internal]: Resolve error
  ┌─ tests/statsCases/try-require-resolve-weak-module/index.js:2:5
  │  
1 │   try {
2 │       require.resolveWeak('./missing-module')
  │ ╭────────^
3 │ │ } catch (e) {
  │ ╰──^ Failed to resolve ./missing-module in <PROJECT_ROOT>/tests/statsCases/try-require-resolve-weak-module/index.js
4 │   
5 │   }
6 │   

",
      "message": "Failed to resolve ./missing-module in <PROJECT_ROOT>/tests/statsCases/try-require-resolve-weak-module/index.js",
    },
  ],
  "warningsCount": 1,
}
`;

exports[`StatsTestCases should print correct stats for try-require-resolve-weak-module 2`] = `
"warning[internal]: Resolve error
  ┌─ tests/statsCases/try-require-resolve-weak-module/index.js:2:5
  │  
1 │   try {
2 │       require.resolveWeak('./missing-module')
  │ ╭────────^
3 │ │ } catch (e) {
  │ ╰──^ Failed to resolve ./missing-module in <PROJECT_ROOT>/tests/statsCases/try-require-resolve-weak-module/index.js
4 │   
5 │   }
6 │   



rspack compiled with 1 warning"
`;<|MERGE_RESOLUTION|>--- conflicted
+++ resolved
@@ -178,7 +178,7 @@
   },
   "errors": [],
   "errorsCount": 0,
-  "hash": "aed2f610e1d2aaec4a6d",
+  "hash": "b67300738a9c30df85b3",
   "logging": {},
   "modules": [
     {
@@ -318,7 +318,7 @@
   entry ./index
 ./stringModule.js [363] {main}
   esm import ./stringModule [10]
-rspack compiled successfully (aed2f610e1d2aaec4a6d)"
+rspack compiled successfully (b67300738a9c30df85b3)"
 `;
 
 exports[`StatsTestCases should print correct stats for filename 1`] = `
@@ -472,7 +472,7 @@
   },
   "errors": [],
   "errorsCount": 0,
-  "hash": "9d96bd4fb41c09266ff6",
+  "hash": "9a179da0f7be1d05f3fb",
   "logging": {},
   "modules": [
     {
@@ -566,7 +566,7 @@
   entry ./index
 ./dynamic.js [426] {dynamic_js}
   dynamic import ./dynamic [10]
-rspack compiled successfully (9d96bd4fb41c09266ff6)"
+rspack compiled successfully (9a179da0f7be1d05f3fb)"
 `;
 
 exports[`StatsTestCases should print correct stats for hot+production 1`] = `
@@ -653,7 +653,7 @@
   },
   "errors": [],
   "errorsCount": 0,
-  "hash": "a9a6cfca0070baa36e9c",
+  "hash": "fcc81ddb3fe6f9fafa3c",
   "logging": {},
   "modules": [
     {
@@ -709,7 +709,7 @@
     entry ./index.js
 ./index.js [10] {main}
   entry ./index.js
-rspack compiled successfully (a9a6cfca0070baa36e9c)"
+rspack compiled successfully (fcc81ddb3fe6f9fafa3c)"
 `;
 
 exports[`StatsTestCases should print correct stats for identifier-let-strict-mode 1`] = `
@@ -1947,11 +1947,7 @@
     },
   ],
   "errorsCount": 1,
-<<<<<<< HEAD
-  "hash": "de7471292a607fbef061",
-=======
-  "hash": "1d6eb289f284652279a5",
->>>>>>> 848a4fea
+  "hash": "030c7a531d683c7f0327",
   "logging": {},
   "modules": [
     {
@@ -2063,11 +2059,7 @@
 
 
 
-<<<<<<< HEAD
-rspack compiled with 1 error (de7471292a607fbef061)"
-=======
-rspack compiled with 1 error (1d6eb289f284652279a5)"
->>>>>>> 848a4fea
+rspack compiled with 1 error (030c7a531d683c7f0327)"
 `;
 
 exports[`StatsTestCases should print correct stats for resolve-unexpected-exports-in-pkg 1`] = `
@@ -2201,7 +2193,7 @@
     },
   ],
   "errorsCount": 1,
-  "hash": "fe7a036fdc83e22f47f6",
+  "hash": "8ace49cae0ccf3494c12",
   "logging": {},
   "modules": [
     {
@@ -2307,7 +2299,7 @@
 
 
 
-rspack compiled with 1 error (fe7a036fdc83e22f47f6)"
+rspack compiled with 1 error (8ace49cae0ccf3494c12)"
 `;
 
 exports[`StatsTestCases should print correct stats for simple 1`] = `
@@ -2394,7 +2386,7 @@
   },
   "errors": [],
   "errorsCount": 0,
-  "hash": "6eede19883a7287bdf78",
+  "hash": "ad723e86562be0726dc2",
   "logging": {},
   "modules": [
     {
@@ -2450,7 +2442,7 @@
     entry ./index
 ./index.js [10] {main}
   entry ./index
-rspack compiled successfully (6eede19883a7287bdf78)"
+rspack compiled successfully (ad723e86562be0726dc2)"
 `;
 
 exports[`StatsTestCases should print correct stats for simple-module-source 1`] = `
@@ -2601,7 +2593,7 @@
   },
   "errors": [],
   "errorsCount": 0,
-  "hash": "4a776bb1efe9159115f6",
+  "hash": "3891e5995795820e6381",
   "logging": {},
   "modules": [
     {
@@ -2719,7 +2711,7 @@
 ./raw.png [98] {main}
 ./index.js [10] {main}
 ./stringModule.js [363] {main}
-rspack compiled successfully (4a776bb1efe9159115f6)"
+rspack compiled successfully (3891e5995795820e6381)"
 `;
 
 exports[`StatsTestCases should print correct stats for stats-hooks 1`] = `
@@ -2805,7 +2797,7 @@
   },
   "errors": [],
   "errorsCount": 0,
-  "hash": "6eede19883a7287bdf78",
+  "hash": "ad723e86562be0726dc2",
   "logging": {},
   "modules": [
     {
@@ -2855,7 +2847,7 @@
 asset bundle.js 589 bytes {main} [emitted111] (name: main) [testA: aaaaaa]
 Entrypoint main 589 bytes = bundle.js
 ./index.js [10] {main}
-rspack compiled successfully (6eede19883a7287bdf78)"
+rspack compiled successfully (ad723e86562be0726dc2)"
 `;
 
 exports[`StatsTestCases should print correct stats for try-require--module 1`] = `
