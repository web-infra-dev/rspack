--- conflicted
+++ resolved
@@ -1,868 +1,74 @@
 // Jest Snapshot v1, https://goo.gl/fbAQLP
 
-exports[`StatsTestCases should print correct stats for auxiliary-files-test 1`] = `
-{
-  "assets": [
-    {
-      "chunkNames": [
-        "main",
-      ],
-      "chunks": [
-        "main",
-      ],
-      "emitted": true,
-      "info": {
-        "development": false,
-        "hotModuleReplacement": false,
-      },
-      "name": "220e6fb336d7b999e76d.png",
-      "size": 7,
-      "type": "asset",
-    },
-    {
-      "chunkNames": [
-        "main",
-      ],
-      "chunks": [
-        "main",
-      ],
-      "emitted": true,
-      "info": {
-        "development": false,
-        "hotModuleReplacement": false,
-      },
-      "name": "bundle.js",
-      "size": 446,
-      "type": "asset",
-    },
-  ],
-  "assetsByChunkName": {
-    "main": [
-      "220e6fb336d7b999e76d.png",
-      "bundle.js",
-    ],
-  },
-  "chunks": [
-    {
-      "auxiliaryFiles": [
-        "220e6fb336d7b999e76d.png",
-      ],
-      "children": [],
-      "entry": true,
-      "files": [
-        "bundle.js",
-      ],
-      "id": "main",
-      "initial": true,
-      "modules": [
-        {
-          "assets": [],
-          "chunks": [
-            "main",
-          ],
-          "id": "692",
-          "identifier": "asset/resource|<PROJECT_ROOT>/tests/statsCases/auxiliary-files-test/raw.png",
-          "issuer": "<PROJECT_ROOT>/tests/statsCases/auxiliary-files-test/index.js",
-          "issuerId": "10",
-          "issuerName": "./index.js",
-          "issuerPath": [
-            {
-              "id": "10",
-              "identifier": "<PROJECT_ROOT>/tests/statsCases/auxiliary-files-test/index.js",
-              "name": "./index.js",
-            },
-          ],
-          "moduleType": "asset/resource",
-          "name": "./raw.png",
-          "nameForCondition": "<PROJECT_ROOT>/tests/statsCases/auxiliary-files-test/raw.png",
-          "reasons": [
-            {
-              "moduleId": "10",
-              "moduleIdentifier": "<PROJECT_ROOT>/tests/statsCases/auxiliary-files-test/index.js",
-              "moduleName": "./index.js",
-              "type": "esm import",
-              "userRequest": "./raw.png",
-            },
-          ],
-          "size": 42,
-          "source": {
-            "data": [
-              114,
-              97,
-              119,
-              46,
-              112,
-              110,
-              103,
-            ],
-            "type": "Buffer",
-          },
-          "type": "module",
-        },
-        {
-          "assets": [],
-          "chunks": [
-            "main",
-          ],
-          "id": "10",
-          "identifier": "<PROJECT_ROOT>/tests/statsCases/auxiliary-files-test/index.js",
-          "issuer": undefined,
-          "issuerId": undefined,
-          "issuerName": undefined,
-          "issuerPath": [],
-          "moduleType": "javascript/auto",
-          "name": "./index.js",
-          "nameForCondition": "<PROJECT_ROOT>/tests/statsCases/auxiliary-files-test/index.js",
-          "reasons": [
-            {
-              "moduleId": undefined,
-              "moduleIdentifier": undefined,
-              "moduleName": undefined,
-              "type": "entry",
-              "userRequest": "./index",
-            },
-          ],
-          "size": 75,
-          "source": "import stringModule from './stringModule'
-import rawModule from './raw.png'",
-          "type": "module",
-        },
-        {
-          "assets": [],
-          "chunks": [
-            "main",
-          ],
-          "id": "363",
-          "identifier": "<PROJECT_ROOT>/tests/statsCases/auxiliary-files-test/stringModule.js",
-          "issuer": "<PROJECT_ROOT>/tests/statsCases/auxiliary-files-test/index.js",
-          "issuerId": "10",
-          "issuerName": "./index.js",
-          "issuerPath": [
-            {
-              "id": "10",
-              "identifier": "<PROJECT_ROOT>/tests/statsCases/auxiliary-files-test/index.js",
-              "name": "./index.js",
-            },
-          ],
-          "moduleType": "javascript/auto",
-          "name": "./stringModule.js",
-          "nameForCondition": "<PROJECT_ROOT>/tests/statsCases/auxiliary-files-test/stringModule.js",
-          "reasons": [
-            {
-              "moduleId": "10",
-              "moduleIdentifier": "<PROJECT_ROOT>/tests/statsCases/auxiliary-files-test/index.js",
-              "moduleName": "./index.js",
-              "type": "esm import",
-              "userRequest": "./stringModule",
-            },
-          ],
-          "size": 1,
-          "source": "",
-          "type": "module",
-        },
-      ],
-      "names": [
-        "main",
-      ],
-      "parents": [],
-      "siblings": [],
-      "size": 125,
-      "type": "chunk",
-    },
-  ],
-  "entrypoints": {
-    "main": {
-      "assets": [
-        {
-          "name": "bundle.js",
-          "size": 446,
-        },
-      ],
-      "assetsSize": 446,
-      "chunks": [
-        "main",
-      ],
-      "name": "main",
-    },
-  },
-  "errors": [],
-  "errorsCount": 0,
-  "filteredModules": undefined,
-  "hash": "94f12aa69d3989830e25",
-  "logging": {},
-  "modules": [
-    {
-      "filteredChildren": 2,
-      "moduleType": "runtime",
-      "size": 320,
-      "sizes": {},
-      "type": "runtime modules",
-    },
-    {
-      "assets": [],
-      "chunks": [
-        "main",
-      ],
-      "id": "692",
-      "identifier": "asset/resource|<PROJECT_ROOT>/tests/statsCases/auxiliary-files-test/raw.png",
-      "issuer": "<PROJECT_ROOT>/tests/statsCases/auxiliary-files-test/index.js",
-      "issuerId": "10",
-      "issuerName": "./index.js",
-      "issuerPath": [
-        {
-          "id": "10",
-          "identifier": "<PROJECT_ROOT>/tests/statsCases/auxiliary-files-test/index.js",
-          "name": "./index.js",
-        },
-      ],
-      "moduleType": "asset/resource",
-      "name": "./raw.png",
-      "nameForCondition": "<PROJECT_ROOT>/tests/statsCases/auxiliary-files-test/raw.png",
-      "reasons": [
-        {
-          "moduleId": "10",
-          "moduleIdentifier": "<PROJECT_ROOT>/tests/statsCases/auxiliary-files-test/index.js",
-          "moduleName": "./index.js",
-          "type": "esm import",
-          "userRequest": "./raw.png",
-        },
-      ],
-      "size": 42,
-      "source": {
-        "data": [
-          114,
-          97,
-          119,
-          46,
-          112,
-          110,
-          103,
-        ],
-        "type": "Buffer",
-      },
-      "type": "module",
-    },
-    {
-      "assets": [],
-      "chunks": [
-        "main",
-      ],
-      "id": "10",
-      "identifier": "<PROJECT_ROOT>/tests/statsCases/auxiliary-files-test/index.js",
-      "issuer": undefined,
-      "issuerId": undefined,
-      "issuerName": undefined,
-      "issuerPath": [],
-      "moduleType": "javascript/auto",
-      "name": "./index.js",
-      "nameForCondition": "<PROJECT_ROOT>/tests/statsCases/auxiliary-files-test/index.js",
-      "reasons": [
-        {
-          "moduleId": undefined,
-          "moduleIdentifier": undefined,
-          "moduleName": undefined,
-          "type": "entry",
-          "userRequest": "./index",
-        },
-      ],
-      "size": 75,
-      "source": "import stringModule from './stringModule'
-import rawModule from './raw.png'",
-      "type": "module",
-    },
-    {
-      "assets": [],
-      "chunks": [
-        "main",
-      ],
-      "id": "363",
-      "identifier": "<PROJECT_ROOT>/tests/statsCases/auxiliary-files-test/stringModule.js",
-      "issuer": "<PROJECT_ROOT>/tests/statsCases/auxiliary-files-test/index.js",
-      "issuerId": "10",
-      "issuerName": "./index.js",
-      "issuerPath": [
-        {
-          "id": "10",
-          "identifier": "<PROJECT_ROOT>/tests/statsCases/auxiliary-files-test/index.js",
-          "name": "./index.js",
-        },
-      ],
-      "moduleType": "javascript/auto",
-      "name": "./stringModule.js",
-      "nameForCondition": "<PROJECT_ROOT>/tests/statsCases/auxiliary-files-test/stringModule.js",
-      "reasons": [
-        {
-          "moduleId": "10",
-          "moduleIdentifier": "<PROJECT_ROOT>/tests/statsCases/auxiliary-files-test/index.js",
-          "moduleName": "./index.js",
-          "type": "esm import",
-          "userRequest": "./stringModule",
-        },
-      ],
-      "size": 1,
-      "source": "",
-      "type": "module",
-    },
-  ],
-  "namedChunkGroups": {
-    "main": {
-      "assets": [
-        {
-          "name": "bundle.js",
-          "size": 446,
-        },
-      ],
-      "assetsSize": 446,
-      "chunks": [
-        "main",
-      ],
-      "name": "main",
-    },
-  },
-  "outputPath": "<PROJECT_ROOT>/tests/statsCases/auxiliary-files-test/dist",
-  "publicPath": "",
-  "warnings": [],
-  "warningsCount": 0,
-}
-`;
-
-exports[`StatsTestCases should print correct stats for auxiliary-files-test 2`] = `
-"PublicPath: (none)
-asset 220e6fb336d7b999e76d.png 7 bytes {main} [emitted] (name: main)
-asset bundle.js 446 bytes {main} [emitted] (name: main)
-Entrypoint main 446 bytes = bundle.js
-chunk {main} bundle.js (main) [entry]
-  ./raw.png [692] {main}
-    esm import ./raw.png [10]
-  ./index.js [10] {main}
-    entry ./index
-  ./stringModule.js [363] {main}
-    esm import ./stringModule [10]
-runtime modules 2 modules
-./raw.png [692] {main}
-  esm import ./raw.png [10]
-./index.js [10] {main}
-  entry ./index
-./stringModule.js [363] {main}
-  esm import ./stringModule [10]
-rspack compiled successfully (94f12aa69d3989830e25)"
-`;
-
-exports[`StatsTestCases should print correct stats for filename 1`] = `
-{
-  "assets": [
-    {
-      "chunkNames": [],
-      "chunks": [
-        "dynamic_js",
-      ],
-      "emitted": true,
-      "info": {
-        "development": false,
-        "hotModuleReplacement": false,
-      },
-      "name": "dynamic_js.xxxx.js",
-      "size": 138,
-      "type": "asset",
-    },
-    {
-      "chunkNames": [
-        "main",
-      ],
-      "chunks": [
-        "main",
-      ],
-      "emitted": true,
-      "info": {
-        "development": false,
-        "hotModuleReplacement": false,
-      },
-      "name": "main.xxxx.js",
-      "size": 1094,
-      "type": "asset",
-    },
-  ],
-  "assetsByChunkName": {
-    "main": [
-      "main.xxxx.js",
-    ],
-  },
-  "chunks": [
-    {
-      "auxiliaryFiles": [],
-      "children": [],
-      "entry": false,
-      "files": [
-        "dynamic_js.xxxx.js",
-      ],
-      "id": "dynamic_js",
-      "initial": false,
-      "modules": [
-        {
-          "assets": [],
-          "chunks": [
-            "dynamic_js",
-          ],
-          "id": "426",
-          "identifier": "<PROJECT_ROOT>/tests/statsCases/filename/dynamic.js",
-          "issuer": "<PROJECT_ROOT>/tests/statsCases/filename/index.js",
-          "issuerId": "10",
-          "issuerName": "./index.js",
-          "issuerPath": [
-            {
-              "id": "10",
-              "identifier": "<PROJECT_ROOT>/tests/statsCases/filename/index.js",
-              "name": "./index.js",
-            },
-          ],
-          "moduleType": "javascript/auto",
-          "name": "./dynamic.js",
-          "nameForCondition": "<PROJECT_ROOT>/tests/statsCases/filename/dynamic.js",
-          "reasons": [
-            {
-              "moduleId": "10",
-              "moduleIdentifier": "<PROJECT_ROOT>/tests/statsCases/filename/index.js",
-              "moduleName": "./index.js",
-              "type": "dynamic import",
-              "userRequest": "./dynamic",
-            },
-          ],
-          "size": 32,
-          "source": "export const value = "dynamic";
-",
-          "type": "module",
-        },
-      ],
-      "names": [],
-      "parents": [
-        "main",
-      ],
-      "siblings": [],
-      "size": 32,
-      "type": "chunk",
-    },
-    {
-      "auxiliaryFiles": [],
-      "children": [
-        "dynamic_js",
-      ],
-      "entry": true,
-      "files": [
-        "main.xxxx.js",
-      ],
-      "id": "main",
-      "initial": true,
-      "modules": [
-        {
-          "assets": [],
-          "chunks": [
-            "main",
-          ],
-          "id": "10",
-          "identifier": "<PROJECT_ROOT>/tests/statsCases/filename/index.js",
-          "issuer": undefined,
-          "issuerId": undefined,
-          "issuerName": undefined,
-          "issuerPath": [],
-          "moduleType": "javascript/auto",
-          "name": "./index.js",
-          "nameForCondition": "<PROJECT_ROOT>/tests/statsCases/filename/index.js",
-          "reasons": [
-            {
-              "moduleId": undefined,
-              "moduleIdentifier": undefined,
-              "moduleName": undefined,
-              "type": "entry",
-              "userRequest": "./index",
-            },
-          ],
-          "size": 38,
-          "source": "import("./dynamic").then(console.log);",
-          "type": "module",
-        },
-      ],
-      "names": [
-        "main",
-      ],
-      "parents": [],
-      "siblings": [],
-      "size": 38,
-      "type": "chunk",
-    },
-  ],
-  "entrypoints": {
-    "main": {
-      "assets": [
-        {
-          "name": "main.xxxx.js",
-          "size": 1094,
-        },
-      ],
-      "assetsSize": 1094,
-      "chunks": [
-        "main",
-      ],
-      "name": "main",
-    },
-  },
-  "errors": [],
-  "errorsCount": 0,
-  "filteredModules": undefined,
-  "hash": "b1dbe683f73e6b1f7f2c",
-  "logging": {},
-  "modules": [
-    {
-      "filteredChildren": 7,
-      "moduleType": "runtime",
-      "size": 1120,
-      "sizes": {},
-      "type": "runtime modules",
-    },
-    {
-      "assets": [],
-      "chunks": [
-        "main",
-      ],
-      "id": "10",
-      "identifier": "<PROJECT_ROOT>/tests/statsCases/filename/index.js",
-      "issuer": undefined,
-      "issuerId": undefined,
-      "issuerName": undefined,
-      "issuerPath": [],
-      "moduleType": "javascript/auto",
-      "name": "./index.js",
-      "nameForCondition": "<PROJECT_ROOT>/tests/statsCases/filename/index.js",
-      "reasons": [
-        {
-          "moduleId": undefined,
-          "moduleIdentifier": undefined,
-          "moduleName": undefined,
-          "type": "entry",
-          "userRequest": "./index",
-        },
-      ],
-      "size": 38,
-      "source": "import("./dynamic").then(console.log);",
-      "type": "module",
-    },
-    {
-      "assets": [],
-      "chunks": [
-        "dynamic_js",
-      ],
-      "id": "426",
-      "identifier": "<PROJECT_ROOT>/tests/statsCases/filename/dynamic.js",
-      "issuer": "<PROJECT_ROOT>/tests/statsCases/filename/index.js",
-      "issuerId": "10",
-      "issuerName": "./index.js",
-      "issuerPath": [
-        {
-          "id": "10",
-          "identifier": "<PROJECT_ROOT>/tests/statsCases/filename/index.js",
-          "name": "./index.js",
-        },
-      ],
-      "moduleType": "javascript/auto",
-      "name": "./dynamic.js",
-      "nameForCondition": "<PROJECT_ROOT>/tests/statsCases/filename/dynamic.js",
-      "reasons": [
-        {
-          "moduleId": "10",
-          "moduleIdentifier": "<PROJECT_ROOT>/tests/statsCases/filename/index.js",
-          "moduleName": "./index.js",
-          "type": "dynamic import",
-          "userRequest": "./dynamic",
-        },
-      ],
-      "size": 32,
-      "source": "export const value = "dynamic";
-",
-      "type": "module",
-    },
-  ],
-  "namedChunkGroups": {
-    "main": {
-      "assets": [
-        {
-          "name": "main.xxxx.js",
-          "size": 1094,
-        },
-      ],
-      "assetsSize": 1094,
-      "chunks": [
-        "main",
-      ],
-      "name": "main",
-    },
-  },
-  "outputPath": "<PROJECT_ROOT>/tests/statsCases/filename/dist",
-  "publicPath": "",
-  "warnings": [],
-  "warningsCount": 0,
-}
-`;
-
-exports[`StatsTestCases should print correct stats for filename 2`] = `
-"PublicPath: (none)
-asset dynamic_js.xxxx.js 138 bytes {dynamic_js} [emitted]
-asset main.xxxx.js 1.07 KiB {main} [emitted] (name: main)
-Entrypoint main 1.07 KiB = main.xxxx.js
-chunk {dynamic_js} dynamic_js.xxxx.js <{main}>
-  ./dynamic.js [426] {dynamic_js}
-    dynamic import ./dynamic [10]
-chunk {main} main.xxxx.js (main) >{dynamic_js}< [entry]
-  ./index.js [10] {main}
-    entry ./index
-runtime modules 7 modules
-./index.js [10] {main}
-  entry ./index
-./dynamic.js [426] {dynamic_js}
-  dynamic import ./dynamic [10]
-rspack compiled successfully (b1dbe683f73e6b1f7f2c)"
-`;
-
-exports[`StatsTestCases should print correct stats for hot+production 1`] = `
-{
-  "assets": [
-    {
-      "chunkNames": [
-        "main",
-      ],
-      "chunks": [
-        "main",
-      ],
-      "emitted": true,
-      "info": {
-        "development": false,
-        "hotModuleReplacement": false,
-      },
-      "name": "bundle.js",
-      "size": 9105,
-      "type": "asset",
-    },
-  ],
-  "assetsByChunkName": {
-    "main": [
-      "bundle.js",
-    ],
-  },
-  "chunks": [
-    {
-      "auxiliaryFiles": [],
-      "children": [],
-      "entry": true,
-      "files": [
-        "bundle.js",
-      ],
-      "id": "main",
-      "initial": true,
-      "modules": [
-        {
-          "assets": [],
-          "chunks": [
-            "main",
-          ],
-          "id": "10",
-          "identifier": "<PROJECT_ROOT>/tests/statsCases/hot+production/index.js",
-          "issuer": undefined,
-          "issuerId": undefined,
-          "issuerName": undefined,
-          "issuerPath": [],
-          "moduleType": "javascript/auto",
-          "name": "./index.js",
-          "nameForCondition": "<PROJECT_ROOT>/tests/statsCases/hot+production/index.js",
-          "reasons": [
-            {
-              "moduleId": undefined,
-              "moduleIdentifier": undefined,
-              "moduleName": undefined,
-              "type": "entry",
-              "userRequest": "./index.js",
-            },
-          ],
-          "size": 25,
-          "source": "console.log("index.js");
-",
-          "type": "module",
-        },
-      ],
-      "names": [
-        "main",
-      ],
-      "parents": [],
-      "siblings": [],
-      "size": 25,
-      "type": "chunk",
-    },
-  ],
-  "entrypoints": {
-    "main": {
-      "assets": [
-        {
-          "name": "bundle.js",
-          "size": 9105,
-        },
-      ],
-      "assetsSize": 9105,
-      "chunks": [
-        "main",
-      ],
-      "name": "main",
-    },
-  },
-  "errors": [],
-  "errorsCount": 0,
-  "filteredModules": undefined,
-  "hash": "86548123ac24bd06a6bf",
-  "logging": {},
-  "modules": [
-    {
-      "filteredChildren": 6,
-      "moduleType": "runtime",
-      "size": 960,
-      "sizes": {},
-      "type": "runtime modules",
-    },
-    {
-      "assets": [],
-      "chunks": [
-        "main",
-      ],
-      "id": "10",
-      "identifier": "<PROJECT_ROOT>/tests/statsCases/hot+production/index.js",
-      "issuer": undefined,
-      "issuerId": undefined,
-      "issuerName": undefined,
-      "issuerPath": [],
-      "moduleType": "javascript/auto",
-      "name": "./index.js",
-      "nameForCondition": "<PROJECT_ROOT>/tests/statsCases/hot+production/index.js",
-      "reasons": [
-        {
-          "moduleId": undefined,
-          "moduleIdentifier": undefined,
-          "moduleName": undefined,
-          "type": "entry",
-          "userRequest": "./index.js",
-        },
-      ],
-      "size": 25,
-      "source": "console.log("index.js");
-",
-      "type": "module",
-    },
-  ],
-  "namedChunkGroups": {
-    "main": {
-      "assets": [
-        {
-          "name": "bundle.js",
-          "size": 9105,
-        },
-      ],
-      "assetsSize": 9105,
-      "chunks": [
-        "main",
-      ],
-      "name": "main",
-    },
-  },
-  "outputPath": "<PROJECT_ROOT>/tests/statsCases/hot+production/dist",
-  "publicPath": "",
-  "warnings": [],
-  "warningsCount": 0,
-}
-`;
-
-exports[`StatsTestCases should print correct stats for hot+production 2`] = `
-"PublicPath: (none)
-asset bundle.js 8.89 KiB {main} [emitted] (name: main)
-Entrypoint main 8.89 KiB = bundle.js
-chunk {main} bundle.js (main) [entry]
-  ./index.js [10] {main}
-    entry ./index.js
-runtime modules 6 modules
-./index.js [10] {main}
-  entry ./index.js
-rspack compiled successfully (86548123ac24bd06a6bf)"
-`;
-
-exports[`StatsTestCases should print correct stats for identifier-let-strict-mode 1`] = `
-{
-  "errors": [
-    {
-      "formatted": "error[javascript]: JavaScript parsing error
-  ┌─ tests/statsCases/identifier-let-strict-mode/index.js:1:5
-  │
+exports[`StatsTestCases should print correct stats for auxiliary-files-test 1`] = `{ "assets": [ { "chunkNames": [ "main", ], "chunks": [ "main", ], "emitted": true, "info": { "development": false, "hotModuleReplacement": false, }, "name": "220e6fb336d7b999e76d.png", "size": 7, "type": "asset", }, { "chunkNames": [ "main", ], "chunks": [ "main", ], "emitted": true, "info": { "development": false, "hotModuleReplacement": false, }, "name": "bundle.js", "size": 446, "type": "asset", }, ], "assetsByChunkName": { "main": [ "220e6fb336d7b999e76d.png", "bundle.js", ], }, "chunks": [ { "auxiliaryFiles": [ "220e6fb336d7b999e76d.png", ], "children": [], "entry": true, "files": [ "bundle.js", ], "id": "main", "initial": true, "modules": [ { "assets": [], "chunks": [ "main", ], "id": "692", "identifier": "asset/resource|<PROJECT_ROOT>/tests/statsCases/auxiliary-files-test/raw.png", "issuer": "<PROJECT_ROOT>/tests/statsCases/auxiliary-files-test/index.js", "issuerId": "10", "issuerName": "./index.js", "issuerPath": [ { "id": "10", "identifier": "<PROJECT_ROOT>/tests/statsCases/auxiliary-files-test/index.js", "name": "./index.js", }, ], "moduleType": "asset/resource", "name": "./raw.png", "nameForCondition": "<PROJECT_ROOT>/tests/statsCases/auxiliary-files-test/raw.png", "reasons": [ { "moduleId": "10", "moduleIdentifier": "<PROJECT_ROOT>/tests/statsCases/auxiliary-files-test/index.js", "moduleName": "./index.js", "type": "esm import", "userRequest": "./raw.png", }, ], "size": 42, "source": { "data": [ 114, 97, 119, 46, 112, 110, 103, ], "type": "Buffer", }, "type": "module", }, { "assets": [], "chunks": [ "main", ], "id": "10", "identifier": "<PROJECT_ROOT>/tests/statsCases/auxiliary-files-test/index.js", "issuer": undefined, "issuerId": undefined, "issuerName": undefined, "issuerPath": [], "moduleType": "javascript/auto", "name": "./index.js", "nameForCondition": "<PROJECT_ROOT>/tests/statsCases/auxiliary-files-test/index.js", "reasons": [ { "moduleId": undefined, "moduleIdentifier": undefined, "moduleName": undefined, "type": "entry", "userRequest": "./index", }, ], "size": 75, "source": "import stringModule from './stringModule' import rawModule from './raw.png'", "type": "module", }, { "assets": [], "chunks": [ "main", ], "id": "363", "identifier": "<PROJECT_ROOT>/tests/statsCases/auxiliary-files-test/stringModule.js", "issuer": "<PROJECT_ROOT>/tests/statsCases/auxiliary-files-test/index.js", "issuerId": "10", "issuerName": "./index.js", "issuerPath": [ { "id": "10", "identifier": "<PROJECT_ROOT>/tests/statsCases/auxiliary-files-test/index.js", "name": "./index.js", }, ], "moduleType": "javascript/auto", "name": "./stringModule.js", "nameForCondition": "<PROJECT_ROOT>/tests/statsCases/auxiliary-files-test/stringModule.js", "reasons": [ { "moduleId": "10", "moduleIdentifier": "<PROJECT_ROOT>/tests/statsCases/auxiliary-files-test/index.js", "moduleName": "./index.js", "type": "esm import", "userRequest": "./stringModule", }, ], "size": 1, "source": "", "type": "module", }, ], "names": [ "main", ], "parents": [], "siblings": [], "size": 125, "type": "chunk", }, ], "entrypoints": { "main": { "assets": [ { "name": "bundle.js", "size": 446, }, ], "assetsSize": 446, "chunks": [ "main", ], "name": "main", }, }, "errors": [], "errorsCount": 0, "filteredModules": undefined, "hash": "94f12aa69d3989830e25", "logging": {}, "modules": [ { "filteredChildren": 2, "moduleType": "runtime", "size": 320, "sizes": {}, "type": "runtime modules", }, { "assets": [], "chunks": [ "main", ], "id": "692", "identifier": "asset/resource|<PROJECT_ROOT>/tests/statsCases/auxiliary-files-test/raw.png", "issuer": "<PROJECT_ROOT>/tests/statsCases/auxiliary-files-test/index.js", "issuerId": "10", "issuerName": "./index.js", "issuerPath": [ { "id": "10", "identifier": "<PROJECT_ROOT>/tests/statsCases/auxiliary-files-test/index.js", "name": "./index.js", }, ], "moduleType": "asset/resource", "name": "./raw.png", "nameForCondition": "<PROJECT_ROOT>/tests/statsCases/auxiliary-files-test/raw.png", "reasons": [ { "moduleId": "10", "moduleIdentifier": "<PROJECT_ROOT>/tests/statsCases/auxiliary-files-test/index.js", "moduleName": "./index.js", "type": "esm import", "userRequest": "./raw.png", }, ], "size": 42, "source": { "data": [ 114, 97, 119, 46, 112, 110, 103, ], "type": "Buffer", }, "type": "module", }, { "assets": [], "chunks": [ "main", ], "id": "10", "identifier": "<PROJECT_ROOT>/tests/statsCases/auxiliary-files-test/index.js", "issuer": undefined, "issuerId": undefined, "issuerName": undefined, "issuerPath": [], "moduleType": "javascript/auto", "name": "./index.js", "nameForCondition": "<PROJECT_ROOT>/tests/statsCases/auxiliary-files-test/index.js", "reasons": [ { "moduleId": undefined, "moduleIdentifier": undefined, "moduleName": undefined, "type": "entry", "userRequest": "./index", }, ], "size": 75, "source": "import stringModule from './stringModule' import rawModule from './raw.png'", "type": "module", }, { "assets": [], "chunks": [ "main", ], "id": "363", "identifier": "<PROJECT_ROOT>/tests/statsCases/auxiliary-files-test/stringModule.js", "issuer": "<PROJECT_ROOT>/tests/statsCases/auxiliary-files-test/index.js", "issuerId": "10", "issuerName": "./index.js", "issuerPath": [ { "id": "10", "identifier": "<PROJECT_ROOT>/tests/statsCases/auxiliary-files-test/index.js", "name": "./index.js", }, ], "moduleType": "javascript/auto", "name": "./stringModule.js", "nameForCondition": "<PROJECT_ROOT>/tests/statsCases/auxiliary-files-test/stringModule.js", "reasons": [ { "moduleId": "10", "moduleIdentifier": "<PROJECT_ROOT>/tests/statsCases/auxiliary-files-test/index.js", "moduleName": "./index.js", "type": "esm import", "userRequest": "./stringModule", }, ], "size": 1, "source": "", "type": "module", }, ], "namedChunkGroups": { "main": { "assets": [ { "name": "bundle.js", "size": 446, }, ], "assetsSize": 446, "chunks": [ "main", ], "name": "main", }, }, "outputPath": "<PROJECT_ROOT>/tests/statsCases/auxiliary-files-test/dist", "publicPath": "", "warnings": [], "warningsCount": 0, }`;
+
+exports[`StatsTestCases should print correct stats for auxiliary-files-test 2`] = `"PublicPath: (none) asset 220e6fb336d7b999e76d.png 7 bytes {main} [emitted] (name: main) asset bundle.js 446 bytes {main} [emitted] (name: main) Entrypoint main 446 bytes = bundle.js chunk {main} bundle.js (main) [entry] ./raw.png [692] {main} esm import ./raw.png [10] ./index.js [10] {main} entry ./index ./stringModule.js [363] {main} esm import ./stringModule [10] runtime modules 2 modules ./raw.png [692] {main} esm import ./raw.png [10] ./index.js [10] {main} entry ./index ./stringModule.js [363] {main} esm import ./stringModule [10] rspack compiled successfully (94f12aa69d3989830e25)"`;
+
+exports[`StatsTestCases should print correct stats for filename 1`] = `{ "assets": [ { "chunkNames": [], "chunks": [ "dynamic_js", ], "emitted": true, "info": { "development": false, "hotModuleReplacement": false, }, "name": "dynamic_js.xxxx.js", "size": 138, "type": "asset", }, { "chunkNames": [ "main", ], "chunks": [ "main", ], "emitted": true, "info": { "development": false, "hotModuleReplacement": false, }, "name": "main.xxxx.js", "size": 1094, "type": "asset", }, ], "assetsByChunkName": { "main": [ "main.xxxx.js", ], }, "chunks": [ { "auxiliaryFiles": [], "children": [], "entry": false, "files": [ "dynamic_js.xxxx.js", ], "id": "dynamic_js", "initial": false, "modules": [ { "assets": [], "chunks": [ "dynamic_js", ], "id": "426", "identifier": "<PROJECT_ROOT>/tests/statsCases/filename/dynamic.js", "issuer": "<PROJECT_ROOT>/tests/statsCases/filename/index.js", "issuerId": "10", "issuerName": "./index.js", "issuerPath": [ { "id": "10", "identifier": "<PROJECT_ROOT>/tests/statsCases/filename/index.js", "name": "./index.js", }, ], "moduleType": "javascript/auto", "name": "./dynamic.js", "nameForCondition": "<PROJECT_ROOT>/tests/statsCases/filename/dynamic.js", "reasons": [ { "moduleId": "10", "moduleIdentifier": "<PROJECT_ROOT>/tests/statsCases/filename/index.js", "moduleName": "./index.js", "type": "dynamic import", "userRequest": "./dynamic", }, ], "size": 32, "source": "export const value = "dynamic"; ", "type": "module", }, ], "names": [], "parents": [ "main", ], "siblings": [], "size": 32, "type": "chunk", }, { "auxiliaryFiles": [], "children": [ "dynamic_js", ], "entry": true, "files": [ "main.xxxx.js", ], "id": "main", "initial": true, "modules": [ { "assets": [], "chunks": [ "main", ], "id": "10", "identifier": "<PROJECT_ROOT>/tests/statsCases/filename/index.js", "issuer": undefined, "issuerId": undefined, "issuerName": undefined, "issuerPath": [], "moduleType": "javascript/auto", "name": "./index.js", "nameForCondition": "<PROJECT_ROOT>/tests/statsCases/filename/index.js", "reasons": [ { "moduleId": undefined, "moduleIdentifier": undefined, "moduleName": undefined, "type": "entry", "userRequest": "./index", }, ], "size": 38, "source": "import("./dynamic").then(console.log);", "type": "module", }, ], "names": [ "main", ], "parents": [], "siblings": [], "size": 38, "type": "chunk", }, ], "entrypoints": { "main": { "assets": [ { "name": "main.xxxx.js", "size": 1094, }, ], "assetsSize": 1094, "chunks": [ "main", ], "name": "main", }, }, "errors": [], "errorsCount": 0, "filteredModules": undefined, "hash": "b1dbe683f73e6b1f7f2c", "logging": {}, "modules": [ { "filteredChildren": 7, "moduleType": "runtime", "size": 1120, "sizes": {}, "type": "runtime modules", }, { "assets": [], "chunks": [ "main", ], "id": "10", "identifier": "<PROJECT_ROOT>/tests/statsCases/filename/index.js", "issuer": undefined, "issuerId": undefined, "issuerName": undefined, "issuerPath": [], "moduleType": "javascript/auto", "name": "./index.js", "nameForCondition": "<PROJECT_ROOT>/tests/statsCases/filename/index.js", "reasons": [ { "moduleId": undefined, "moduleIdentifier": undefined, "moduleName": undefined, "type": "entry", "userRequest": "./index", }, ], "size": 38, "source": "import("./dynamic").then(console.log);", "type": "module", }, { "assets": [], "chunks": [ "dynamic_js", ], "id": "426", "identifier": "<PROJECT_ROOT>/tests/statsCases/filename/dynamic.js", "issuer": "<PROJECT_ROOT>/tests/statsCases/filename/index.js", "issuerId": "10", "issuerName": "./index.js", "issuerPath": [ { "id": "10", "identifier": "<PROJECT_ROOT>/tests/statsCases/filename/index.js", "name": "./index.js", }, ], "moduleType": "javascript/auto", "name": "./dynamic.js", "nameForCondition": "<PROJECT_ROOT>/tests/statsCases/filename/dynamic.js", "reasons": [ { "moduleId": "10", "moduleIdentifier": "<PROJECT_ROOT>/tests/statsCases/filename/index.js", "moduleName": "./index.js", "type": "dynamic import", "userRequest": "./dynamic", }, ], "size": 32, "source": "export const value = "dynamic"; ", "type": "module", }, ], "namedChunkGroups": { "main": { "assets": [ { "name": "main.xxxx.js", "size": 1094, }, ], "assetsSize": 1094, "chunks": [ "main", ], "name": "main", }, }, "outputPath": "<PROJECT_ROOT>/tests/statsCases/filename/dist", "publicPath": "", "warnings": [], "warningsCount": 0, }`;
+
+exports[`StatsTestCases should print correct stats for filename 2`] = `"PublicPath: (none) asset dynamic_js.xxxx.js 138 bytes {dynamic_js} [emitted] asset main.xxxx.js 1.07 KiB {main} [emitted] (name: main) Entrypoint main 1.07 KiB = main.xxxx.js chunk {dynamic_js} dynamic_js.xxxx.js <{main}> ./dynamic.js [426] {dynamic_js} dynamic import ./dynamic [10] chunk {main} main.xxxx.js (main) >{dynamic_js}< [entry] ./index.js [10] {main} entry ./index runtime modules 7 modules ./index.js [10] {main} entry ./index ./dynamic.js [426] {dynamic_js} dynamic import ./dynamic [10] rspack compiled successfully (b1dbe683f73e6b1f7f2c)"`;
+
+exports[`StatsTestCases should print correct stats for hot+production 1`] = `{ "assets": [ { "chunkNames": [ "main", ], "chunks": [ "main", ], "emitted": true, "info": { "development": false, "hotModuleReplacement": false, }, "name": "bundle.js", "size": 9105, "type": "asset", }, ], "assetsByChunkName": { "main": [ "bundle.js", ], }, "chunks": [ { "auxiliaryFiles": [], "children": [], "entry": true, "files": [ "bundle.js", ], "id": "main", "initial": true, "modules": [ { "assets": [], "chunks": [ "main", ], "id": "10", "identifier": "<PROJECT_ROOT>/tests/statsCases/hot+production/index.js", "issuer": undefined, "issuerId": undefined, "issuerName": undefined, "issuerPath": [], "moduleType": "javascript/auto", "name": "./index.js", "nameForCondition": "<PROJECT_ROOT>/tests/statsCases/hot+production/index.js", "reasons": [ { "moduleId": undefined, "moduleIdentifier": undefined, "moduleName": undefined, "type": "entry", "userRequest": "./index.js", }, ], "size": 25, "source": "console.log("index.js"); ", "type": "module", }, ], "names": [ "main", ], "parents": [], "siblings": [], "size": 25, "type": "chunk", }, ], "entrypoints": { "main": { "assets": [ { "name": "bundle.js", "size": 9105, }, ], "assetsSize": 9105, "chunks": [ "main", ], "name": "main", }, }, "errors": [], "errorsCount": 0, "filteredModules": undefined, "hash": "86548123ac24bd06a6bf", "logging": {}, "modules": [ { "filteredChildren": 6, "moduleType": "runtime", "size": 960, "sizes": {}, "type": "runtime modules", }, { "assets": [], "chunks": [ "main", ], "id": "10", "identifier": "<PROJECT_ROOT>/tests/statsCases/hot+production/index.js", "issuer": undefined, "issuerId": undefined, "issuerName": undefined, "issuerPath": [], "moduleType": "javascript/auto", "name": "./index.js", "nameForCondition": "<PROJECT_ROOT>/tests/statsCases/hot+production/index.js", "reasons": [ { "moduleId": undefined, "moduleIdentifier": undefined, "moduleName": undefined, "type": "entry", "userRequest": "./index.js", }, ], "size": 25, "source": "console.log("index.js"); ", "type": "module", }, ], "namedChunkGroups": { "main": { "assets": [ { "name": "bundle.js", "size": 9105, }, ], "assetsSize": 9105, "chunks": [ "main", ], "name": "main", }, }, "outputPath": "<PROJECT_ROOT>/tests/statsCases/hot+production/dist", "publicPath": "", "warnings": [], "warningsCount": 0, }`;
+
+exports[`StatsTestCases should print correct stats for hot+production 2`] = `"PublicPath: (none) asset bundle.js 8.89 KiB {main} [emitted] (name: main) Entrypoint main 8.89 KiB = bundle.js chunk {main} bundle.js (main) [entry] ./index.js [10] {main} entry ./index.js runtime modules 6 modules ./index.js [10] {main} entry ./index.js rspack compiled successfully (86548123ac24bd06a6bf)"`;
+
+exports[`StatsTestCases should print correct stats for identifier-let-strict-mode 1`] = ` { "errors": [ { "formatted": "error[javascript]: JavaScript parsing error ┌─ tests/statsCases/identifier-let-strict-mode/index.js:1:5 │ 1 │ let let = let; │ ^^^ \`let\` cannot be used as an identifier in strict mode
+2 │
+
+",
+"message": "\`let\` cannot be used as an identifier in strict mode",
+"title": "JavaScript parsing error",
+},
+{
+"formatted": "error[javascript]: JavaScript parsing error
+┌─ tests/statsCases/identifier-let-strict-mode/index.js:1:11
+│
 1 │ let let = let;
-  │     ^^^ \`let\` cannot be used as an identifier in strict mode
-2 │ 
-
-",
-      "message": "\`let\` cannot be used as an identifier in strict mode",
-      "title": "JavaScript parsing error",
-    },
-    {
-      "formatted": "error[javascript]: JavaScript parsing error
-  ┌─ tests/statsCases/identifier-let-strict-mode/index.js:1:11
-  │
+│ ^^^ \`let\` cannot be used as an identifier in strict mode
+2 │
+
+",
+"message": "\`let\` cannot be used as an identifier in strict mode",
+"title": "JavaScript parsing error",
+},
+],
+"errorsCount": 2,
+"logging": {},
+"warnings": [],
+"warningsCount": 0,
+}
+`;
+
+exports[`StatsTestCases should print correct stats for identifier-let-strict-mode 2`] = ` "error[javascript]: JavaScript parsing error ┌─ tests/statsCases/identifier-let-strict-mode/index.js:1:5 │ 1 │ let let = let; │ ^^^ \`let\` cannot be used as an identifier in strict mode
+2 │
+
+error[javascript]: JavaScript parsing error
+┌─ tests/statsCases/identifier-let-strict-mode/index.js:1:11
+│
 1 │ let let = let;
-  │           ^^^ \`let\` cannot be used as an identifier in strict mode
-2 │ 
-
-",
-      "message": "\`let\` cannot be used as an identifier in strict mode",
-      "title": "JavaScript parsing error",
-    },
-  ],
-  "errorsCount": 2,
-  "logging": {},
-  "warnings": [],
-  "warningsCount": 0,
-}
-`;
-
-exports[`StatsTestCases should print correct stats for identifier-let-strict-mode 2`] = `
-"error[javascript]: JavaScript parsing error
-  ┌─ tests/statsCases/identifier-let-strict-mode/index.js:1:5
-  │
-1 │ let let = let;
-  │     ^^^ \`let\` cannot be used as an identifier in strict mode
-2 │ 
-
-
-
-error[javascript]: JavaScript parsing error
-  ┌─ tests/statsCases/identifier-let-strict-mode/index.js:1:11
-  │
-1 │ let let = let;
-  │           ^^^ \`let\` cannot be used as an identifier in strict mode
-2 │ 
-
-
+│ ^^^ \`let\` cannot be used as an identifier in strict mode
+2 │
 
 rspack compiled with 2 errors"
 `;
 
 exports[`StatsTestCases should print correct stats for ignore-plugin 1`] = `
 {
-  "filteredModules": undefined,
-  "modules": [
-    {
-<<<<<<< HEAD
-      "filteredChildren": 1,
-      "moduleType": "runtime",
-      "size": 160,
-      "sizes": {},
-      "type": "runtime modules",
-    },
-    {
-      "chunks": [
-        "main",
-      ],
-      "id": "10",
-=======
->>>>>>> bcdcc4b6
+"filteredModules": undefined,
+"modules": [
+{
+"filteredChildren": 1,
+"moduleType": "runtime",
+"size": 160,
+"sizes": {},
+"type": "runtime modules",
+},
+{
+"chunks": [
+"main",
+],
+"id": "10",
+
       "identifier": "<PROJECT_ROOT>/tests/statsCases/ignore-plugin/index.js",
       "issuer": undefined,
       "issuerName": undefined,
@@ -945,1230 +151,469 @@
       "size": 160,
       "type": "module",
     },
-  ],
-}
-`;
-
-exports[`StatsTestCases should print correct stats for ignore-plugin 2`] = `
-<<<<<<< HEAD
-"runtime modules 1 module
-./index.js [10] {main}
-./locals/en.js [208] {main}
-<PROJECT_ROOT>/tests/statsCases/ignore-plugin/locals/./zh.js (missing) [136] {main}
-<PROJECT_ROOT>/tests/statsCases/ignore-plugin/./globalIndex.js (missing) [239] {main}
-<PROJECT_ROOT>/tests/statsCases/ignore-plugin/locals|None|None|ContextOptions { mode: Sync, recursive: true, reg_exp: RspackRegex { algo: Regress(Regex { cr: CompiledRegex { insns: [StartOfLine, ByteSeq2([46, 47]), Loop1CharBody { min_iters: 0, max_iters: 18446744073709551615, greedy: true }, MatchAnyExceptLineTerminator, EndOfLine, Goal], brackets: [], start_pred: Arbitrary, loops: 0, groups: 0, named_group_indices: {}, flags: Flags { icase: false, multiline: false, dot_all: false, no_opt: false, unicode: false } } }) }, reg_str: "^//.///.*$", include: None, exclude: None, category: CommonJS, request: "./locals", namespace_object: Unset } [247] {main}"
-=======
-"./index.js
-./locals/en.js
-<PROJECT_ROOT>/tests/statsCases/ignore-plugin/locals/./zh.js (missing)
-<PROJECT_ROOT>/tests/statsCases/ignore-plugin/./globalIndex.js (missing)
-<PROJECT_ROOT>/tests/statsCases/ignore-plugin/locals|None|None|ContextOptions { mode: Sync, recursive: true, reg_exp: RspackRegex { algo: Regress(Regex { cr: CompiledRegex { insns: [StartOfLine, ByteSeq2([46, 47]), Loop1CharBody { min_iters: 0, max_iters: 18446744073709551615, greedy: true }, MatchAnyExceptLineTerminator, EndOfLine, Goal], brackets: [], start_pred: Arbitrary, loops: 0, groups: 0, named_group_indices: {}, flags: Flags { icase: false, multiline: false, dot_all: false, no_opt: false, unicode: false } } }) }, reg_str: "^//.///.*$", include: None, exclude: None, category: CommonJS, request: "./locals", namespace_object: Unset }"
->>>>>>> bcdcc4b6
-`;
-
-exports[`StatsTestCases should print correct stats for ignore-warning 1`] = `
-{
-  "errors": [],
-  "errorsCount": 0,
-  "logging": {},
-  "warnings": [],
-  "warningsCount": 0,
-}
-`;
+
+],
+}
+`;
+
+exports[`StatsTestCases should print correct stats for ignore-plugin 2`] = `"runtime modules 1 module ./index.js [10] {main} ./locals/en.js [208] {main} <PROJECT_ROOT>/tests/statsCases/ignore-plugin/locals/./zh.js (missing) [136] {main} <PROJECT_ROOT>/tests/statsCases/ignore-plugin/./globalIndex.js (missing) [239] {main} <PROJECT_ROOT>/tests/statsCases/ignore-plugin/locals|None|None|ContextOptions { mode: Sync, recursive: true, reg_exp: RspackRegex { algo: Regress(Regex { cr: CompiledRegex { insns: [StartOfLine, ByteSeq2([46, 47]), Loop1CharBody { min_iters: 0, max_iters: 18446744073709551615, greedy: true }, MatchAnyExceptLineTerminator, EndOfLine, Goal], brackets: [], start_pred: Arbitrary, loops: 0, groups: 0, named_group_indices: {}, flags: Flags { icase: false, multiline: false, dot_all: false, no_opt: false, unicode: false } } }) }, reg_str: "^//.///.*$", include: None, exclude: None, category: CommonJS, request: "./locals", namespace_object: Unset } [247] {main}"`;
+
+exports[`StatsTestCases should print correct stats for ignore-warning 1`] = `{ "errors": [], "errorsCount": 0, "logging": {}, "warnings": [], "warningsCount": 0, }`;
 
 exports[`StatsTestCases should print correct stats for ignore-warning 2`] = `"rspack compiled successfully"`;
 
-exports[`StatsTestCases should print correct stats for issue-3558 1`] = `
-{
-  "errors": [],
-  "errorsCount": 0,
-  "logging": {},
-  "warnings": [],
-  "warningsCount": 0,
-}
-`;
+exports[`StatsTestCases should print correct stats for issue-3558 1`] = `{ "errors": [], "errorsCount": 0, "logging": {}, "warnings": [], "warningsCount": 0, }`;
 
 exports[`StatsTestCases should print correct stats for issue-3558 2`] = `"rspack compiled successfully"`;
 
-exports[`StatsTestCases should print correct stats for legacy-ie-css-warning 1`] = `
-{
-  "errors": [],
-  "errorsCount": 0,
-  "logging": {},
-  "warnings": [],
-  "warningsCount": 0,
-}
-`;
+exports[`StatsTestCases should print correct stats for legacy-ie-css-warning 1`] = `{ "errors": [], "errorsCount": 0, "logging": {}, "warnings": [], "warningsCount": 0, }`;
 
 exports[`StatsTestCases should print correct stats for legacy-ie-css-warning 2`] = `"rspack compiled successfully"`;
 
 exports[`StatsTestCases should print correct stats for loader-builtin-swc-plugin-warn 1`] = `
 {
-  "errors": [],
-  "errorsCount": 0,
-  "logging": {},
-  "warnings": [
-    {
-      "formatted": "warning[internal]: Experimental plugins are not currently supported.
-
-",
-      "message": "Experimental plugins are not currently supported.",
-    },
-  ],
-  "warningsCount": 1,
+"errors": [],
+"errorsCount": 0,
+"logging": {},
+"warnings": [
+{
+"formatted": "warning[internal]: Experimental plugins are not currently supported.
+
+",
+"message": "Experimental plugins are not currently supported.",
+},
+],
+"warningsCount": 1,
 }
 `;
 
 exports[`StatsTestCases should print correct stats for loader-builtin-swc-plugin-warn 2`] = `
 "warning[internal]: Experimental plugins are not currently supported.
 
-
-
 rspack compiled with 1 warning"
 `;
 
-exports[`StatsTestCases should print correct stats for logging 1`] = `
-{
-  "logging": {
-    "TestLoader|<PROJECT_ROOT>/tests/statsCases/logging/index.js": {
-      "debug": true,
-      "entries": [
-        {
-          "children": [
-            {
-              "children": undefined,
-              "message": "info something",
-              "trace": undefined,
-              "type": "info",
-            },
-            {
-              "children": undefined,
-              "message": "log something",
-              "trace": undefined,
-              "type": "log",
-            },
-          ],
-          "message": "group",
-          "trace": undefined,
-          "type": "group",
-        },
-        {
-          "children": undefined,
-          "message": "",
-          "trace": undefined,
-          "type": "clear",
-        },
-      ],
-      "filteredEntries": 0,
-    },
-  },
-}
-`;
-
-exports[`StatsTestCases should print correct stats for logging 2`] = `
-"DEBUG LOG from TestLoader|<PROJECT_ROOT>/tests/statsCases/logging/index.js
-<-> group
-  <i> info something
-      log something
-    -------
-"
-`;
+exports[`StatsTestCases should print correct stats for logging 1`] = `{ "logging": { "TestLoader|<PROJECT_ROOT>/tests/statsCases/logging/index.js": { "debug": true, "entries": [ { "children": [ { "children": undefined, "message": "info something", "trace": undefined, "type": "info", }, { "children": undefined, "message": "log something", "trace": undefined, "type": "log", }, ], "message": "group", "trace": undefined, "type": "group", }, { "children": undefined, "message": "", "trace": undefined, "type": "clear", }, ], "filteredEntries": 0, }, }, }`;
+
+exports[`StatsTestCases should print correct stats for logging 2`] = `"DEBUG LOG from TestLoader|<PROJECT_ROOT>/tests/statsCases/logging/index.js <-> group <i> info something log something ------- "`;
 
 exports[`StatsTestCases should print correct stats for minify-error-recovery 1`] = `
 {
-  "errors": [
-    {
-      "formatted": "error[javascript]: JavaScript parsing error
-  ┌─ bundle.js:1:9
-  │
+"errors": [
+{
+"formatted": "error[javascript]: JavaScript parsing error
+┌─ bundle.js:1:9
+│
 1 │ const a {}
-  │         ^ Expected a semicolon
+│ ^ Expected a semicolon
 2 │ (function() {
-3 │ var __webpack_modules__ = {
-4 │ "10": function (__unused_webpack_module, exports, __webpack_require__) {
+3 │ var **webpack_modules** = {
+4 │ "10": function (**unused_webpack_module, exports, **webpack_require\_\_) {
 5 │ console.log(0);
 
 ",
-      "message": "Expected a semicolon",
-      "title": "JavaScript parsing error",
-    },
-  ],
-  "errorsCount": 1,
-  "logging": {},
-  "warnings": [],
-  "warningsCount": 0,
+"message": "Expected a semicolon",
+"title": "JavaScript parsing error",
+},
+],
+"errorsCount": 1,
+"logging": {},
+"warnings": [],
+"warningsCount": 0,
 }
 `;
 
 exports[`StatsTestCases should print correct stats for minify-error-recovery 2`] = `
 "error[javascript]: JavaScript parsing error
-  ┌─ bundle.js:1:9
-  │
+┌─ bundle.js:1:9
+│
 1 │ const a {}
-  │         ^ Expected a semicolon
+│ ^ Expected a semicolon
 2 │ (function() {
-3 │ var __webpack_modules__ = {
-4 │ "10": function (__unused_webpack_module, exports, __webpack_require__) {
+3 │ var **webpack_modules** = {
+4 │ "10": function (**unused_webpack_module, exports, **webpack_require\_\_) {
 5 │ console.log(0);
 
-
-
 rspack compiled with 1 error"
 `;
 
-exports[`StatsTestCases should print correct stats for named-chunk-group 1`] = `
-{
-  "entrypoints": {
-    "main": {
-      "assets": [
-        {
-          "name": "bundle.js",
-          "size": 1069,
-        },
-      ],
-      "assetsSize": 1069,
-      "chunks": [
-        "main",
-      ],
-      "name": "main",
-    },
-  },
-  "namedChunkGroups": {
-    "cimanyd": {
-      "assets": [
-        {
-          "name": "cimanyd.bundle.js",
-          "size": 135,
-        },
-      ],
-      "assetsSize": 135,
-      "chunks": [
-        "cimanyd",
-      ],
-      "name": "cimanyd",
-    },
-    "main": {
-      "assets": [
-        {
-          "name": "bundle.js",
-          "size": 1069,
-        },
-      ],
-      "assetsSize": 1069,
-      "chunks": [
-        "main",
-      ],
-      "name": "main",
-    },
-  },
-}
-`;
-
-exports[`StatsTestCases should print correct stats for named-chunk-group 2`] = `
-"Entrypoint main 1.04 KiB = bundle.js
-Chunk Group cimanyd 135 bytes = cimanyd.bundle.js"
-`;
+exports[`StatsTestCases should print correct stats for named-chunk-group 1`] = `{ "entrypoints": { "main": { "assets": [ { "name": "bundle.js", "size": 1069, }, ], "assetsSize": 1069, "chunks": [ "main", ], "name": "main", }, }, "namedChunkGroups": { "cimanyd": { "assets": [ { "name": "cimanyd.bundle.js", "size": 135, }, ], "assetsSize": 135, "chunks": [ "cimanyd", ], "name": "cimanyd", }, "main": { "assets": [ { "name": "bundle.js", "size": 1069, }, ], "assetsSize": 1069, "chunks": [ "main", ], "name": "main", }, }, }`;
+
+exports[`StatsTestCases should print correct stats for named-chunk-group 2`] = `"Entrypoint main 1.04 KiB = bundle.js Chunk Group cimanyd 135 bytes = cimanyd.bundle.js"`;
 
 exports[`StatsTestCases should print correct stats for normal-errors 1`] = `
 {
-  "errors": [
-    {
-      "formatted": "error[internal]: Resolve error
-  ┌─ tests/statsCases/normal-errors/index.js:1:1
-  │
+"errors": [
+{
+"formatted": "error[internal]: Resolve error
+┌─ tests/statsCases/normal-errors/index.js:1:1
+│
 1 │ import "not-exist";
-  │ ^^^^^^^^^^^^^^^^^^^ Failed to resolve not-exist in <PROJECT_ROOT>/tests/statsCases/normal-errors/index.js
-2 │ 
-
-",
-      "message": "Failed to resolve not-exist in <PROJECT_ROOT>/tests/statsCases/normal-errors/index.js",
-      "title": "Resolve error",
-    },
-  ],
-  "errorsCount": 1,
-  "logging": {},
-  "warnings": [],
-  "warningsCount": 0,
+│ ^^^^^^^^^^^^^^^^^^^ Failed to resolve not-exist in <PROJECT_ROOT>/tests/statsCases/normal-errors/index.js
+2 │
+
+",
+"message": "Failed to resolve not-exist in <PROJECT_ROOT>/tests/statsCases/normal-errors/index.js",
+"title": "Resolve error",
+},
+],
+"errorsCount": 1,
+"logging": {},
+"warnings": [],
+"warningsCount": 0,
 }
 `;
 
 exports[`StatsTestCases should print correct stats for normal-errors 2`] = `
 "error[internal]: Resolve error
-  ┌─ tests/statsCases/normal-errors/index.js:1:1
-  │
+┌─ tests/statsCases/normal-errors/index.js:1:1
+│
 1 │ import "not-exist";
-  │ ^^^^^^^^^^^^^^^^^^^ Failed to resolve not-exist in <PROJECT_ROOT>/tests/statsCases/normal-errors/index.js
-2 │ 
-
-
+│ ^^^^^^^^^^^^^^^^^^^ Failed to resolve not-exist in <PROJECT_ROOT>/tests/statsCases/normal-errors/index.js
+2 │
 
 rspack compiled with 1 error"
 `;
 
-exports[`StatsTestCases should print correct stats for optimization-runtime-chunk 1`] = `
-{
-  "chunks": [
-    {
-      "auxiliaryFiles": [],
-      "entry": true,
-      "files": [
-        "e1.js",
-      ],
-      "initial": true,
-      "names": [
-        "e1",
-      ],
-      "size": 27,
-      "type": "chunk",
-    },
-    {
-      "auxiliaryFiles": [],
-      "entry": false,
-      "files": [
-        "e1~runtime.js",
-      ],
-      "initial": true,
-      "names": [
-        "e1~runtime",
-      ],
-      "size": 0,
-      "type": "chunk",
-    },
-    {
-      "auxiliaryFiles": [],
-      "entry": true,
-      "files": [
-        "e2.js",
-      ],
-      "initial": true,
-      "names": [
-        "e2",
-      ],
-      "size": 27,
-      "type": "chunk",
-    },
-    {
-      "auxiliaryFiles": [],
-      "entry": false,
-      "files": [
-        "e2~runtime.js",
-      ],
-      "initial": true,
-      "names": [
-        "e2~runtime",
-      ],
-      "size": 0,
-      "type": "chunk",
-    },
-  ],
-  "entrypoints": {
-    "e1": {
-      "assets": [
-        {
-          "name": "e1~runtime.js",
-          "size": 2458,
-        },
-        {
-          "name": "e1.js",
-          "size": 412,
-        },
-      ],
-      "assetsSize": 2870,
-      "chunks": [
-        "e1~runtime",
-        "e1",
-      ],
-      "name": "e1",
-    },
-    "e2": {
-      "assets": [
-        {
-          "name": "e2~runtime.js",
-          "size": 2458,
-        },
-        {
-          "name": "e2.js",
-          "size": 412,
-        },
-      ],
-      "assetsSize": 2870,
-      "chunks": [
-        "e2~runtime",
-        "e2",
-      ],
-      "name": "e2",
-    },
-  },
-  "errors": [],
-  "namedChunkGroups": {
-    "e1": {
-      "assets": [
-        {
-          "name": "e1~runtime.js",
-          "size": 2458,
-        },
-        {
-          "name": "e1.js",
-          "size": 412,
-        },
-      ],
-      "assetsSize": 2870,
-      "chunks": [
-        "e1~runtime",
-        "e1",
-      ],
-      "name": "e1",
-    },
-    "e2": {
-      "assets": [
-        {
-          "name": "e2~runtime.js",
-          "size": 2458,
-        },
-        {
-          "name": "e2.js",
-          "size": 412,
-        },
-      ],
-      "assetsSize": 2870,
-      "chunks": [
-        "e2~runtime",
-        "e2",
-      ],
-      "name": "e2",
-    },
-  },
-}
-`;
-
-exports[`StatsTestCases should print correct stats for optimization-runtime-chunk 2`] = `
-"Entrypoint e1 2.8 KiB = e1~runtime.js 2.4 KiB e1.js 412 bytes
-Entrypoint e2 2.8 KiB = e2~runtime.js 2.4 KiB e2.js 412 bytes
-chunk e1.js (e1) [entry]
-chunk e1~runtime.js (e1~runtime) [initial]
-chunk e2.js (e2) [entry]
-chunk e2~runtime.js (e2~runtime) [initial]"
-`;
-
-exports[`StatsTestCases should print correct stats for optimization-runtime-chunk-multiple 1`] = `
-{
-  "chunks": [
-    {
-      "auxiliaryFiles": [],
-      "entry": true,
-      "files": [
-        "e1.js",
-      ],
-      "initial": true,
-      "names": [
-        "e1",
-      ],
-      "size": 27,
-      "type": "chunk",
-    },
-    {
-      "auxiliaryFiles": [],
-      "entry": true,
-      "files": [
-        "e2.js",
-      ],
-      "initial": true,
-      "names": [
-        "e2",
-      ],
-      "size": 27,
-      "type": "chunk",
-    },
-    {
-      "auxiliaryFiles": [],
-      "entry": false,
-      "files": [
-        "runtime~e1.js",
-      ],
-      "initial": true,
-      "names": [
-        "runtime~e1",
-      ],
-      "size": 0,
-      "type": "chunk",
-    },
-    {
-      "auxiliaryFiles": [],
-      "entry": false,
-      "files": [
-        "runtime~e2.js",
-      ],
-      "initial": true,
-      "names": [
-        "runtime~e2",
-      ],
-      "size": 0,
-      "type": "chunk",
-    },
-  ],
-  "entrypoints": {
-    "e1": {
-      "assets": [
-        {
-          "name": "runtime~e1.js",
-          "size": 2458,
-        },
-        {
-          "name": "e1.js",
-          "size": 406,
-        },
-      ],
-      "assetsSize": 2864,
-      "chunks": [
-        "runtime~e1",
-        "e1",
-      ],
-      "name": "e1",
-    },
-    "e2": {
-      "assets": [
-        {
-          "name": "runtime~e2.js",
-          "size": 2458,
-        },
-        {
-          "name": "e2.js",
-          "size": 406,
-        },
-      ],
-      "assetsSize": 2864,
-      "chunks": [
-        "runtime~e2",
-        "e2",
-      ],
-      "name": "e2",
-    },
-  },
-  "errors": [],
-  "namedChunkGroups": {
-    "e1": {
-      "assets": [
-        {
-          "name": "runtime~e1.js",
-          "size": 2458,
-        },
-        {
-          "name": "e1.js",
-          "size": 406,
-        },
-      ],
-      "assetsSize": 2864,
-      "chunks": [
-        "runtime~e1",
-        "e1",
-      ],
-      "name": "e1",
-    },
-    "e2": {
-      "assets": [
-        {
-          "name": "runtime~e2.js",
-          "size": 2458,
-        },
-        {
-          "name": "e2.js",
-          "size": 406,
-        },
-      ],
-      "assetsSize": 2864,
-      "chunks": [
-        "runtime~e2",
-        "e2",
-      ],
-      "name": "e2",
-    },
-  },
-}
-`;
-
-exports[`StatsTestCases should print correct stats for optimization-runtime-chunk-multiple 2`] = `
-"Entrypoint e1 2.8 KiB = runtime~e1.js 2.4 KiB e1.js 406 bytes
-Entrypoint e2 2.8 KiB = runtime~e2.js 2.4 KiB e2.js 406 bytes
-chunk e1.js (e1) [entry]
-chunk e2.js (e2) [entry]
-chunk runtime~e1.js (runtime~e1) [initial]
-chunk runtime~e2.js (runtime~e2) [initial]"
-`;
-
-exports[`StatsTestCases should print correct stats for optimization-runtime-chunk-single 1`] = `
-{
-  "chunks": [
-    {
-      "auxiliaryFiles": [],
-      "entry": true,
-      "files": [
-        "e1.js",
-      ],
-      "initial": true,
-      "names": [
-        "e1",
-      ],
-      "size": 27,
-      "type": "chunk",
-    },
-    {
-      "auxiliaryFiles": [],
-      "entry": true,
-      "files": [
-        "e2.js",
-      ],
-      "initial": true,
-      "names": [
-        "e2",
-      ],
-      "size": 27,
-      "type": "chunk",
-    },
-    {
-      "auxiliaryFiles": [],
-      "entry": false,
-      "files": [
-        "runtime.js",
-      ],
-      "initial": true,
-      "names": [
-        "runtime",
-      ],
-      "size": 0,
-      "type": "chunk",
-    },
-  ],
-  "entrypoints": {
-    "e1": {
-      "assets": [
-        {
-          "name": "runtime.js",
-          "size": 2455,
-        },
-        {
-          "name": "e1.js",
-          "size": 409,
-        },
-      ],
-      "assetsSize": 2864,
-      "chunks": [
-        "runtime",
-        "e1",
-      ],
-      "name": "e1",
-    },
-    "e2": {
-      "assets": [
-        {
-          "name": "runtime.js",
-          "size": 2455,
-        },
-        {
-          "name": "e2.js",
-          "size": 409,
-        },
-      ],
-      "assetsSize": 2864,
-      "chunks": [
-        "runtime",
-        "e2",
-      ],
-      "name": "e2",
-    },
-  },
-  "errors": [],
-  "namedChunkGroups": {
-    "e1": {
-      "assets": [
-        {
-          "name": "runtime.js",
-          "size": 2455,
-        },
-        {
-          "name": "e1.js",
-          "size": 409,
-        },
-      ],
-      "assetsSize": 2864,
-      "chunks": [
-        "runtime",
-        "e1",
-      ],
-      "name": "e1",
-    },
-    "e2": {
-      "assets": [
-        {
-          "name": "runtime.js",
-          "size": 2455,
-        },
-        {
-          "name": "e2.js",
-          "size": 409,
-        },
-      ],
-      "assetsSize": 2864,
-      "chunks": [
-        "runtime",
-        "e2",
-      ],
-      "name": "e2",
-    },
-  },
-}
-`;
-
-exports[`StatsTestCases should print correct stats for optimization-runtime-chunk-single 2`] = `
-"Entrypoint e1 2.8 KiB = runtime.js 2.4 KiB e1.js 409 bytes
-Entrypoint e2 2.8 KiB = runtime.js 2.4 KiB e2.js 409 bytes
-chunk e1.js (e1) [entry]
-chunk e2.js (e2) [entry]
-chunk runtime.js (runtime) [initial]"
-`;
-
-exports[`StatsTestCases should print correct stats for optimization-runtime-chunk-true 1`] = `
-{
-  "chunks": [
-    {
-      "auxiliaryFiles": [],
-      "entry": true,
-      "files": [
-        "e1.js",
-      ],
-      "initial": true,
-      "names": [
-        "e1",
-      ],
-      "size": 27,
-      "type": "chunk",
-    },
-    {
-      "auxiliaryFiles": [],
-      "entry": true,
-      "files": [
-        "e2.js",
-      ],
-      "initial": true,
-      "names": [
-        "e2",
-      ],
-      "size": 27,
-      "type": "chunk",
-    },
-    {
-      "auxiliaryFiles": [],
-      "entry": false,
-      "files": [
-        "runtime~e1.js",
-      ],
-      "initial": true,
-      "names": [
-        "runtime~e1",
-      ],
-      "size": 0,
-      "type": "chunk",
-    },
-    {
-      "auxiliaryFiles": [],
-      "entry": false,
-      "files": [
-        "runtime~e2.js",
-      ],
-      "initial": true,
-      "names": [
-        "runtime~e2",
-      ],
-      "size": 0,
-      "type": "chunk",
-    },
-  ],
-  "entrypoints": {
-    "e1": {
-      "assets": [
-        {
-          "name": "runtime~e1.js",
-          "size": 2458,
-        },
-        {
-          "name": "e1.js",
-          "size": 406,
-        },
-      ],
-      "assetsSize": 2864,
-      "chunks": [
-        "runtime~e1",
-        "e1",
-      ],
-      "name": "e1",
-    },
-    "e2": {
-      "assets": [
-        {
-          "name": "runtime~e2.js",
-          "size": 2458,
-        },
-        {
-          "name": "e2.js",
-          "size": 406,
-        },
-      ],
-      "assetsSize": 2864,
-      "chunks": [
-        "runtime~e2",
-        "e2",
-      ],
-      "name": "e2",
-    },
-  },
-  "errors": [],
-  "namedChunkGroups": {
-    "e1": {
-      "assets": [
-        {
-          "name": "runtime~e1.js",
-          "size": 2458,
-        },
-        {
-          "name": "e1.js",
-          "size": 406,
-        },
-      ],
-      "assetsSize": 2864,
-      "chunks": [
-        "runtime~e1",
-        "e1",
-      ],
-      "name": "e1",
-    },
-    "e2": {
-      "assets": [
-        {
-          "name": "runtime~e2.js",
-          "size": 2458,
-        },
-        {
-          "name": "e2.js",
-          "size": 406,
-        },
-      ],
-      "assetsSize": 2864,
-      "chunks": [
-        "runtime~e2",
-        "e2",
-      ],
-      "name": "e2",
-    },
-  },
-}
-`;
-
-exports[`StatsTestCases should print correct stats for optimization-runtime-chunk-true 2`] = `
-"Entrypoint e1 2.8 KiB = runtime~e1.js 2.4 KiB e1.js 406 bytes
-Entrypoint e2 2.8 KiB = runtime~e2.js 2.4 KiB e2.js 406 bytes
-chunk e1.js (e1) [entry]
-chunk e2.js (e2) [entry]
-chunk runtime~e1.js (runtime~e1) [initial]
-chunk runtime~e2.js (runtime~e2) [initial]"
-`;
+exports[`StatsTestCases should print correct stats for optimization-runtime-chunk 1`] = `{ "chunks": [ { "auxiliaryFiles": [], "entry": true, "files": [ "e1.js", ], "initial": true, "names": [ "e1", ], "size": 27, "type": "chunk", }, { "auxiliaryFiles": [], "entry": false, "files": [ "e1~runtime.js", ], "initial": true, "names": [ "e1~runtime", ], "size": 0, "type": "chunk", }, { "auxiliaryFiles": [], "entry": true, "files": [ "e2.js", ], "initial": true, "names": [ "e2", ], "size": 27, "type": "chunk", }, { "auxiliaryFiles": [], "entry": false, "files": [ "e2~runtime.js", ], "initial": true, "names": [ "e2~runtime", ], "size": 0, "type": "chunk", }, ], "entrypoints": { "e1": { "assets": [ { "name": "e1~runtime.js", "size": 2458, }, { "name": "e1.js", "size": 412, }, ], "assetsSize": 2870, "chunks": [ "e1~runtime", "e1", ], "name": "e1", }, "e2": { "assets": [ { "name": "e2~runtime.js", "size": 2458, }, { "name": "e2.js", "size": 412, }, ], "assetsSize": 2870, "chunks": [ "e2~runtime", "e2", ], "name": "e2", }, }, "errors": [], "namedChunkGroups": { "e1": { "assets": [ { "name": "e1~runtime.js", "size": 2458, }, { "name": "e1.js", "size": 412, }, ], "assetsSize": 2870, "chunks": [ "e1~runtime", "e1", ], "name": "e1", }, "e2": { "assets": [ { "name": "e2~runtime.js", "size": 2458, }, { "name": "e2.js", "size": 412, }, ], "assetsSize": 2870, "chunks": [ "e2~runtime", "e2", ], "name": "e2", }, }, }`;
+
+exports[`StatsTestCases should print correct stats for optimization-runtime-chunk 2`] = `"Entrypoint e1 2.8 KiB = e1~runtime.js 2.4 KiB e1.js 412 bytes Entrypoint e2 2.8 KiB = e2~runtime.js 2.4 KiB e2.js 412 bytes chunk e1.js (e1) [entry] chunk e1~runtime.js (e1~runtime) [initial] chunk e2.js (e2) [entry] chunk e2~runtime.js (e2~runtime) [initial]"`;
+
+exports[`StatsTestCases should print correct stats for optimization-runtime-chunk-multiple 1`] = `{ "chunks": [ { "auxiliaryFiles": [], "entry": true, "files": [ "e1.js", ], "initial": true, "names": [ "e1", ], "size": 27, "type": "chunk", }, { "auxiliaryFiles": [], "entry": true, "files": [ "e2.js", ], "initial": true, "names": [ "e2", ], "size": 27, "type": "chunk", }, { "auxiliaryFiles": [], "entry": false, "files": [ "runtime~e1.js", ], "initial": true, "names": [ "runtime~e1", ], "size": 0, "type": "chunk", }, { "auxiliaryFiles": [], "entry": false, "files": [ "runtime~e2.js", ], "initial": true, "names": [ "runtime~e2", ], "size": 0, "type": "chunk", }, ], "entrypoints": { "e1": { "assets": [ { "name": "runtime~e1.js", "size": 2458, }, { "name": "e1.js", "size": 406, }, ], "assetsSize": 2864, "chunks": [ "runtime~e1", "e1", ], "name": "e1", }, "e2": { "assets": [ { "name": "runtime~e2.js", "size": 2458, }, { "name": "e2.js", "size": 406, }, ], "assetsSize": 2864, "chunks": [ "runtime~e2", "e2", ], "name": "e2", }, }, "errors": [], "namedChunkGroups": { "e1": { "assets": [ { "name": "runtime~e1.js", "size": 2458, }, { "name": "e1.js", "size": 406, }, ], "assetsSize": 2864, "chunks": [ "runtime~e1", "e1", ], "name": "e1", }, "e2": { "assets": [ { "name": "runtime~e2.js", "size": 2458, }, { "name": "e2.js", "size": 406, }, ], "assetsSize": 2864, "chunks": [ "runtime~e2", "e2", ], "name": "e2", }, }, }`;
+
+exports[`StatsTestCases should print correct stats for optimization-runtime-chunk-multiple 2`] = `"Entrypoint e1 2.8 KiB = runtime~e1.js 2.4 KiB e1.js 406 bytes Entrypoint e2 2.8 KiB = runtime~e2.js 2.4 KiB e2.js 406 bytes chunk e1.js (e1) [entry] chunk e2.js (e2) [entry] chunk runtime~e1.js (runtime~e1) [initial] chunk runtime~e2.js (runtime~e2) [initial]"`;
+
+exports[`StatsTestCases should print correct stats for optimization-runtime-chunk-single 1`] = `{ "chunks": [ { "auxiliaryFiles": [], "entry": true, "files": [ "e1.js", ], "initial": true, "names": [ "e1", ], "size": 27, "type": "chunk", }, { "auxiliaryFiles": [], "entry": true, "files": [ "e2.js", ], "initial": true, "names": [ "e2", ], "size": 27, "type": "chunk", }, { "auxiliaryFiles": [], "entry": false, "files": [ "runtime.js", ], "initial": true, "names": [ "runtime", ], "size": 0, "type": "chunk", }, ], "entrypoints": { "e1": { "assets": [ { "name": "runtime.js", "size": 2455, }, { "name": "e1.js", "size": 409, }, ], "assetsSize": 2864, "chunks": [ "runtime", "e1", ], "name": "e1", }, "e2": { "assets": [ { "name": "runtime.js", "size": 2455, }, { "name": "e2.js", "size": 409, }, ], "assetsSize": 2864, "chunks": [ "runtime", "e2", ], "name": "e2", }, }, "errors": [], "namedChunkGroups": { "e1": { "assets": [ { "name": "runtime.js", "size": 2455, }, { "name": "e1.js", "size": 409, }, ], "assetsSize": 2864, "chunks": [ "runtime", "e1", ], "name": "e1", }, "e2": { "assets": [ { "name": "runtime.js", "size": 2455, }, { "name": "e2.js", "size": 409, }, ], "assetsSize": 2864, "chunks": [ "runtime", "e2", ], "name": "e2", }, }, }`;
+
+exports[`StatsTestCases should print correct stats for optimization-runtime-chunk-single 2`] = `"Entrypoint e1 2.8 KiB = runtime.js 2.4 KiB e1.js 409 bytes Entrypoint e2 2.8 KiB = runtime.js 2.4 KiB e2.js 409 bytes chunk e1.js (e1) [entry] chunk e2.js (e2) [entry] chunk runtime.js (runtime) [initial]"`;
+
+exports[`StatsTestCases should print correct stats for optimization-runtime-chunk-true 1`] = `{ "chunks": [ { "auxiliaryFiles": [], "entry": true, "files": [ "e1.js", ], "initial": true, "names": [ "e1", ], "size": 27, "type": "chunk", }, { "auxiliaryFiles": [], "entry": true, "files": [ "e2.js", ], "initial": true, "names": [ "e2", ], "size": 27, "type": "chunk", }, { "auxiliaryFiles": [], "entry": false, "files": [ "runtime~e1.js", ], "initial": true, "names": [ "runtime~e1", ], "size": 0, "type": "chunk", }, { "auxiliaryFiles": [], "entry": false, "files": [ "runtime~e2.js", ], "initial": true, "names": [ "runtime~e2", ], "size": 0, "type": "chunk", }, ], "entrypoints": { "e1": { "assets": [ { "name": "runtime~e1.js", "size": 2458, }, { "name": "e1.js", "size": 406, }, ], "assetsSize": 2864, "chunks": [ "runtime~e1", "e1", ], "name": "e1", }, "e2": { "assets": [ { "name": "runtime~e2.js", "size": 2458, }, { "name": "e2.js", "size": 406, }, ], "assetsSize": 2864, "chunks": [ "runtime~e2", "e2", ], "name": "e2", }, }, "errors": [], "namedChunkGroups": { "e1": { "assets": [ { "name": "runtime~e1.js", "size": 2458, }, { "name": "e1.js", "size": 406, }, ], "assetsSize": 2864, "chunks": [ "runtime~e1", "e1", ], "name": "e1", }, "e2": { "assets": [ { "name": "runtime~e2.js", "size": 2458, }, { "name": "e2.js", "size": 406, }, ], "assetsSize": 2864, "chunks": [ "runtime~e2", "e2", ], "name": "e2", }, }, }`;
+
+exports[`StatsTestCases should print correct stats for optimization-runtime-chunk-true 2`] = `"Entrypoint e1 2.8 KiB = runtime~e1.js 2.4 KiB e1.js 406 bytes Entrypoint e2 2.8 KiB = runtime~e2.js 2.4 KiB e2.js 406 bytes chunk e1.js (e1) [entry] chunk e2.js (e2) [entry] chunk runtime~e1.js (runtime~e1) [initial] chunk runtime~e2.js (runtime~e2) [initial]"`;
 
 exports[`StatsTestCases should print correct stats for parse-error 1`] = `
 {
-  "errors": [
-    {
-      "formatted": "error[javascript]: JavaScript parsing error
-  ┌─ tests/statsCases/parse-error/b.js:6:8
-  │
+"errors": [
+{
+"formatted": "error[javascript]: JavaScript parsing error
+┌─ tests/statsCases/parse-error/b.js:6:8
+│
 2 │ code
 3 │ which
 4 │ includes
 5 │ a
 6 │ parser )
-  │        ^ Expected ';', '}' or <eof>
+│ ^ Expected ';', '}' or <eof>
 7 │ error
 8 │ in
 9 │ some
 10 │ line
 
 ",
-      "message": "Expected ';', '}' or <eof>",
-      "title": "JavaScript parsing error",
-    },
-  ],
-  "errorsCount": 1,
-  "logging": {},
-  "warnings": [],
-  "warningsCount": 0,
+"message": "Expected ';', '}' or <eof>",
+"title": "JavaScript parsing error",
+},
+],
+"errorsCount": 1,
+"logging": {},
+"warnings": [],
+"warningsCount": 0,
 }
 `;
 
 exports[`StatsTestCases should print correct stats for parse-error 2`] = `
 "error[javascript]: JavaScript parsing error
-  ┌─ tests/statsCases/parse-error/b.js:6:8
-  │
+┌─ tests/statsCases/parse-error/b.js:6:8
+│
 2 │ code
 3 │ which
 4 │ includes
 5 │ a
 6 │ parser )
-  │        ^ Expected ';', '}' or <eof>
+│ ^ Expected ';', '}' or <eof>
 7 │ error
 8 │ in
 9 │ some
 10 │ line
 
-
-
 rspack compiled with 1 error"
 `;
 
-exports[`StatsTestCases should print correct stats for parse-error-builtin-swc-loader 1`] = `
-{
-  "errors": [
-    {
-      "formatted": "error[internal]: 
-  x Expected '{', got 'error'
-   ,-[<PROJECT_ROOT>/tests/statsCases/parse-error-builtin-swc-loader/index.ts:1:1]
- 1 | export error;
-   :        ^^^^^
-   \`----
-
-
-",
-      "message": "
-  x Expected '{', got 'error'
-   ,-[<PROJECT_ROOT>/tests/statsCases/parse-error-builtin-swc-loader/index.ts:1:1]
- 1 | export error;
-   :        ^^^^^
-   \`----
-",
-      "title": "",
-    },
-  ],
-  "errorsCount": 1,
-  "logging": {},
-  "warnings": [],
-  "warningsCount": 0,
-}
-`;
-
-exports[`StatsTestCases should print correct stats for parse-error-builtin-swc-loader 2`] = `
-"error[internal]: 
-  x Expected '{', got 'error'
-   ,-[<PROJECT_ROOT>/tests/statsCases/parse-error-builtin-swc-loader/index.ts:1:1]
- 1 | export error;
-   :        ^^^^^
-   \`----
-
-
-
+exports[`StatsTestCases should print correct stats for parse-error-builtin-swc-loader 1`] = ` { "errors": [ { "formatted": "error[internal]: x Expected '{', got 'error' ,-[<PROJECT_ROOT>/tests/statsCases/parse-error-builtin-swc-loader/index.ts:1:1] 1 | export error; : ^^^^^ \`----
+
+",
+"message": "
+x Expected '{', got 'error'
+,-[<PROJECT_ROOT>/tests/statsCases/parse-error-builtin-swc-loader/index.ts:1:1]
+1 | export error;
+: ^^^^^
+\`----
+",
+"title": "",
+},
+],
+"errorsCount": 1,
+"logging": {},
+"warnings": [],
+"warningsCount": 0,
+}
+`;
+
+exports[`StatsTestCases should print correct stats for parse-error-builtin-swc-loader 2`] = ` "error[internal]: x Expected '{', got 'error' ,-[<PROJECT_ROOT>/tests/statsCases/parse-error-builtin-swc-loader/index.ts:1:1] 1 | export error; : ^^^^^ \`----
 
 rspack compiled with 1 error"
 `;
 
-exports[`StatsTestCases should print correct stats for reasons 1`] = `
-{
-  "filteredModules": undefined,
-  "modules": [
-    {
-      "identifier": "<PROJECT_ROOT>/tests/statsCases/reasons/a.js",
-      "issuer": "<PROJECT_ROOT>/tests/statsCases/reasons/index.js",
-      "issuerName": "./index.js",
-      "issuerPath": [
-        {
-          "identifier": "<PROJECT_ROOT>/tests/statsCases/reasons/index.js",
-          "name": "./index.js",
-        },
-      ],
-      "moduleType": "javascript/auto",
-      "name": "./a.js",
-      "nameForCondition": "<PROJECT_ROOT>/tests/statsCases/reasons/a.js",
-      "reasons": [
-        {
-          "moduleIdentifier": "<PROJECT_ROOT>/tests/statsCases/reasons/index.js",
-          "moduleName": "./index.js",
-          "type": "cjs require",
-          "userRequest": "./a",
-        },
-      ],
-      "size": 55,
-      "type": "module",
-    },
-    {
-      "identifier": "<PROJECT_ROOT>/tests/statsCases/reasons/index.js",
-      "issuer": undefined,
-      "issuerName": undefined,
-      "issuerPath": [],
-      "moduleType": "javascript/auto",
-      "name": "./index.js",
-      "nameForCondition": "<PROJECT_ROOT>/tests/statsCases/reasons/index.js",
-      "reasons": [
-        {
-          "moduleIdentifier": undefined,
-          "moduleName": undefined,
-          "type": "entry",
-          "userRequest": "./index",
-        },
-      ],
-      "size": 44,
-      "type": "module",
-    },
-  ],
-}
-`;
-
-exports[`StatsTestCases should print correct stats for reasons 2`] = `
-"./a.js
-  cjs require ./a
-./index.js
-  entry ./index"
-`;
+exports[`StatsTestCases should print correct stats for reasons 1`] = `{ "filteredModules": undefined, "modules": [ { "identifier": "<PROJECT_ROOT>/tests/statsCases/reasons/a.js", "issuer": "<PROJECT_ROOT>/tests/statsCases/reasons/index.js", "issuerName": "./index.js", "issuerPath": [ { "identifier": "<PROJECT_ROOT>/tests/statsCases/reasons/index.js", "name": "./index.js", }, ], "moduleType": "javascript/auto", "name": "./a.js", "nameForCondition": "<PROJECT_ROOT>/tests/statsCases/reasons/a.js", "reasons": [ { "moduleIdentifier": "<PROJECT_ROOT>/tests/statsCases/reasons/index.js", "moduleName": "./index.js", "type": "cjs require", "userRequest": "./a", }, ], "size": 55, "type": "module", }, { "identifier": "<PROJECT_ROOT>/tests/statsCases/reasons/index.js", "issuer": undefined, "issuerName": undefined, "issuerPath": [], "moduleType": "javascript/auto", "name": "./index.js", "nameForCondition": "<PROJECT_ROOT>/tests/statsCases/reasons/index.js", "reasons": [ { "moduleIdentifier": undefined, "moduleName": undefined, "type": "entry", "userRequest": "./index", }, ], "size": 44, "type": "module", }, ], }`;
+
+exports[`StatsTestCases should print correct stats for reasons 2`] = `"./a.js cjs require ./a ./index.js entry ./index"`;
 
 exports[`StatsTestCases should print correct stats for resolve-overflow 1`] = `
 {
-  "assets": [
-    {
-      "chunkNames": [
-        "main",
-      ],
-      "chunks": [
-        "main",
-      ],
-      "emitted": true,
-      "info": {
-        "development": false,
-        "hotModuleReplacement": false,
-      },
-      "name": "bundle.js",
-      "size": 725,
-      "type": "asset",
-    },
-  ],
-  "assetsByChunkName": {
-    "main": [
-      "bundle.js",
-    ],
-  },
-  "chunks": [
-    {
-      "auxiliaryFiles": [],
-      "children": [],
-      "entry": true,
-      "files": [
-        "bundle.js",
-      ],
-      "id": "main",
-      "initial": true,
-      "modules": [
-        {
-          "assets": [],
-          "chunks": [
-            "main",
-          ],
-          "id": "10",
-          "identifier": "<PROJECT_ROOT>/tests/statsCases/resolve-overflow/index.js",
-          "issuer": undefined,
-          "issuerId": undefined,
-          "issuerName": undefined,
-          "issuerPath": [],
-          "moduleType": "javascript/auto",
-          "name": "./index.js",
-          "nameForCondition": "<PROJECT_ROOT>/tests/statsCases/resolve-overflow/index.js",
-          "reasons": [
-            {
-              "moduleId": undefined,
-              "moduleIdentifier": undefined,
-              "moduleName": undefined,
-              "type": "entry",
-              "userRequest": "./index",
-            },
-          ],
-          "size": 51,
-          "source": "import { a } from "cycle-alias/a";
+"assets": [
+{
+"chunkNames": [
+"main",
+],
+"chunks": [
+"main",
+],
+"emitted": true,
+"info": {
+"development": false,
+"hotModuleReplacement": false,
+},
+"name": "bundle.js",
+"size": 725,
+"type": "asset",
+},
+],
+"assetsByChunkName": {
+"main": [
+"bundle.js",
+],
+},
+"chunks": [
+{
+"auxiliaryFiles": [],
+"children": [],
+"entry": true,
+"files": [
+"bundle.js",
+],
+"id": "main",
+"initial": true,
+"modules": [
+{
+"assets": [],
+"chunks": [
+"main",
+],
+"id": "10",
+"identifier": "<PROJECT_ROOT>/tests/statsCases/resolve-overflow/index.js",
+"issuer": undefined,
+"issuerId": undefined,
+"issuerName": undefined,
+"issuerPath": [],
+"moduleType": "javascript/auto",
+"name": "./index.js",
+"nameForCondition": "<PROJECT_ROOT>/tests/statsCases/resolve-overflow/index.js",
+"reasons": [
+{
+"moduleId": undefined,
+"moduleIdentifier": undefined,
+"moduleName": undefined,
+"type": "entry",
+"userRequest": "./index",
+},
+],
+"size": 51,
+"source": "import { a } from "cycle-alias/a";
 console.log(a);
 ",
-          "type": "module",
-        },
-        {
-          "assets": [],
-          "chunks": [
-            "main",
-          ],
-          "id": "280",
-          "identifier": "missing|<PROJECT_ROOT>/tests/statsCases/resolve-overflow/cycle-alias/a",
-          "issuer": "<PROJECT_ROOT>/tests/statsCases/resolve-overflow/index.js",
-          "issuerId": "10",
-          "issuerName": "./index.js",
-          "issuerPath": [
-            {
-              "id": "10",
-              "identifier": "<PROJECT_ROOT>/tests/statsCases/resolve-overflow/index.js",
-              "name": "./index.js",
-            },
-          ],
-          "moduleType": "javascript/auto",
-          "name": "<PROJECT_ROOT>/tests/statsCases/resolve-overflow/cycle-alias/a (missing)",
-          "nameForCondition": undefined,
-          "reasons": [
-            {
-              "moduleId": "10",
-              "moduleIdentifier": "<PROJECT_ROOT>/tests/statsCases/resolve-overflow/index.js",
-              "moduleName": "./index.js",
-              "type": "esm import",
-              "userRequest": "cycle-alias/a",
-            },
-            {
-              "moduleId": "10",
-              "moduleIdentifier": "<PROJECT_ROOT>/tests/statsCases/resolve-overflow/index.js",
-              "moduleName": "./index.js",
-              "type": "esm import specifier",
-              "userRequest": "cycle-alias/a",
-            },
-          ],
-          "size": 160,
-          "source": undefined,
-          "type": "module",
-        },
-      ],
-      "names": [
-        "main",
-      ],
-      "parents": [],
-      "siblings": [],
-      "size": 211,
-      "type": "chunk",
-    },
-  ],
-  "entrypoints": {
-    "main": {
-      "assets": [
-        {
-          "name": "bundle.js",
-          "size": 725,
-        },
-      ],
-      "assetsSize": 725,
-      "chunks": [
-        "main",
-      ],
-      "name": "main",
-    },
-  },
-  "errors": [
-    {
-      "formatted": "error[internal]: Resolve error
-  ┌─ tests/statsCases/resolve-overflow/index.js:1:1
-  │
+"type": "module",
+},
+{
+"assets": [],
+"chunks": [
+"main",
+],
+"id": "280",
+"identifier": "missing|<PROJECT_ROOT>/tests/statsCases/resolve-overflow/cycle-alias/a",
+"issuer": "<PROJECT_ROOT>/tests/statsCases/resolve-overflow/index.js",
+"issuerId": "10",
+"issuerName": "./index.js",
+"issuerPath": [
+{
+"id": "10",
+"identifier": "<PROJECT_ROOT>/tests/statsCases/resolve-overflow/index.js",
+"name": "./index.js",
+},
+],
+"moduleType": "javascript/auto",
+"name": "<PROJECT_ROOT>/tests/statsCases/resolve-overflow/cycle-alias/a (missing)",
+"nameForCondition": undefined,
+"reasons": [
+{
+"moduleId": "10",
+"moduleIdentifier": "<PROJECT_ROOT>/tests/statsCases/resolve-overflow/index.js",
+"moduleName": "./index.js",
+"type": "esm import",
+"userRequest": "cycle-alias/a",
+},
+{
+"moduleId": "10",
+"moduleIdentifier": "<PROJECT_ROOT>/tests/statsCases/resolve-overflow/index.js",
+"moduleName": "./index.js",
+"type": "esm import specifier",
+"userRequest": "cycle-alias/a",
+},
+],
+"size": 160,
+"source": undefined,
+"type": "module",
+},
+],
+"names": [
+"main",
+],
+"parents": [],
+"siblings": [],
+"size": 211,
+"type": "chunk",
+},
+],
+"entrypoints": {
+"main": {
+"assets": [
+{
+"name": "bundle.js",
+"size": 725,
+},
+],
+"assetsSize": 725,
+"chunks": [
+"main",
+],
+"name": "main",
+},
+},
+"errors": [
+{
+"formatted": "error[internal]: Resolve error
+┌─ tests/statsCases/resolve-overflow/index.js:1:1
+│
 1 │ import { a } from "cycle-alias/a";
-  │ ^^^^^^^^^^^^^^^^^^^^^^^^^^^^^^^^^^ Can't resolve "cycle-alias/a" in <PROJECT_ROOT>/tests/statsCases/resolve-overflow/index.js , maybe it had cycle alias
+│ ^^^^^^^^^^^^^^^^^^^^^^^^^^^^^^^^^^ Can't resolve "cycle-alias/a" in <PROJECT_ROOT>/tests/statsCases/resolve-overflow/index.js , maybe it had cycle alias
 2 │ console.log(a);
-3 │ 
-
-",
-      "message": "Can't resolve "cycle-alias/a" in <PROJECT_ROOT>/tests/statsCases/resolve-overflow/index.js , maybe it had cycle alias",
-      "title": "Resolve error",
-    },
-  ],
-  "errorsCount": 1,
-  "filteredModules": undefined,
-  "hash": "6ca407f06f94c982125d",
-  "logging": {},
-  "modules": [
-    {
-      "filteredChildren": 4,
-      "moduleType": "runtime",
-      "size": 640,
-      "sizes": {},
-      "type": "runtime modules",
-    },
-    {
-      "assets": [],
-      "chunks": [
-        "main",
-      ],
-      "id": "10",
-      "identifier": "<PROJECT_ROOT>/tests/statsCases/resolve-overflow/index.js",
-      "issuer": undefined,
-      "issuerId": undefined,
-      "issuerName": undefined,
-      "issuerPath": [],
-      "moduleType": "javascript/auto",
-      "name": "./index.js",
-      "nameForCondition": "<PROJECT_ROOT>/tests/statsCases/resolve-overflow/index.js",
-      "reasons": [
-        {
-          "moduleId": undefined,
-          "moduleIdentifier": undefined,
-          "moduleName": undefined,
-          "type": "entry",
-          "userRequest": "./index",
-        },
-      ],
-      "size": 51,
-      "source": "import { a } from "cycle-alias/a";
+3 │
+
+",
+"message": "Can't resolve "cycle-alias/a" in <PROJECT_ROOT>/tests/statsCases/resolve-overflow/index.js , maybe it had cycle alias",
+"title": "Resolve error",
+},
+],
+"errorsCount": 1,
+"filteredModules": undefined,
+"hash": "6ca407f06f94c982125d",
+"logging": {},
+"modules": [
+{
+"filteredChildren": 4,
+"moduleType": "runtime",
+"size": 640,
+"sizes": {},
+"type": "runtime modules",
+},
+{
+"assets": [],
+"chunks": [
+"main",
+],
+"id": "10",
+"identifier": "<PROJECT_ROOT>/tests/statsCases/resolve-overflow/index.js",
+"issuer": undefined,
+"issuerId": undefined,
+"issuerName": undefined,
+"issuerPath": [],
+"moduleType": "javascript/auto",
+"name": "./index.js",
+"nameForCondition": "<PROJECT_ROOT>/tests/statsCases/resolve-overflow/index.js",
+"reasons": [
+{
+"moduleId": undefined,
+"moduleIdentifier": undefined,
+"moduleName": undefined,
+"type": "entry",
+"userRequest": "./index",
+},
+],
+"size": 51,
+"source": "import { a } from "cycle-alias/a";
 console.log(a);
 ",
-      "type": "module",
-    },
-    {
-      "assets": [],
-      "chunks": [
-        "main",
-      ],
-      "id": "280",
-      "identifier": "missing|<PROJECT_ROOT>/tests/statsCases/resolve-overflow/cycle-alias/a",
-      "issuer": "<PROJECT_ROOT>/tests/statsCases/resolve-overflow/index.js",
-      "issuerId": "10",
-      "issuerName": "./index.js",
-      "issuerPath": [
-        {
-          "id": "10",
-          "identifier": "<PROJECT_ROOT>/tests/statsCases/resolve-overflow/index.js",
-          "name": "./index.js",
-        },
-      ],
-      "moduleType": "javascript/auto",
-      "name": "<PROJECT_ROOT>/tests/statsCases/resolve-overflow/cycle-alias/a (missing)",
-      "nameForCondition": undefined,
-      "reasons": [
-        {
-          "moduleId": "10",
-          "moduleIdentifier": "<PROJECT_ROOT>/tests/statsCases/resolve-overflow/index.js",
-          "moduleName": "./index.js",
-          "type": "esm import",
-          "userRequest": "cycle-alias/a",
-        },
-        {
-          "moduleId": "10",
-          "moduleIdentifier": "<PROJECT_ROOT>/tests/statsCases/resolve-overflow/index.js",
-          "moduleName": "./index.js",
-          "type": "esm import specifier",
-          "userRequest": "cycle-alias/a",
-        },
-      ],
-      "size": 160,
-      "source": undefined,
-      "type": "module",
-    },
-  ],
-  "namedChunkGroups": {
-    "main": {
-      "assets": [
-        {
-          "name": "bundle.js",
-          "size": 725,
-        },
-      ],
-      "assetsSize": 725,
-      "chunks": [
-        "main",
-      ],
-      "name": "main",
-    },
-  },
-  "outputPath": "<PROJECT_ROOT>/tests/statsCases/resolve-overflow/dist",
-  "publicPath": "auto",
-  "warnings": [],
-  "warningsCount": 0,
+"type": "module",
+},
+{
+"assets": [],
+"chunks": [
+"main",
+],
+"id": "280",
+"identifier": "missing|<PROJECT_ROOT>/tests/statsCases/resolve-overflow/cycle-alias/a",
+"issuer": "<PROJECT_ROOT>/tests/statsCases/resolve-overflow/index.js",
+"issuerId": "10",
+"issuerName": "./index.js",
+"issuerPath": [
+{
+"id": "10",
+"identifier": "<PROJECT_ROOT>/tests/statsCases/resolve-overflow/index.js",
+"name": "./index.js",
+},
+],
+"moduleType": "javascript/auto",
+"name": "<PROJECT_ROOT>/tests/statsCases/resolve-overflow/cycle-alias/a (missing)",
+"nameForCondition": undefined,
+"reasons": [
+{
+"moduleId": "10",
+"moduleIdentifier": "<PROJECT_ROOT>/tests/statsCases/resolve-overflow/index.js",
+"moduleName": "./index.js",
+"type": "esm import",
+"userRequest": "cycle-alias/a",
+},
+{
+"moduleId": "10",
+"moduleIdentifier": "<PROJECT_ROOT>/tests/statsCases/resolve-overflow/index.js",
+"moduleName": "./index.js",
+"type": "esm import specifier",
+"userRequest": "cycle-alias/a",
+},
+],
+"size": 160,
+"source": undefined,
+"type": "module",
+},
+],
+"namedChunkGroups": {
+"main": {
+"assets": [
+{
+"name": "bundle.js",
+"size": 725,
+},
+],
+"assetsSize": 725,
+"chunks": [
+"main",
+],
+"name": "main",
+},
+},
+"outputPath": "<PROJECT_ROOT>/tests/statsCases/resolve-overflow/dist",
+"publicPath": "auto",
+"warnings": [],
+"warningsCount": 0,
 }
 `;
 
@@ -2177,271 +622,269 @@
 asset bundle.js 725 bytes {main} [emitted] (name: main)
 Entrypoint main 725 bytes = bundle.js
 chunk {main} bundle.js (main) [entry]
-  ./index.js [10] {main}
-    entry ./index
-  <PROJECT_ROOT>/tests/statsCases/resolve-overflow/cycle-alias/a (missing) [280] {main}
-    esm import cycle-alias/a [10]
-    esm import specifier cycle-alias/a [10]
+./index.js [10] {main}
+entry ./index
+<PROJECT_ROOT>/tests/statsCases/resolve-overflow/cycle-alias/a (missing) [280] {main}
+esm import cycle-alias/a [10]
+esm import specifier cycle-alias/a [10]
 runtime modules 4 modules
 ./index.js [10] {main}
-  entry ./index
+entry ./index
 <PROJECT_ROOT>/tests/statsCases/resolve-overflow/cycle-alias/a (missing) [280] {main}
-  esm import cycle-alias/a [10]
-  esm import specifier cycle-alias/a [10]
+esm import cycle-alias/a [10]
+esm import specifier cycle-alias/a [10]
 
 error[internal]: Resolve error
-  ┌─ tests/statsCases/resolve-overflow/index.js:1:1
-  │
+┌─ tests/statsCases/resolve-overflow/index.js:1:1
+│
 1 │ import { a } from "cycle-alias/a";
-  │ ^^^^^^^^^^^^^^^^^^^^^^^^^^^^^^^^^^ Can't resolve "cycle-alias/a" in <PROJECT_ROOT>/tests/statsCases/resolve-overflow/index.js , maybe it had cycle alias
+│ ^^^^^^^^^^^^^^^^^^^^^^^^^^^^^^^^^^ Can't resolve "cycle-alias/a" in <PROJECT_ROOT>/tests/statsCases/resolve-overflow/index.js , maybe it had cycle alias
 2 │ console.log(a);
-3 │ 
-
-
+3 │
 
 rspack compiled with 1 error (6ca407f06f94c982125d)"
 `;
 
 exports[`StatsTestCases should print correct stats for resolve-unexpected-exports-in-pkg 1`] = `
 {
-  "assets": [
-    {
-      "chunkNames": [
-        "main",
-      ],
-      "chunks": [
-        "main",
-      ],
-      "emitted": true,
-      "info": {
-        "development": false,
-        "hotModuleReplacement": false,
-      },
-      "name": "bundle.js",
-      "size": 741,
-      "type": "asset",
-    },
-  ],
-  "assetsByChunkName": {
-    "main": [
-      "bundle.js",
-    ],
-  },
-  "chunks": [
-    {
-      "auxiliaryFiles": [],
-      "children": [],
-      "entry": true,
-      "files": [
-        "bundle.js",
-      ],
-      "id": "main",
-      "initial": true,
-      "modules": [
-        {
-          "assets": [],
-          "chunks": [
-            "main",
-          ],
-          "id": "10",
-          "identifier": "<PROJECT_ROOT>/tests/statsCases/resolve-unexpected-exports-in-pkg/index.js",
-          "issuer": undefined,
-          "issuerId": undefined,
-          "issuerName": undefined,
-          "issuerPath": [],
-          "moduleType": "javascript/auto",
-          "name": "./index.js",
-          "nameForCondition": "<PROJECT_ROOT>/tests/statsCases/resolve-unexpected-exports-in-pkg/index.js",
-          "reasons": [
-            {
-              "moduleId": undefined,
-              "moduleIdentifier": undefined,
-              "moduleName": undefined,
-              "type": "entry",
-              "userRequest": "./index",
-            },
-          ],
-          "size": 39,
-          "source": "import a from "pkg-a";
+"assets": [
+{
+"chunkNames": [
+"main",
+],
+"chunks": [
+"main",
+],
+"emitted": true,
+"info": {
+"development": false,
+"hotModuleReplacement": false,
+},
+"name": "bundle.js",
+"size": 741,
+"type": "asset",
+},
+],
+"assetsByChunkName": {
+"main": [
+"bundle.js",
+],
+},
+"chunks": [
+{
+"auxiliaryFiles": [],
+"children": [],
+"entry": true,
+"files": [
+"bundle.js",
+],
+"id": "main",
+"initial": true,
+"modules": [
+{
+"assets": [],
+"chunks": [
+"main",
+],
+"id": "10",
+"identifier": "<PROJECT_ROOT>/tests/statsCases/resolve-unexpected-exports-in-pkg/index.js",
+"issuer": undefined,
+"issuerId": undefined,
+"issuerName": undefined,
+"issuerPath": [],
+"moduleType": "javascript/auto",
+"name": "./index.js",
+"nameForCondition": "<PROJECT_ROOT>/tests/statsCases/resolve-unexpected-exports-in-pkg/index.js",
+"reasons": [
+{
+"moduleId": undefined,
+"moduleIdentifier": undefined,
+"moduleName": undefined,
+"type": "entry",
+"userRequest": "./index",
+},
+],
+"size": 39,
+"source": "import a from "pkg-a";
 console.log(a);
 ",
-          "type": "module",
-        },
-        {
-          "assets": [],
-          "chunks": [
-            "main",
-          ],
-          "id": "788",
-          "identifier": "missing|<PROJECT_ROOT>/tests/statsCases/resolve-unexpected-exports-in-pkg/pkg-a",
-          "issuer": "<PROJECT_ROOT>/tests/statsCases/resolve-unexpected-exports-in-pkg/index.js",
-          "issuerId": "10",
-          "issuerName": "./index.js",
-          "issuerPath": [
-            {
-              "id": "10",
-              "identifier": "<PROJECT_ROOT>/tests/statsCases/resolve-unexpected-exports-in-pkg/index.js",
-              "name": "./index.js",
-            },
-          ],
-          "moduleType": "javascript/auto",
-          "name": "<PROJECT_ROOT>/tests/statsCases/resolve-unexpected-exports-in-pkg/pkg-a (missing)",
-          "nameForCondition": undefined,
-          "reasons": [
-            {
-              "moduleId": "10",
-              "moduleIdentifier": "<PROJECT_ROOT>/tests/statsCases/resolve-unexpected-exports-in-pkg/index.js",
-              "moduleName": "./index.js",
-              "type": "esm import",
-              "userRequest": "pkg-a",
-            },
-            {
-              "moduleId": "10",
-              "moduleIdentifier": "<PROJECT_ROOT>/tests/statsCases/resolve-unexpected-exports-in-pkg/index.js",
-              "moduleName": "./index.js",
-              "type": "esm import specifier",
-              "userRequest": "pkg-a",
-            },
-          ],
-          "size": 160,
-          "source": undefined,
-          "type": "module",
-        },
-      ],
-      "names": [
-        "main",
-      ],
-      "parents": [],
-      "siblings": [],
-      "size": 199,
-      "type": "chunk",
-    },
-  ],
-  "entrypoints": {
-    "main": {
-      "assets": [
-        {
-          "name": "bundle.js",
-          "size": 741,
-        },
-      ],
-      "assetsSize": 741,
-      "chunks": [
-        "main",
-      ],
-      "name": "main",
-    },
-  },
-  "errors": [
-    {
-      "formatted": "error[internal]: Export should be relative path and start with "./", but got ../../index.js
-
-",
-      "message": "Export should be relative path and start with "./", but got ../../index.js",
-      "title": "",
-    },
-  ],
-  "errorsCount": 1,
-  "filteredModules": undefined,
-  "hash": "a9093cd411993b4b9c01",
-  "logging": {},
-  "modules": [
-    {
-      "filteredChildren": 4,
-      "moduleType": "runtime",
-      "size": 640,
-      "sizes": {},
-      "type": "runtime modules",
-    },
-    {
-      "assets": [],
-      "chunks": [
-        "main",
-      ],
-      "id": "10",
-      "identifier": "<PROJECT_ROOT>/tests/statsCases/resolve-unexpected-exports-in-pkg/index.js",
-      "issuer": undefined,
-      "issuerId": undefined,
-      "issuerName": undefined,
-      "issuerPath": [],
-      "moduleType": "javascript/auto",
-      "name": "./index.js",
-      "nameForCondition": "<PROJECT_ROOT>/tests/statsCases/resolve-unexpected-exports-in-pkg/index.js",
-      "reasons": [
-        {
-          "moduleId": undefined,
-          "moduleIdentifier": undefined,
-          "moduleName": undefined,
-          "type": "entry",
-          "userRequest": "./index",
-        },
-      ],
-      "size": 39,
-      "source": "import a from "pkg-a";
+"type": "module",
+},
+{
+"assets": [],
+"chunks": [
+"main",
+],
+"id": "788",
+"identifier": "missing|<PROJECT_ROOT>/tests/statsCases/resolve-unexpected-exports-in-pkg/pkg-a",
+"issuer": "<PROJECT_ROOT>/tests/statsCases/resolve-unexpected-exports-in-pkg/index.js",
+"issuerId": "10",
+"issuerName": "./index.js",
+"issuerPath": [
+{
+"id": "10",
+"identifier": "<PROJECT_ROOT>/tests/statsCases/resolve-unexpected-exports-in-pkg/index.js",
+"name": "./index.js",
+},
+],
+"moduleType": "javascript/auto",
+"name": "<PROJECT_ROOT>/tests/statsCases/resolve-unexpected-exports-in-pkg/pkg-a (missing)",
+"nameForCondition": undefined,
+"reasons": [
+{
+"moduleId": "10",
+"moduleIdentifier": "<PROJECT_ROOT>/tests/statsCases/resolve-unexpected-exports-in-pkg/index.js",
+"moduleName": "./index.js",
+"type": "esm import",
+"userRequest": "pkg-a",
+},
+{
+"moduleId": "10",
+"moduleIdentifier": "<PROJECT_ROOT>/tests/statsCases/resolve-unexpected-exports-in-pkg/index.js",
+"moduleName": "./index.js",
+"type": "esm import specifier",
+"userRequest": "pkg-a",
+},
+],
+"size": 160,
+"source": undefined,
+"type": "module",
+},
+],
+"names": [
+"main",
+],
+"parents": [],
+"siblings": [],
+"size": 199,
+"type": "chunk",
+},
+],
+"entrypoints": {
+"main": {
+"assets": [
+{
+"name": "bundle.js",
+"size": 741,
+},
+],
+"assetsSize": 741,
+"chunks": [
+"main",
+],
+"name": "main",
+},
+},
+"errors": [
+{
+"formatted": "error[internal]: Export should be relative path and start with "./", but got ../../index.js
+
+",
+"message": "Export should be relative path and start with "./", but got ../../index.js",
+"title": "",
+},
+],
+"errorsCount": 1,
+"filteredModules": undefined,
+"hash": "a9093cd411993b4b9c01",
+"logging": {},
+"modules": [
+{
+"filteredChildren": 4,
+"moduleType": "runtime",
+"size": 640,
+"sizes": {},
+"type": "runtime modules",
+},
+{
+"assets": [],
+"chunks": [
+"main",
+],
+"id": "10",
+"identifier": "<PROJECT_ROOT>/tests/statsCases/resolve-unexpected-exports-in-pkg/index.js",
+"issuer": undefined,
+"issuerId": undefined,
+"issuerName": undefined,
+"issuerPath": [],
+"moduleType": "javascript/auto",
+"name": "./index.js",
+"nameForCondition": "<PROJECT_ROOT>/tests/statsCases/resolve-unexpected-exports-in-pkg/index.js",
+"reasons": [
+{
+"moduleId": undefined,
+"moduleIdentifier": undefined,
+"moduleName": undefined,
+"type": "entry",
+"userRequest": "./index",
+},
+],
+"size": 39,
+"source": "import a from "pkg-a";
 console.log(a);
 ",
-      "type": "module",
-    },
-    {
-      "assets": [],
-      "chunks": [
-        "main",
-      ],
-      "id": "788",
-      "identifier": "missing|<PROJECT_ROOT>/tests/statsCases/resolve-unexpected-exports-in-pkg/pkg-a",
-      "issuer": "<PROJECT_ROOT>/tests/statsCases/resolve-unexpected-exports-in-pkg/index.js",
-      "issuerId": "10",
-      "issuerName": "./index.js",
-      "issuerPath": [
-        {
-          "id": "10",
-          "identifier": "<PROJECT_ROOT>/tests/statsCases/resolve-unexpected-exports-in-pkg/index.js",
-          "name": "./index.js",
-        },
-      ],
-      "moduleType": "javascript/auto",
-      "name": "<PROJECT_ROOT>/tests/statsCases/resolve-unexpected-exports-in-pkg/pkg-a (missing)",
-      "nameForCondition": undefined,
-      "reasons": [
-        {
-          "moduleId": "10",
-          "moduleIdentifier": "<PROJECT_ROOT>/tests/statsCases/resolve-unexpected-exports-in-pkg/index.js",
-          "moduleName": "./index.js",
-          "type": "esm import",
-          "userRequest": "pkg-a",
-        },
-        {
-          "moduleId": "10",
-          "moduleIdentifier": "<PROJECT_ROOT>/tests/statsCases/resolve-unexpected-exports-in-pkg/index.js",
-          "moduleName": "./index.js",
-          "type": "esm import specifier",
-          "userRequest": "pkg-a",
-        },
-      ],
-      "size": 160,
-      "source": undefined,
-      "type": "module",
-    },
-  ],
-  "namedChunkGroups": {
-    "main": {
-      "assets": [
-        {
-          "name": "bundle.js",
-          "size": 741,
-        },
-      ],
-      "assetsSize": 741,
-      "chunks": [
-        "main",
-      ],
-      "name": "main",
-    },
-  },
-  "outputPath": "<PROJECT_ROOT>/tests/statsCases/resolve-unexpected-exports-in-pkg/dist",
-  "publicPath": "",
-  "warnings": [],
-  "warningsCount": 0,
+"type": "module",
+},
+{
+"assets": [],
+"chunks": [
+"main",
+],
+"id": "788",
+"identifier": "missing|<PROJECT_ROOT>/tests/statsCases/resolve-unexpected-exports-in-pkg/pkg-a",
+"issuer": "<PROJECT_ROOT>/tests/statsCases/resolve-unexpected-exports-in-pkg/index.js",
+"issuerId": "10",
+"issuerName": "./index.js",
+"issuerPath": [
+{
+"id": "10",
+"identifier": "<PROJECT_ROOT>/tests/statsCases/resolve-unexpected-exports-in-pkg/index.js",
+"name": "./index.js",
+},
+],
+"moduleType": "javascript/auto",
+"name": "<PROJECT_ROOT>/tests/statsCases/resolve-unexpected-exports-in-pkg/pkg-a (missing)",
+"nameForCondition": undefined,
+"reasons": [
+{
+"moduleId": "10",
+"moduleIdentifier": "<PROJECT_ROOT>/tests/statsCases/resolve-unexpected-exports-in-pkg/index.js",
+"moduleName": "./index.js",
+"type": "esm import",
+"userRequest": "pkg-a",
+},
+{
+"moduleId": "10",
+"moduleIdentifier": "<PROJECT_ROOT>/tests/statsCases/resolve-unexpected-exports-in-pkg/index.js",
+"moduleName": "./index.js",
+"type": "esm import specifier",
+"userRequest": "pkg-a",
+},
+],
+"size": 160,
+"source": undefined,
+"type": "module",
+},
+],
+"namedChunkGroups": {
+"main": {
+"assets": [
+{
+"name": "bundle.js",
+"size": 741,
+},
+],
+"assetsSize": 741,
+"chunks": [
+"main",
+],
+"name": "main",
+},
+},
+"outputPath": "<PROJECT_ROOT>/tests/statsCases/resolve-unexpected-exports-in-pkg/dist",
+"publicPath": "",
+"warnings": [],
+"warningsCount": 0,
 }
 `;
 
@@ -2450,789 +893,160 @@
 asset bundle.js 741 bytes {main} [emitted] (name: main)
 Entrypoint main 741 bytes = bundle.js
 chunk {main} bundle.js (main) [entry]
-  ./index.js [10] {main}
-    entry ./index
-  <PROJECT_ROOT>/tests/statsCases/resolve-unexpected-exports-in-pkg/pkg-a (missing) [788] {main}
-    esm import pkg-a [10]
-    esm import specifier pkg-a [10]
+./index.js [10] {main}
+entry ./index
+<PROJECT_ROOT>/tests/statsCases/resolve-unexpected-exports-in-pkg/pkg-a (missing) [788] {main}
+esm import pkg-a [10]
+esm import specifier pkg-a [10]
 runtime modules 4 modules
 ./index.js [10] {main}
-  entry ./index
+entry ./index
 <PROJECT_ROOT>/tests/statsCases/resolve-unexpected-exports-in-pkg/pkg-a (missing) [788] {main}
-  esm import pkg-a [10]
-  esm import specifier pkg-a [10]
+esm import pkg-a [10]
+esm import specifier pkg-a [10]
 
 error[internal]: Export should be relative path and start with "./", but got ../../index.js
 
-
-
 rspack compiled with 1 error (a9093cd411993b4b9c01)"
 `;
 
-exports[`StatsTestCases should print correct stats for simple 1`] = `
-{
-  "assets": [
-    {
-      "chunkNames": [
-        "main",
-      ],
-      "chunks": [
-        "main",
-      ],
-      "emitted": true,
-      "info": {
-        "development": false,
-        "hotModuleReplacement": false,
-      },
-      "name": "bundle.js",
-      "size": 589,
-      "type": "asset",
-    },
-  ],
-  "assetsByChunkName": {
-    "main": [
-      "bundle.js",
-    ],
-  },
-  "chunks": [
-    {
-      "auxiliaryFiles": [],
-      "children": [],
-      "entry": true,
-      "files": [
-        "bundle.js",
-      ],
-      "id": "main",
-      "initial": true,
-      "modules": [
-        {
-          "assets": [],
-          "chunks": [
-            "main",
-          ],
-          "id": "10",
-          "identifier": "<PROJECT_ROOT>/tests/statsCases/simple/index.js",
-          "issuer": undefined,
-          "issuerId": undefined,
-          "issuerName": undefined,
-          "issuerPath": [],
-          "moduleType": "javascript/auto",
-          "name": "./index.js",
-          "nameForCondition": "<PROJECT_ROOT>/tests/statsCases/simple/index.js",
-          "reasons": [
-            {
-              "moduleId": undefined,
-              "moduleIdentifier": undefined,
-              "moduleName": undefined,
-              "type": "entry",
-              "userRequest": "./index",
-            },
-          ],
-          "size": 26,
-          "source": "export const answer = 42;
-",
-          "type": "module",
-        },
-      ],
-      "names": [
-        "main",
-      ],
-      "parents": [],
-      "siblings": [],
-      "size": 26,
-      "type": "chunk",
-    },
-  ],
-  "entrypoints": {
-    "main": {
-      "assets": [
-        {
-          "name": "bundle.js",
-          "size": 589,
-        },
-      ],
-      "assetsSize": 589,
-      "chunks": [
-        "main",
-      ],
-      "name": "main",
-    },
-  },
-  "errors": [],
-  "errorsCount": 0,
-  "filteredModules": undefined,
-  "hash": "7a27fed57156f35cc7b2",
-  "logging": {},
-  "modules": [
-    {
-      "filteredChildren": 3,
-      "moduleType": "runtime",
-      "size": 480,
-      "sizes": {},
-      "type": "runtime modules",
-    },
-    {
-      "assets": [],
-      "chunks": [
-        "main",
-      ],
-      "id": "10",
-      "identifier": "<PROJECT_ROOT>/tests/statsCases/simple/index.js",
-      "issuer": undefined,
-      "issuerId": undefined,
-      "issuerName": undefined,
-      "issuerPath": [],
-      "moduleType": "javascript/auto",
-      "name": "./index.js",
-      "nameForCondition": "<PROJECT_ROOT>/tests/statsCases/simple/index.js",
-      "reasons": [
-        {
-          "moduleId": undefined,
-          "moduleIdentifier": undefined,
-          "moduleName": undefined,
-          "type": "entry",
-          "userRequest": "./index",
-        },
-      ],
-      "size": 26,
-      "source": "export const answer = 42;
-",
-      "type": "module",
-    },
-  ],
-  "namedChunkGroups": {
-    "main": {
-      "assets": [
-        {
-          "name": "bundle.js",
-          "size": 589,
-        },
-      ],
-      "assetsSize": 589,
-      "chunks": [
-        "main",
-      ],
-      "name": "main",
-    },
-  },
-  "outputPath": "<PROJECT_ROOT>/tests/statsCases/simple/dist",
-  "publicPath": "",
-  "warnings": [],
-  "warningsCount": 0,
-}
-`;
-
-exports[`StatsTestCases should print correct stats for simple 2`] = `
-"PublicPath: (none)
-asset bundle.js 589 bytes {main} [emitted] (name: main)
-Entrypoint main 589 bytes = bundle.js
-chunk {main} bundle.js (main) [entry]
-  ./index.js [10] {main}
-    entry ./index
-runtime modules 3 modules
-./index.js [10] {main}
-  entry ./index
-rspack compiled successfully (7a27fed57156f35cc7b2)"
-`;
-
-exports[`StatsTestCases should print correct stats for simple-module-source 1`] = `
-{
-  "assets": [
-    {
-      "chunkNames": [
-        "main",
-      ],
-      "chunks": [
-        "main",
-      ],
-      "emitted": true,
-      "info": {
-        "development": false,
-        "hotModuleReplacement": false,
-      },
-      "name": "bundle.js",
-      "size": 631,
-      "type": "asset",
-    },
-  ],
-  "assetsByChunkName": {
-    "main": [
-      "bundle.js",
-    ],
-  },
-  "chunks": [
-    {
-      "auxiliaryFiles": [],
-      "children": [],
-      "entry": true,
-      "files": [
-        "bundle.js",
-      ],
-      "id": "main",
-      "initial": true,
-      "modules": [
-        {
-          "assets": [],
-          "chunks": [
-            "main",
-          ],
-          "id": "98",
-          "identifier": "<PROJECT_ROOT>/tests/statsCases/simple-module-source/raw.png",
-          "issuer": "<PROJECT_ROOT>/tests/statsCases/simple-module-source/index.js",
-          "issuerId": "10",
-          "issuerName": "./index.js",
-          "issuerPath": [
-            {
-              "id": "10",
-              "identifier": "<PROJECT_ROOT>/tests/statsCases/simple-module-source/index.js",
-              "name": "./index.js",
-            },
-          ],
-          "moduleType": "javascript/auto",
-          "name": "./raw.png",
-          "nameForCondition": "<PROJECT_ROOT>/tests/statsCases/simple-module-source/raw.png",
-          "reasons": [
-            {
-              "moduleId": "10",
-              "moduleIdentifier": "<PROJECT_ROOT>/tests/statsCases/simple-module-source/index.js",
-              "moduleName": "./index.js",
-              "type": "esm import",
-              "userRequest": "./raw.png",
-            },
-          ],
-          "size": 7,
-          "source": "raw.png",
-          "type": "module",
-        },
-        {
-          "assets": [],
-          "chunks": [
-            "main",
-          ],
-          "id": "10",
-          "identifier": "<PROJECT_ROOT>/tests/statsCases/simple-module-source/index.js",
-          "issuer": undefined,
-          "issuerId": undefined,
-          "issuerName": undefined,
-          "issuerPath": [],
-          "moduleType": "javascript/auto",
-          "name": "./index.js",
-          "nameForCondition": "<PROJECT_ROOT>/tests/statsCases/simple-module-source/index.js",
-          "reasons": [
-            {
-              "moduleId": undefined,
-              "moduleIdentifier": undefined,
-              "moduleName": undefined,
-              "type": "entry",
-              "userRequest": "./index",
-            },
-          ],
-          "size": 75,
-          "source": "import stringModule from './stringModule'
-import rawModule from './raw.png'",
-          "type": "module",
-        },
-        {
-          "assets": [],
-          "chunks": [
-            "main",
-          ],
-          "id": "363",
-          "identifier": "<PROJECT_ROOT>/tests/statsCases/simple-module-source/stringModule.js",
-          "issuer": "<PROJECT_ROOT>/tests/statsCases/simple-module-source/index.js",
-          "issuerId": "10",
-          "issuerName": "./index.js",
-          "issuerPath": [
-            {
-              "id": "10",
-              "identifier": "<PROJECT_ROOT>/tests/statsCases/simple-module-source/index.js",
-              "name": "./index.js",
-            },
-          ],
-          "moduleType": "javascript/auto",
-          "name": "./stringModule.js",
-          "nameForCondition": "<PROJECT_ROOT>/tests/statsCases/simple-module-source/stringModule.js",
-          "reasons": [
-            {
-              "moduleId": "10",
-              "moduleIdentifier": "<PROJECT_ROOT>/tests/statsCases/simple-module-source/index.js",
-              "moduleName": "./index.js",
-              "type": "esm import",
-              "userRequest": "./stringModule",
-            },
-          ],
-          "size": 1,
-          "source": "",
-          "type": "module",
-        },
-      ],
-      "names": [
-        "main",
-      ],
-      "parents": [],
-      "siblings": [],
-      "size": 83,
-      "type": "chunk",
-    },
-  ],
-  "entrypoints": {
-    "main": {
-      "assets": [
-        {
-          "name": "bundle.js",
-          "size": 631,
-        },
-      ],
-      "assetsSize": 631,
-      "chunks": [
-        "main",
-      ],
-      "name": "main",
-    },
-  },
-  "errors": [],
-  "errorsCount": 0,
-  "filteredModules": undefined,
-  "hash": "ef78d0d53e6750a65525",
-  "logging": {},
-  "modules": [
-    {
-      "filteredChildren": 4,
-      "moduleType": "runtime",
-      "size": 640,
-      "sizes": {},
-      "type": "runtime modules",
-    },
-    {
-      "assets": [],
-      "chunks": [
-        "main",
-      ],
-      "id": "98",
-      "identifier": "<PROJECT_ROOT>/tests/statsCases/simple-module-source/raw.png",
-      "issuer": "<PROJECT_ROOT>/tests/statsCases/simple-module-source/index.js",
-      "issuerId": "10",
-      "issuerName": "./index.js",
-      "issuerPath": [
-        {
-          "id": "10",
-          "identifier": "<PROJECT_ROOT>/tests/statsCases/simple-module-source/index.js",
-          "name": "./index.js",
-        },
-      ],
-      "moduleType": "javascript/auto",
-      "name": "./raw.png",
-      "nameForCondition": "<PROJECT_ROOT>/tests/statsCases/simple-module-source/raw.png",
-      "reasons": [
-        {
-          "moduleId": "10",
-          "moduleIdentifier": "<PROJECT_ROOT>/tests/statsCases/simple-module-source/index.js",
-          "moduleName": "./index.js",
-          "type": "esm import",
-          "userRequest": "./raw.png",
-        },
-      ],
-      "size": 7,
-      "source": "raw.png",
-      "type": "module",
-    },
-    {
-      "assets": [],
-      "chunks": [
-        "main",
-      ],
-      "id": "10",
-      "identifier": "<PROJECT_ROOT>/tests/statsCases/simple-module-source/index.js",
-      "issuer": undefined,
-      "issuerId": undefined,
-      "issuerName": undefined,
-      "issuerPath": [],
-      "moduleType": "javascript/auto",
-      "name": "./index.js",
-      "nameForCondition": "<PROJECT_ROOT>/tests/statsCases/simple-module-source/index.js",
-      "reasons": [
-        {
-          "moduleId": undefined,
-          "moduleIdentifier": undefined,
-          "moduleName": undefined,
-          "type": "entry",
-          "userRequest": "./index",
-        },
-      ],
-      "size": 75,
-      "source": "import stringModule from './stringModule'
-import rawModule from './raw.png'",
-      "type": "module",
-    },
-    {
-      "assets": [],
-      "chunks": [
-        "main",
-      ],
-      "id": "363",
-      "identifier": "<PROJECT_ROOT>/tests/statsCases/simple-module-source/stringModule.js",
-      "issuer": "<PROJECT_ROOT>/tests/statsCases/simple-module-source/index.js",
-      "issuerId": "10",
-      "issuerName": "./index.js",
-      "issuerPath": [
-        {
-          "id": "10",
-          "identifier": "<PROJECT_ROOT>/tests/statsCases/simple-module-source/index.js",
-          "name": "./index.js",
-        },
-      ],
-      "moduleType": "javascript/auto",
-      "name": "./stringModule.js",
-      "nameForCondition": "<PROJECT_ROOT>/tests/statsCases/simple-module-source/stringModule.js",
-      "reasons": [
-        {
-          "moduleId": "10",
-          "moduleIdentifier": "<PROJECT_ROOT>/tests/statsCases/simple-module-source/index.js",
-          "moduleName": "./index.js",
-          "type": "esm import",
-          "userRequest": "./stringModule",
-        },
-      ],
-      "size": 1,
-      "source": "",
-      "type": "module",
-    },
-  ],
-  "namedChunkGroups": {
-    "main": {
-      "assets": [
-        {
-          "name": "bundle.js",
-          "size": 631,
-        },
-      ],
-      "assetsSize": 631,
-      "chunks": [
-        "main",
-      ],
-      "name": "main",
-    },
-  },
-  "outputPath": "<PROJECT_ROOT>/tests/statsCases/simple-module-source/dist",
-  "publicPath": "",
-  "warnings": [],
-  "warningsCount": 0,
-}
-`;
-
-exports[`StatsTestCases should print correct stats for simple-module-source 2`] = `
-"PublicPath: (none)
-asset bundle.js 631 bytes [emitted] (name: main)
-Entrypoint main 631 bytes = bundle.js
-<<<<<<< HEAD
-runtime modules 4 modules
-./raw.png [98] {main}
-./index.js [10] {main}
-./stringModule.js [363] {main}
-rspack compiled successfully (a563cef06d977112d3e1)"
-=======
-./raw.png
-./index.js
-./stringModule.js
-rspack compiled successfully (ef78d0d53e6750a65525)"
->>>>>>> bcdcc4b6
-`;
-
-exports[`StatsTestCases should print correct stats for stats-hooks 1`] = `
-{
-  "assets": [
-    {
-      "chunkNames": [
-        "main",
-      ],
-      "chunks": [
-        "main",
-      ],
-      "emitted": true,
-      "info": {
-        "development": false,
-        "hotModuleReplacement": false,
-      },
-      "name": "bundle.js",
-      "size": 589,
-      "testA": "aaaaaa",
-      "type": "asset",
-    },
-  ],
-  "assetsByChunkName": {
-    "main": [
-      "bundle.js",
-    ],
-  },
-  "chunks": [
-    {
-      "auxiliaryFiles": [],
-      "children": [],
-      "entry": true,
-      "files": [
-        "bundle.js",
-      ],
-      "id": "main",
-      "initial": true,
-      "modules": [
-        {
-          "assets": [],
-          "chunks": [
-            "main",
-          ],
-          "id": "10",
-          "identifier": "<PROJECT_ROOT>/tests/statsCases/stats-hooks/index.js",
-          "issuer": undefined,
-          "issuerId": undefined,
-          "issuerName": undefined,
-          "issuerPath": [],
-          "moduleType": "javascript/auto",
-          "name": "./index.js",
-          "nameForCondition": "<PROJECT_ROOT>/tests/statsCases/stats-hooks/index.js",
-          "reasons": [
-            {
-              "moduleId": undefined,
-              "moduleIdentifier": undefined,
-              "moduleName": undefined,
-              "type": "entry",
-              "userRequest": "./index",
-            },
-          ],
-          "size": 26,
-          "type": "module",
-        },
-      ],
-      "names": [
-        "main",
-      ],
-      "parents": [],
-      "siblings": [],
-      "size": 26,
-      "type": "chunk",
-    },
-  ],
-  "entrypoints": {
-    "main": {
-      "assets": [
-        {
-          "name": "bundle.js",
-          "size": 589,
-        },
-      ],
-      "assetsSize": 589,
-      "chunks": [
-        "main",
-      ],
-      "name": "main",
-    },
-  },
-  "errors": [],
-  "errorsCount": 0,
-  "filteredModules": undefined,
-  "hash": "7a27fed57156f35cc7b2",
-  "logging": {},
-  "modules": [
-    {
-      "filteredChildren": 3,
-      "moduleType": "runtime",
-      "size": 480,
-      "sizes": {},
-      "type": "runtime modules",
-    },
-    {
-      "assets": [],
-      "chunks": [
-        "main",
-      ],
-      "id": "10",
-      "identifier": "<PROJECT_ROOT>/tests/statsCases/stats-hooks/index.js",
-      "issuer": undefined,
-      "issuerId": undefined,
-      "issuerName": undefined,
-      "issuerPath": [],
-      "moduleType": "javascript/auto",
-      "name": "./index.js",
-      "nameForCondition": "<PROJECT_ROOT>/tests/statsCases/stats-hooks/index.js",
-      "reasons": [
-        {
-          "moduleId": undefined,
-          "moduleIdentifier": undefined,
-          "moduleName": undefined,
-          "type": "entry",
-          "userRequest": "./index",
-        },
-      ],
-      "size": 26,
-      "type": "module",
-    },
-  ],
-  "namedChunkGroups": {
-    "main": {
-      "assets": [
-        {
-          "name": "bundle.js",
-          "size": 589,
-        },
-      ],
-      "assetsSize": 589,
-      "chunks": [
-        "main",
-      ],
-      "name": "main",
-    },
-  },
-  "outputPath": "<PROJECT_ROOT>/tests/statsCases/stats-hooks/dist",
-  "publicPath": "",
-  "warnings": [],
-  "warningsCount": 0,
-}
-`;
-
-exports[`StatsTestCases should print correct stats for stats-hooks 2`] = `
-"PublicPath: (none)
-asset bundle.js 589 bytes [emitted111] (name: main) [testA: aaaaaa]
-Entrypoint main 589 bytes = bundle.js
-<<<<<<< HEAD
-runtime modules 3 modules
-./index.js [10] {main}
-rspack compiled successfully (44e8a78970b06279cd26)"
-=======
-./index.js
-rspack compiled successfully (7a27fed57156f35cc7b2)"
->>>>>>> bcdcc4b6
-`;
+exports[`StatsTestCases should print correct stats for simple 1`] = `{ "assets": [ { "chunkNames": [ "main", ], "chunks": [ "main", ], "emitted": true, "info": { "development": false, "hotModuleReplacement": false, }, "name": "bundle.js", "size": 589, "type": "asset", }, ], "assetsByChunkName": { "main": [ "bundle.js", ], }, "chunks": [ { "auxiliaryFiles": [], "children": [], "entry": true, "files": [ "bundle.js", ], "id": "main", "initial": true, "modules": [ { "assets": [], "chunks": [ "main", ], "id": "10", "identifier": "<PROJECT_ROOT>/tests/statsCases/simple/index.js", "issuer": undefined, "issuerId": undefined, "issuerName": undefined, "issuerPath": [], "moduleType": "javascript/auto", "name": "./index.js", "nameForCondition": "<PROJECT_ROOT>/tests/statsCases/simple/index.js", "reasons": [ { "moduleId": undefined, "moduleIdentifier": undefined, "moduleName": undefined, "type": "entry", "userRequest": "./index", }, ], "size": 26, "source": "export const answer = 42; ", "type": "module", }, ], "names": [ "main", ], "parents": [], "siblings": [], "size": 26, "type": "chunk", }, ], "entrypoints": { "main": { "assets": [ { "name": "bundle.js", "size": 589, }, ], "assetsSize": 589, "chunks": [ "main", ], "name": "main", }, }, "errors": [], "errorsCount": 0, "filteredModules": undefined, "hash": "7a27fed57156f35cc7b2", "logging": {}, "modules": [ { "filteredChildren": 3, "moduleType": "runtime", "size": 480, "sizes": {}, "type": "runtime modules", }, { "assets": [], "chunks": [ "main", ], "id": "10", "identifier": "<PROJECT_ROOT>/tests/statsCases/simple/index.js", "issuer": undefined, "issuerId": undefined, "issuerName": undefined, "issuerPath": [], "moduleType": "javascript/auto", "name": "./index.js", "nameForCondition": "<PROJECT_ROOT>/tests/statsCases/simple/index.js", "reasons": [ { "moduleId": undefined, "moduleIdentifier": undefined, "moduleName": undefined, "type": "entry", "userRequest": "./index", }, ], "size": 26, "source": "export const answer = 42; ", "type": "module", }, ], "namedChunkGroups": { "main": { "assets": [ { "name": "bundle.js", "size": 589, }, ], "assetsSize": 589, "chunks": [ "main", ], "name": "main", }, }, "outputPath": "<PROJECT_ROOT>/tests/statsCases/simple/dist", "publicPath": "", "warnings": [], "warningsCount": 0, }`;
+
+exports[`StatsTestCases should print correct stats for simple 2`] = `"PublicPath: (none) asset bundle.js 589 bytes {main} [emitted] (name: main) Entrypoint main 589 bytes = bundle.js chunk {main} bundle.js (main) [entry] ./index.js [10] {main} entry ./index runtime modules 3 modules ./index.js [10] {main} entry ./index rspack compiled successfully (7a27fed57156f35cc7b2)"`;
+
+exports[`StatsTestCases should print correct stats for simple-module-source 1`] = `{ "assets": [ { "chunkNames": [ "main", ], "chunks": [ "main", ], "emitted": true, "info": { "development": false, "hotModuleReplacement": false, }, "name": "bundle.js", "size": 631, "type": "asset", }, ], "assetsByChunkName": { "main": [ "bundle.js", ], }, "chunks": [ { "auxiliaryFiles": [], "children": [], "entry": true, "files": [ "bundle.js", ], "id": "main", "initial": true, "modules": [ { "assets": [], "chunks": [ "main", ], "id": "98", "identifier": "<PROJECT_ROOT>/tests/statsCases/simple-module-source/raw.png", "issuer": "<PROJECT_ROOT>/tests/statsCases/simple-module-source/index.js", "issuerId": "10", "issuerName": "./index.js", "issuerPath": [ { "id": "10", "identifier": "<PROJECT_ROOT>/tests/statsCases/simple-module-source/index.js", "name": "./index.js", }, ], "moduleType": "javascript/auto", "name": "./raw.png", "nameForCondition": "<PROJECT_ROOT>/tests/statsCases/simple-module-source/raw.png", "reasons": [ { "moduleId": "10", "moduleIdentifier": "<PROJECT_ROOT>/tests/statsCases/simple-module-source/index.js", "moduleName": "./index.js", "type": "esm import", "userRequest": "./raw.png", }, ], "size": 7, "source": "raw.png", "type": "module", }, { "assets": [], "chunks": [ "main", ], "id": "10", "identifier": "<PROJECT_ROOT>/tests/statsCases/simple-module-source/index.js", "issuer": undefined, "issuerId": undefined, "issuerName": undefined, "issuerPath": [], "moduleType": "javascript/auto", "name": "./index.js", "nameForCondition": "<PROJECT_ROOT>/tests/statsCases/simple-module-source/index.js", "reasons": [ { "moduleId": undefined, "moduleIdentifier": undefined, "moduleName": undefined, "type": "entry", "userRequest": "./index", }, ], "size": 75, "source": "import stringModule from './stringModule' import rawModule from './raw.png'", "type": "module", }, { "assets": [], "chunks": [ "main", ], "id": "363", "identifier": "<PROJECT_ROOT>/tests/statsCases/simple-module-source/stringModule.js", "issuer": "<PROJECT_ROOT>/tests/statsCases/simple-module-source/index.js", "issuerId": "10", "issuerName": "./index.js", "issuerPath": [ { "id": "10", "identifier": "<PROJECT_ROOT>/tests/statsCases/simple-module-source/index.js", "name": "./index.js", }, ], "moduleType": "javascript/auto", "name": "./stringModule.js", "nameForCondition": "<PROJECT_ROOT>/tests/statsCases/simple-module-source/stringModule.js", "reasons": [ { "moduleId": "10", "moduleIdentifier": "<PROJECT_ROOT>/tests/statsCases/simple-module-source/index.js", "moduleName": "./index.js", "type": "esm import", "userRequest": "./stringModule", }, ], "size": 1, "source": "", "type": "module", }, ], "names": [ "main", ], "parents": [], "siblings": [], "size": 83, "type": "chunk", }, ], "entrypoints": { "main": { "assets": [ { "name": "bundle.js", "size": 631, }, ], "assetsSize": 631, "chunks": [ "main", ], "name": "main", }, }, "errors": [], "errorsCount": 0, "filteredModules": undefined, "hash": "ef78d0d53e6750a65525", "logging": {}, "modules": [ { "filteredChildren": 4, "moduleType": "runtime", "size": 640, "sizes": {}, "type": "runtime modules", }, { "assets": [], "chunks": [ "main", ], "id": "98", "identifier": "<PROJECT_ROOT>/tests/statsCases/simple-module-source/raw.png", "issuer": "<PROJECT_ROOT>/tests/statsCases/simple-module-source/index.js", "issuerId": "10", "issuerName": "./index.js", "issuerPath": [ { "id": "10", "identifier": "<PROJECT_ROOT>/tests/statsCases/simple-module-source/index.js", "name": "./index.js", }, ], "moduleType": "javascript/auto", "name": "./raw.png", "nameForCondition": "<PROJECT_ROOT>/tests/statsCases/simple-module-source/raw.png", "reasons": [ { "moduleId": "10", "moduleIdentifier": "<PROJECT_ROOT>/tests/statsCases/simple-module-source/index.js", "moduleName": "./index.js", "type": "esm import", "userRequest": "./raw.png", }, ], "size": 7, "source": "raw.png", "type": "module", }, { "assets": [], "chunks": [ "main", ], "id": "10", "identifier": "<PROJECT_ROOT>/tests/statsCases/simple-module-source/index.js", "issuer": undefined, "issuerId": undefined, "issuerName": undefined, "issuerPath": [], "moduleType": "javascript/auto", "name": "./index.js", "nameForCondition": "<PROJECT_ROOT>/tests/statsCases/simple-module-source/index.js", "reasons": [ { "moduleId": undefined, "moduleIdentifier": undefined, "moduleName": undefined, "type": "entry", "userRequest": "./index", }, ], "size": 75, "source": "import stringModule from './stringModule' import rawModule from './raw.png'", "type": "module", }, { "assets": [], "chunks": [ "main", ], "id": "363", "identifier": "<PROJECT_ROOT>/tests/statsCases/simple-module-source/stringModule.js", "issuer": "<PROJECT_ROOT>/tests/statsCases/simple-module-source/index.js", "issuerId": "10", "issuerName": "./index.js", "issuerPath": [ { "id": "10", "identifier": "<PROJECT_ROOT>/tests/statsCases/simple-module-source/index.js", "name": "./index.js", }, ], "moduleType": "javascript/auto", "name": "./stringModule.js", "nameForCondition": "<PROJECT_ROOT>/tests/statsCases/simple-module-source/stringModule.js", "reasons": [ { "moduleId": "10", "moduleIdentifier": "<PROJECT_ROOT>/tests/statsCases/simple-module-source/index.js", "moduleName": "./index.js", "type": "esm import", "userRequest": "./stringModule", }, ], "size": 1, "source": "", "type": "module", }, ], "namedChunkGroups": { "main": { "assets": [ { "name": "bundle.js", "size": 631, }, ], "assetsSize": 631, "chunks": [ "main", ], "name": "main", }, }, "outputPath": "<PROJECT_ROOT>/tests/statsCases/simple-module-source/dist", "publicPath": "", "warnings": [], "warningsCount": 0, }`;
+
+exports[`StatsTestCases should print correct stats for simple-module-source 2`] = `"PublicPath: (none) asset bundle.js 631 bytes [emitted] (name: main) Entrypoint main 631 bytes = bundle.js runtime modules 4 modules ./raw.png [98] {main} ./index.js [10] {main} ./stringModule.js [363] {main} rspack compiled successfully (a563cef06d977112d3e1)"`;
+
+exports[`StatsTestCases should print correct stats for stats-hooks 1`] = `{ "assets": [ { "chunkNames": [ "main", ], "chunks": [ "main", ], "emitted": true, "info": { "development": false, "hotModuleReplacement": false, }, "name": "bundle.js", "size": 589, "testA": "aaaaaa", "type": "asset", }, ], "assetsByChunkName": { "main": [ "bundle.js", ], }, "chunks": [ { "auxiliaryFiles": [], "children": [], "entry": true, "files": [ "bundle.js", ], "id": "main", "initial": true, "modules": [ { "assets": [], "chunks": [ "main", ], "id": "10", "identifier": "<PROJECT_ROOT>/tests/statsCases/stats-hooks/index.js", "issuer": undefined, "issuerId": undefined, "issuerName": undefined, "issuerPath": [], "moduleType": "javascript/auto", "name": "./index.js", "nameForCondition": "<PROJECT_ROOT>/tests/statsCases/stats-hooks/index.js", "reasons": [ { "moduleId": undefined, "moduleIdentifier": undefined, "moduleName": undefined, "type": "entry", "userRequest": "./index", }, ], "size": 26, "type": "module", }, ], "names": [ "main", ], "parents": [], "siblings": [], "size": 26, "type": "chunk", }, ], "entrypoints": { "main": { "assets": [ { "name": "bundle.js", "size": 589, }, ], "assetsSize": 589, "chunks": [ "main", ], "name": "main", }, }, "errors": [], "errorsCount": 0, "filteredModules": undefined, "hash": "7a27fed57156f35cc7b2", "logging": {}, "modules": [ { "filteredChildren": 3, "moduleType": "runtime", "size": 480, "sizes": {}, "type": "runtime modules", }, { "assets": [], "chunks": [ "main", ], "id": "10", "identifier": "<PROJECT_ROOT>/tests/statsCases/stats-hooks/index.js", "issuer": undefined, "issuerId": undefined, "issuerName": undefined, "issuerPath": [], "moduleType": "javascript/auto", "name": "./index.js", "nameForCondition": "<PROJECT_ROOT>/tests/statsCases/stats-hooks/index.js", "reasons": [ { "moduleId": undefined, "moduleIdentifier": undefined, "moduleName": undefined, "type": "entry", "userRequest": "./index", }, ], "size": 26, "type": "module", }, ], "namedChunkGroups": { "main": { "assets": [ { "name": "bundle.js", "size": 589, }, ], "assetsSize": 589, "chunks": [ "main", ], "name": "main", }, }, "outputPath": "<PROJECT_ROOT>/tests/statsCases/stats-hooks/dist", "publicPath": "", "warnings": [], "warningsCount": 0, }`;
+
+exports[`StatsTestCases should print correct stats for stats-hooks 2`] = `"PublicPath: (none) asset bundle.js 589 bytes [emitted111] (name: main) [testA: aaaaaa] Entrypoint main 589 bytes = bundle.js runtime modules 3 modules ./index.js [10] {main} rspack compiled successfully (44e8a78970b06279cd26)"`;
 
 exports[`StatsTestCases should print correct stats for try-require--module 1`] = `
 {
-  "errors": [],
-  "errorsCount": 0,
-  "logging": {},
-  "warnings": [
-    {
-      "formatted": "warning[internal]: Resolve error
-  ┌─ tests/statsCases/try-require--module/index.js:2:5
-  │  
-1 │   try {
-2 │       require('./missing-module')
-  │ ╭────────^
+"errors": [],
+"errorsCount": 0,
+"logging": {},
+"warnings": [
+{
+"formatted": "warning[internal]: Resolve error
+┌─ tests/statsCases/try-require--module/index.js:2:5
+│  
+1 │ try {
+2 │ require('./missing-module')
+│ ╭────────^
 3 │ │ } catch (e) {
-  │ ╰──^ Failed to resolve ./missing-module in <PROJECT_ROOT>/tests/statsCases/try-require--module/index.js
-4 │   
-5 │   }
-6 │   
-
-",
-      "message": "Failed to resolve ./missing-module in <PROJECT_ROOT>/tests/statsCases/try-require--module/index.js",
-    },
-  ],
-  "warningsCount": 1,
+│ ╰──^ Failed to resolve ./missing-module in <PROJECT_ROOT>/tests/statsCases/try-require--module/index.js
+4 │  
+5 │ }
+6 │
+
+",
+"message": "Failed to resolve ./missing-module in <PROJECT_ROOT>/tests/statsCases/try-require--module/index.js",
+},
+],
+"warningsCount": 1,
 }
 `;
 
 exports[`StatsTestCases should print correct stats for try-require--module 2`] = `
 "warning[internal]: Resolve error
-  ┌─ tests/statsCases/try-require--module/index.js:2:5
-  │  
-1 │   try {
-2 │       require('./missing-module')
-  │ ╭────────^
+┌─ tests/statsCases/try-require--module/index.js:2:5
+│  
+1 │ try {
+2 │ require('./missing-module')
+│ ╭────────^
 3 │ │ } catch (e) {
-  │ ╰──^ Failed to resolve ./missing-module in <PROJECT_ROOT>/tests/statsCases/try-require--module/index.js
-4 │   
-5 │   }
-6 │   
-
-
+│ ╰──^ Failed to resolve ./missing-module in <PROJECT_ROOT>/tests/statsCases/try-require--module/index.js
+4 │  
+5 │ }
+6 │
 
 rspack compiled with 1 warning"
 `;
 
 exports[`StatsTestCases should print correct stats for try-require-resolve-module 1`] = `
 {
-  "errors": [],
-  "errorsCount": 0,
-  "logging": {},
-  "warnings": [
-    {
-      "formatted": "warning[internal]: Resolve error
-  ┌─ tests/statsCases/try-require-resolve-module/index.js:2:5
-  │  
-1 │   try {
-2 │       require.resolve('./missing-module')
-  │ ╭────────^
+"errors": [],
+"errorsCount": 0,
+"logging": {},
+"warnings": [
+{
+"formatted": "warning[internal]: Resolve error
+┌─ tests/statsCases/try-require-resolve-module/index.js:2:5
+│  
+1 │ try {
+2 │ require.resolve('./missing-module')
+│ ╭────────^
 3 │ │ } catch (e) {
-  │ ╰──^ Failed to resolve ./missing-module in <PROJECT_ROOT>/tests/statsCases/try-require-resolve-module/index.js
-4 │   
-5 │   }
-6 │   
-
-",
-      "message": "Failed to resolve ./missing-module in <PROJECT_ROOT>/tests/statsCases/try-require-resolve-module/index.js",
-    },
-  ],
-  "warningsCount": 1,
+│ ╰──^ Failed to resolve ./missing-module in <PROJECT_ROOT>/tests/statsCases/try-require-resolve-module/index.js
+4 │  
+5 │ }
+6 │
+
+",
+"message": "Failed to resolve ./missing-module in <PROJECT_ROOT>/tests/statsCases/try-require-resolve-module/index.js",
+},
+],
+"warningsCount": 1,
 }
 `;
 
 exports[`StatsTestCases should print correct stats for try-require-resolve-module 2`] = `
 "warning[internal]: Resolve error
-  ┌─ tests/statsCases/try-require-resolve-module/index.js:2:5
-  │  
-1 │   try {
-2 │       require.resolve('./missing-module')
-  │ ╭────────^
+┌─ tests/statsCases/try-require-resolve-module/index.js:2:5
+│  
+1 │ try {
+2 │ require.resolve('./missing-module')
+│ ╭────────^
 3 │ │ } catch (e) {
-  │ ╰──^ Failed to resolve ./missing-module in <PROJECT_ROOT>/tests/statsCases/try-require-resolve-module/index.js
-4 │   
-5 │   }
-6 │   
-
-
+│ ╰──^ Failed to resolve ./missing-module in <PROJECT_ROOT>/tests/statsCases/try-require-resolve-module/index.js
+4 │  
+5 │ }
+6 │
 
 rspack compiled with 1 warning"
 `;
 
 exports[`StatsTestCases should print correct stats for try-require-resolve-weak-module 1`] = `
 {
-  "errors": [],
-  "errorsCount": 0,
-  "logging": {},
-  "warnings": [
-    {
-      "formatted": "warning[internal]: Resolve error
-  ┌─ tests/statsCases/try-require-resolve-weak-module/index.js:2:5
-  │  
-1 │   try {
-2 │       require.resolveWeak('./missing-module')
-  │ ╭────────^
+"errors": [],
+"errorsCount": 0,
+"logging": {},
+"warnings": [
+{
+"formatted": "warning[internal]: Resolve error
+┌─ tests/statsCases/try-require-resolve-weak-module/index.js:2:5
+│  
+1 │ try {
+2 │ require.resolveWeak('./missing-module')
+│ ╭────────^
 3 │ │ } catch (e) {
-  │ ╰──^ Failed to resolve ./missing-module in <PROJECT_ROOT>/tests/statsCases/try-require-resolve-weak-module/index.js
-4 │   
-5 │   }
-6 │   
-
-",
-      "message": "Failed to resolve ./missing-module in <PROJECT_ROOT>/tests/statsCases/try-require-resolve-weak-module/index.js",
-    },
-  ],
-  "warningsCount": 1,
+│ ╰──^ Failed to resolve ./missing-module in <PROJECT_ROOT>/tests/statsCases/try-require-resolve-weak-module/index.js
+4 │  
+5 │ }
+6 │
+
+",
+"message": "Failed to resolve ./missing-module in <PROJECT_ROOT>/tests/statsCases/try-require-resolve-weak-module/index.js",
+},
+],
+"warningsCount": 1,
 }
 `;
 
 exports[`StatsTestCases should print correct stats for try-require-resolve-weak-module 2`] = `
 "warning[internal]: Resolve error
-  ┌─ tests/statsCases/try-require-resolve-weak-module/index.js:2:5
-  │  
-1 │   try {
-2 │       require.resolveWeak('./missing-module')
-  │ ╭────────^
+┌─ tests/statsCases/try-require-resolve-weak-module/index.js:2:5
+│  
+1 │ try {
+2 │ require.resolveWeak('./missing-module')
+│ ╭────────^
 3 │ │ } catch (e) {
-  │ ╰──^ Failed to resolve ./missing-module in <PROJECT_ROOT>/tests/statsCases/try-require-resolve-weak-module/index.js
-4 │   
-5 │   }
-6 │   
-
-
+│ ╰──^ Failed to resolve ./missing-module in <PROJECT_ROOT>/tests/statsCases/try-require-resolve-weak-module/index.js
+4 │  
+5 │ }
+6 │
 
 rspack compiled with 1 warning"
 `;