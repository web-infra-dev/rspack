--- conflicted
+++ resolved
@@ -24,148 +24,7 @@
 			version: false
 		};
 		expect(typeof stats?.hash).toBe("string");
-<<<<<<< HEAD
-		expect(stats?.toJson(statsOptions)).toMatchInlineSnapshot(`
-		{
-		  "assets": [
-		    {
-		      "chunkNames": [
-		        "main",
-		      ],
-		      "chunks": [
-		        "main",
-		      ],
-		      "emitted": true,
-		      "info": {
-		        "chunkHash": [],
-		        "contentHash": [],
-		        "development": false,
-		        "hotModuleReplacement": false,
-		        "immutable": false,
-		        "minimized": true,
-		        "related": {
-		          "sourceMap": null,
-		        },
-		        "version": "34195db8847a79fa86da",
-		      },
-		      "name": "main.js",
-		      "size": 215,
-		      "type": "asset",
-		    },
-		  ],
-		  "assetsByChunkName": {
-		    "main": [
-		      "main.js",
-		    ],
-		  },
-		  "chunks": [
-		    {
-		      "children": [],
-		      "entry": true,
-		      "files": [
-		        "main.js",
-		      ],
-		      "id": "main",
-		      "initial": true,
-		      "modules": [
-		        {
-		          "assets": [],
-		          "chunks": [
-		            "main",
-		          ],
-		          "id": "876",
-		          "identifier": "<PROJECT_ROOT>/tests/fixtures/a.js",
-		          "issuerPath": [],
-		          "moduleType": "javascript/auto",
-		          "name": "./fixtures/a.js",
-		          "reasons": [
-		            {
-		              "type": "entry",
-		              "userRequest": "./fixtures/a",
-		            },
-		          ],
-		          "size": 55,
-		          "source": "module.exports = function a() {
-			return "This is a";
-		};",
-		          "type": "module",
-		        },
-		      ],
-		      "names": [
-		        "main",
-		      ],
-		      "parents": [],
-		      "siblings": [],
-		      "size": 55,
-		      "type": "chunk",
-		    },
-		  ],
-		  "entrypoints": {
-		    "main": {
-		      "assets": [
-		        {
-		          "name": "main.js",
-		          "size": 215,
-		        },
-		      ],
-		      "assetsSize": 215,
-		      "chunks": [
-		        "main",
-		      ],
-		      "name": "main",
-		    },
-		  },
-		  "errors": [],
-		  "errorsCount": 0,
-		  "hash": "f0a86c7e70b0de037daf",
-		  "modules": [
-		    {
-		      "assets": [],
-		      "chunks": [
-		        "main",
-		      ],
-		      "id": "876",
-		      "identifier": "<PROJECT_ROOT>/tests/fixtures/a.js",
-		      "issuerPath": [],
-		      "moduleType": "javascript/auto",
-		      "name": "./fixtures/a.js",
-		      "reasons": [
-		        {
-		          "type": "entry",
-		          "userRequest": "./fixtures/a",
-		        },
-		      ],
-		      "size": 55,
-		      "source": "module.exports = function a() {
-			return "This is a";
-		};",
-		      "type": "module",
-		    },
-		  ],
-		  "namedChunkGroups": {
-		    "main": {
-		      "assets": [
-		        {
-		          "name": "main.js",
-		          "size": 215,
-		        },
-		      ],
-		      "assetsSize": 215,
-		      "chunks": [
-		        "main",
-		      ],
-		      "name": "main",
-		    },
-		  },
-		  "outputPath": "<PROJECT_ROOT>/dist",
-		  "publicPath": "auto",
-		  "warnings": [],
-		  "warningsCount": 0,
-		}
-	`);
-=======
 		expect(stats?.toJson(statsOptions)).toMatchSnapshot();
->>>>>>> 7a7f7c70
 		expect(stats?.toString(statsOptions)).toMatchInlineSnapshot(`
 		"PublicPath: auto
 		asset main.js 215 bytes {main} [emitted] (name: main)
@@ -274,11 +133,11 @@
 		  │
 		2 │     return "This is b";
 		3 │ };
-		4 │ 
+		4 │
 		5 │ // Test CJS top-level return
 		6 │ return;
 		  │ ^^^^^^^ Return statement is not allowed here
-		7 │ 
+		7 │
 
 
 
