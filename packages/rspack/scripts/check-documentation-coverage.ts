import { readFileSync, readdirSync } from "node:fs";
import { basename, dirname, extname, join, resolve } from "node:path";
import { fileURLToPath } from "node:url";
import { ApiItemKind, ApiModel } from "@microsoft/api-extractor-model";
// import { ZodObject, ZodOptional, ZodUnion } from "zod";
// import { rspackOptions } from "../src/config/zod.ts";

const __filename = fileURLToPath(import.meta.url);
const __dirname = dirname(__filename);

const CORE_API_JSON = resolve(__dirname, "../temp/core.api.json");

function toPascalCase(s) {
	return s
		.split(/[\s-_]+/)
		.map(word => word[0].toUpperCase() + word.slice(1).toLowerCase())
		.join("");
}

function toCamelCase(s) {
	return s
		.split(/[\s-_]+/)
		.map(
			(word, index) =>
				(index === 0 ? word[0].toLowerCase() : word[0].toUpperCase()) +
				word.slice(1)
		)
		.join("");
}

function extractMarkdownHeadings(markdown) {
	const headingRegex = /^(#{1,6})\s+(.+)$/gm;
	const headings: string[] = [];
	let match: RegExpExecArray | null;
	while ((match = headingRegex.exec(markdown)) !== null) {
		headings.push(match[2].trim());
	}
	return headings;
}

function checkPluginsDocumentationCoverage() {
	const PLUGIN_REGEX = /^[A-Z][a-zA-Z]+Plugin$/;
	const PLUGIN_DOCS_DIR = resolve(
		__dirname,
		"../../../website/docs/en/plugins"
	);
	const INTERNAL_PLUGINS_DOC = join(
		PLUGIN_DOCS_DIR,
		"webpack/internal-plugins.mdx"
	);

	function getImplementedPlugins() {
		const apiModel = new ApiModel();
		apiModel.loadPackage(CORE_API_JSON);

		const implementedPlugins = new Set();

		function visitApiItem(apiItem) {
			if (
				[ApiItemKind.Class, ApiItemKind.Variable].includes(apiItem.kind) &&
				PLUGIN_REGEX.test(apiItem.displayName) &&
				!apiItem.isAbstract
			) {
				implementedPlugins.add(apiItem.displayName);
			}
			for (const member of apiItem.members) {
				visitApiItem(member);
			}
		}
		visitApiItem(apiModel);

		return implementedPlugins;
	}

	function getDocumentedPlugins() {
		const documentedPlugins = new Set();

		function visitDir(dir) {
			const items = readdirSync(dir, { withFileTypes: true });
			for (const item of items) {
				const resPath = resolve(dir, item.name);
				if (item.isDirectory()) {
					visitDir(resPath);
				} else {
					const ext = extname(item.name);
					if (ext === ".mdx") {
						const name = toPascalCase(basename(item.name, ext));
						if (PLUGIN_REGEX.test(name)) {
							documentedPlugins.add(name);
						}
					}
				}
			}
		}
		visitDir(PLUGIN_DOCS_DIR);

		const internalPluginsDoc = readFileSync(INTERNAL_PLUGINS_DOC, "utf-8");
		const headings = extractMarkdownHeadings(internalPluginsDoc);
		for (const heading of headings) {
			if (PLUGIN_REGEX.test(heading)) {
				documentedPlugins.add(heading);
			}
		}

		return documentedPlugins;
	}

	const implementedPlugins = getImplementedPlugins();
	const documentedPlugins = getDocumentedPlugins();

	const excludedPlugins = [
		"OriginEntryPlugin",
		"RuntimePlugin", // This plugin only provides hooks, should not be used separately
		"RsdoctorPlugin", // This plugin is not stable yet
<<<<<<< HEAD
		"RstestPlugin" // This plugin is not stable yet
=======
		"CssChunkingPlugin", // This plugin is not stable yet
		"RstestPlugin", // This plugin is not stable yet
		"RslibPlugin" // This plugin is not stable yet
>>>>>>> 953438b5
	];

	const undocumentedPlugins = Array.from(implementedPlugins).filter(
		plugin =>
			!documentedPlugins.has(plugin) &&
			!excludedPlugins.includes(plugin as string)
	);
	const unimplementedPlugins = Array.from(documentedPlugins).filter(
		plugin => !implementedPlugins.has(plugin)
	);

	if (undocumentedPlugins.length) {
		console.error(
			"The following plugins are implemented but not documented:",
			undocumentedPlugins.join(", ")
		);
	}

	if (unimplementedPlugins.length) {
		if (undocumentedPlugins.length) {
			console.log("\n");
		}
		console.error(
			"The following plugins are documented but not implemented or not properly exported:",
			unimplementedPlugins.join(", ")
		);
	}

	if (undocumentedPlugins.length || unimplementedPlugins.length) {
		process.exit(1);
	}
}

type Section = {
	title: string;
	level: number;
	text: string;
};

/**
 * The process of checking the documentation coverage of Rspack configuration
 *
 * 1. Retrieve and traverse all implemented Rspack configurations through zod declaration.
 * 2. Traverse the configurations and determine whether they match the any level titles of the Markdown files under the config directory of the document site:
 *     1. If so, pass.
 *     2. If not, judge whether the introduction of the configuration exists in the body of the parent configuration:
 *       1. If so, pass.
 *       2. If not, fail.
 */
function checkConfigsDocumentationCoverage() {
	const CONFIG_DOCS_DIR = resolve(__dirname, "../../../website/docs/en/config");

	// function getImplementedConfigs() {
	// 	const implementedConfigs: string[] = [];
	// 	function visit(zod, path = "") {
	// 		if (zod instanceof ZodObject) {
	// 			for (const [key, schema] of Object.entries(zod.shape)) {
	// 				const next = (() => {
	// 					if (key.includes("/")) {
	// 						return `${path}["${key}"]`;
	// 					}
	// 					if (path) {
	// 						return `${path}.${key}`;
	// 					}
	// 					return key;
	// 				})();
	// 				implementedConfigs.push(next);
	// 				visit(schema, next);
	// 			}
	// 		} else if (zod instanceof ZodOptional) {
	// 			visit(zod.unwrap(), path);
	// 		} else if (zod instanceof ZodUnion) {
	// 			for (const schema of zod.options) {
	// 				visit(schema, path);
	// 			}
	// 		}
	// 	}
	// 	visit(rspackOptions);
	// 	return implementedConfigs;
	// }

	function parseConfigDocuments() {
		function parseMarkdownContent(content) {
			const sections: Section[] = [];
			let section: Section | null = null;

			const lines = content.split("\n");

			for (let i = 0; i < lines.length; i++) {
				const line = lines[i];
				if (line.startsWith("#")) {
					let level: number | undefined;
					for (let j = 0; j < line.length; j++) {
						if (level === undefined) {
							if (line[j] !== "#") {
								level = j;
							}
						} else {
							break;
						}
					}
					const title = line
						.substring(level)
						.trim()
						.split(" ")[0]
						.replace(/\\/g, "");
					section = {
						title: title.includes(".") ? title : toCamelCase(title),
						level: level!,
						text: ""
					};
					sections.push(section!);
				} else if (section) {
					section.text += line;
				}
			}
			return sections;
		}

		const sections: Section[] = [];
		function visitDir(dir) {
			const items = readdirSync(dir, { withFileTypes: true });
			for (const item of items) {
				const resPath = resolve(dir, item.name);
				if (item.isDirectory()) {
					visitDir(resPath);
				} else {
					const ext = extname(item.name);
					if (ext === ".mdx") {
						const content = readFileSync(join(dir, item.name), "utf-8");
						const markdownBlocks = parseMarkdownContent(content);
						sections.push(...markdownBlocks);
					}
				}
			}
		}
		visitDir(CONFIG_DOCS_DIR);
		return sections;
	}

	// const implementedConfigs = getImplementedConfigs().filter(config => {
	// 	return ![
	// 		"experiments.lazyCompilation.backend",
	// 		"resolveLoader",
	// 		"module.parser",
	// 		"module.generator",
	// 		"experiments.rspackFuture",
	// 		"experiments.incremental",
	// 		"output.library.amd",
	// 		"output.library.commonjs",
	// 		"output.library.root",
	// 		"output.workerChunkLoading",
	// 		"output.workerWasmLoading",
	// 		"output.workerPublicPath",
	// 		"output.strictModuleExceptionHandling",
	// 		"output.auxiliaryComment.amd",
	// 		"output.auxiliaryComment.commonjs",
	// 		"output.auxiliaryComment.commonjs2",
	// 		"output.auxiliaryComment.root",
	// 		"stats",
	// 		"optimization.splitChunks",
	// 		"optimization.removeAvailableModules",
	// 		"optimization.concatenateModules",
	// 		"loader",
	// 		"snapshot",
	// 		"profile"
	// 	].some(c => config.startsWith(c));
	// });
	const markdownSections = parseConfigDocuments();
	const undocumentedConfigs: string[] = [];
	const map = new Map();

	// for (const config of implementedConfigs) {
	// 	let documented = false;
	// 	for (const section of markdownSections) {
	// 		if (section.title === config) {
	// 			documented = true;
	// 			map.set(config, section);
	// 		}
	// 	}
	// 	if (!documented) {
	// 		const parts = config.split(".");
	// 		const subs: string[] = [];
	// 		let part: string | undefined;
	// 		while ((part = parts.pop())) {
	// 			subs.push(part);
	// 			const section = map.get(parts.join("."));
	// 			if (section) {
	// 				if (subs.every(sub => section.text.includes(sub))) {
	// 					documented = true;
	// 					break;
	// 				}
	// 			}
	// 		}
	// 	}
	// 	if (!documented) {
	// 		undocumentedConfigs.push(config);
	// 	}
	// }

	if (undocumentedConfigs.length) {
		console.error(
			"The following configs are implemented but not documented:",
			undocumentedConfigs.join(", ")
		);
	}

	if (undocumentedConfigs.length) {
		process.exit(1);
	}
}

checkPluginsDocumentationCoverage();
checkConfigsDocumentationCoverage();<|MERGE_RESOLUTION|>--- conflicted
+++ resolved
@@ -112,13 +112,8 @@
 		"OriginEntryPlugin",
 		"RuntimePlugin", // This plugin only provides hooks, should not be used separately
 		"RsdoctorPlugin", // This plugin is not stable yet
-<<<<<<< HEAD
-		"RstestPlugin" // This plugin is not stable yet
-=======
-		"CssChunkingPlugin", // This plugin is not stable yet
 		"RstestPlugin", // This plugin is not stable yet
 		"RslibPlugin" // This plugin is not stable yet
->>>>>>> 953438b5
 	];
 
 	const undocumentedPlugins = Array.from(implementedPlugins).filter(
