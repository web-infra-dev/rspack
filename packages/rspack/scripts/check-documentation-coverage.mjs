import { readFileSync, readdirSync } from "fs";
import { basename, dirname, extname, join, resolve } from "path";
import { fileURLToPath } from "url";
import { ApiItemKind, ApiModel } from "@microsoft/api-extractor-model";
import { ZodObject, ZodOptional, ZodUnion } from "../compiled/zod/index.js";
import { rspackOptions } from "../dist/config/zod.js";

const __filename = fileURLToPath(import.meta.url);
const __dirname = dirname(__filename);

const CORE_API_JSON = resolve(__dirname, "../temp/core.api.json");

function toPascalCase(s) {
	return s
		.split(/[\s-_]+/)
		.map(word => word[0].toUpperCase() + word.slice(1).toLowerCase())
		.join("");
}

function toCamelCase(s) {
	return s
		.split(/[\s-_]+/)
		.map(
			(word, index) =>
				(index === 0 ? word[0].toLowerCase() : word[0].toUpperCase()) +
				word.slice(1)
		)
		.join("");
}

function extractMarkdownHeadings(markdown) {
	const headingRegex = /^(#{1,6})\s+(.+)$/gm;
	const headings = [];
	let match;
	while ((match = headingRegex.exec(markdown)) !== null) {
		headings.push(match[2].trim());
	}
	return headings;
}

function checkPluginsDocumentationCoverage() {
	const PLUGIN_REGEX = /^[A-Z][a-zA-Z]+Plugin$/;
	const PLUGIN_DOCS_DIR = resolve(
		__dirname,
		"../../../website/docs/en/plugins"
	);
	const INTERNAL_PLUGINS_DOC = join(
		PLUGIN_DOCS_DIR,
		"webpack/internal-plugins.mdx"
	);

	function getImplementedPlugins() {
		const apiModel = new ApiModel();
		apiModel.loadPackage(CORE_API_JSON);

		const implementedPlugins = new Set();

		function visitApiItem(apiItem) {
			if (
				[ApiItemKind.Class, ApiItemKind.Variable].includes(apiItem.kind) &&
				PLUGIN_REGEX.test(apiItem.displayName) &&
				!apiItem.isAbstract
			) {
				implementedPlugins.add(apiItem.displayName);
			}
			for (const member of apiItem.members) {
				visitApiItem(member);
			}
		}
		visitApiItem(apiModel);

		return implementedPlugins;
	}

	function getDocumentedPlugins() {
		const documentedPlugins = new Set();

		function visitDir(dir) {
			const items = readdirSync(dir, { withFileTypes: true });
			for (const item of items) {
				const resPath = resolve(dir, item.name);
				if (item.isDirectory()) {
					visitDir(resPath);
				} else {
					const ext = extname(item.name);
					if (ext === ".mdx") {
						const name = toPascalCase(basename(item.name, ext));
						if (PLUGIN_REGEX.test(name)) {
							documentedPlugins.add(name);
						}
					}
				}
			}
		}
		visitDir(PLUGIN_DOCS_DIR);

		const internalPluginsDoc = readFileSync(INTERNAL_PLUGINS_DOC, "utf-8");
		const headings = extractMarkdownHeadings(internalPluginsDoc);
		for (const heading of headings) {
			if (PLUGIN_REGEX.test(heading)) {
				documentedPlugins.add(heading);
			}
		}

		return documentedPlugins;
	}

	const implementedPlugins = getImplementedPlugins();
	const documentedPlugins = getDocumentedPlugins();

	const undocumentedPlugins = Array.from(implementedPlugins).filter(
		plugin => !documentedPlugins.has(plugin)
	);
	const unimplementedPlugins = Array.from(documentedPlugins).filter(
		plugin => !implementedPlugins.has(plugin)
	);

	if (undocumentedPlugins.length) {
		console.error(
			"The following plugins are implemented but not documented:",
			undocumentedPlugins.join(", ")
		);
	}

	if (unimplementedPlugins.length) {
		if (undocumentedPlugins.length) {
			console.log("\n");
		}
		console.error(
			"The following plugins are documented but not implemented or not properly exported:",
			unimplementedPlugins.join(", ")
		);
	}

	if (undocumentedPlugins.length || unimplementedPlugins.length) {
		process.exit(1);
	}
}

/**
 * The process of checking the documentation coverage of Rspack configuration
 *
 * 1. Retrieve and traverse all implemented Rspack configurations through zod declaration.
 * 2. Traverse the configurations and determine whether they match the any level titles of the Markdown files under the config directory of the document site:
 *     1. If so, pass.
 *     2. If not, judge whether the introduction of the configuration exists in the body of the parent configuration:
 *       1. If so, pass.
 *       2. If not, fail.
 */
function checkConfigsDocumentationCoverage() {
	const CONFIG_DOCS_DIR = resolve(__dirname, "../../../website/docs/en/config");

	function getImplementedConfigs() {
		const implementedConfigs = [];
		function visit(zod, path = "") {
			if (zod instanceof ZodObject) {
				for (const [key, schema] of Object.entries(zod.shape)) {
					const next = (() => {
						if (key.includes("/")) {
							return path + `["${key}"]`;
						} else {
							if (path) {
								return path + "." + key;
							}
							return key;
						}
					})();
					implementedConfigs.push(next);
					visit(schema, next);
				}
			} else if (zod instanceof ZodOptional) {
				visit(zod.unwrap(), path);
			} else if (zod instanceof ZodUnion) {
				for (let schema of zod.options) {
					visit(schema, path);
				}
			}
		}
		visit(rspackOptions);
		return implementedConfigs;
	}

	function parseConfigDocuments() {
		function parseMarkdownContent(content) {
			const sections = [];
			let section;
			const lines = content.split("\n");
			for (let i = 0; i < lines.length; i++) {
				const line = lines[i];
				if (line.startsWith("#")) {
					let level;
					for (let j = 0; j < line.length; j++) {
						if (level === undefined) {
							if (line[j] != "#") {
								level = j;
							}
						} else {
							break;
						}
					}
					const title = line.substring(level).trim();
					section = {
						title: toCamelCase(title.split(' ')[0]),
						level,
						text: ""
					};
					sections.push(section);
				} else if (section) {
					section.text += line;
				}
			}
			return sections;
		}

		const sections = [];
		function visitDir(dir) {
			const items = readdirSync(dir, { withFileTypes: true });
			for (const item of items) {
				const resPath = resolve(dir, item.name);
				if (item.isDirectory()) {
					visitDir(resPath);
				} else {
					const ext = extname(item.name);
					if (ext === ".mdx") {
						const content = readFileSync(join(item.path, item.name), "utf-8");
						const markdownBlocks = parseMarkdownContent(content);
						sections.push(...markdownBlocks);
					}
				}
			}
		}
		visitDir(CONFIG_DOCS_DIR);
		return sections;
	}

	const implementedConfigs = getImplementedConfigs().filter(config => {
		return ![
			"resolveLoader",
			"module",
<<<<<<< HEAD
			"experiments.rspackFuture",
			"output",
=======
			"experiments",

			"output.library.amd",
			"output.library.commonjs",
			"output.library.root",
			"output.environment.asyncFunction",
			"output.environment.bigIntLiteral",
			"output.environment.const",
			"output.environment.destructuring",
			"output.environment.document",
			"output.environment.dynamicImport",
			"output.environment.dynamicImportInWorker",
			"output.environment.forOf",
			"output.environment.globalThis",
			"output.environment.module",
			"output.environment.nodePrefixForCoreModules",
			"output.environment.optionalChaining",
			"output.environment.templateLiteral",
			"output.workerChunkLoading",
			"output.workerWasmLoading",
			"output.workerPublicPath",
			"output.strictModuleExceptionHandling",
			"output.sourceMapFilename",

			"externalsPresets",
>>>>>>> 509709c4
			"node",
			"stats",

			"optimization.splitChunks",
			"optimization.removeAvailableModules",
			"optimization.concatenateModules",

			"loader",
			"snapshot",
			"profile"
		].some(c => config.startsWith(c));
	});
	const markdownSections = parseConfigDocuments();

	const undocumentedConfigs = [];
	const map = new Map();
	for (const config of implementedConfigs) {
		let documented = false;
		for (const section of markdownSections) {
			if (section.title === config) {
				documented = true;
				map.set(config, section);
			}
		}
		if (!documented) {
			const parts = config.split(".");
			const subs = [];
			let part;
			while ((part = parts.pop())) {
				subs.push(part);
				const section = map.get(parts.join("."));
				if (section) {
					if (subs.every(sub => section.text.includes(sub))) {
						documented = true;
						break;
					}
				}
			}
		}
		if (!documented) {
			undocumentedConfigs.push(config);
		}
	}

	if (undocumentedConfigs.length) {
		console.error(
			"The following configs are implemented but not documented:",
			undocumentedConfigs.join(", ")
		);
	}

	if (undocumentedConfigs.length) {
		process.exit(1);
	}
}

checkPluginsDocumentationCoverage();
checkConfigsDocumentationCoverage();<|MERGE_RESOLUTION|>--- conflicted
+++ resolved
@@ -237,11 +237,8 @@
 		return ![
 			"resolveLoader",
 			"module",
-<<<<<<< HEAD
 			"experiments.rspackFuture",
 			"output",
-=======
-			"experiments",
 
 			"output.library.amd",
 			"output.library.commonjs",
@@ -266,7 +263,6 @@
 			"output.sourceMapFilename",
 
 			"externalsPresets",
->>>>>>> 509709c4
 			"node",
 			"stats",
 
