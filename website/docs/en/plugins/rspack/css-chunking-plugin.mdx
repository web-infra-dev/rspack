import { Table } from '@builtIns';
import WebpackLicense from '@components/WebpackLicense';
import { ApiMeta } from '@components/ApiMeta.tsx';

# CssChunkingPlugin

<ApiMeta specific={['Rspack']} addedVersion="1.4.0" />

`CssChunkingPlugin` is an experimental plugin specifically designed for CSS module code splitting (inspired by Next.js).
It ensures that the execution order of styles matches the import order in your source code, preventing style issues.

```js
new rspack.experiments.CssChunkingPlugin(options);
```

:::tip
After enabling CssChunkingPlugin, SplitChunksPlugin will no longer process CSS modules.
This means that options like `optimization.splitChunks` will no longer handle CSS modules, and all CSS module code splitting logic will be handled entirely by CssChunkingPlugin.
:::

## Options

### strict

- **Type:** `boolean`
- **Default:** `false`

Whether to strictly preserve the import order of CSS modules.

<<<<<<< HEAD
### minSize

The minimum size (in bytes) for a generated chunk.

### maxSize

The maximum size (in bytes) for a generated chunk. Chunks larger than maxSize will be split into smaller parts, each with a size of at least minSize.

## Mode Comparison
=======
## Mode comparison
>>>>>>> 35ff803f

### Normal mode (strict: false, default)

```js
new rspack.experiments.CssChunkingPlugin({
  strict: false,
});
```

- If CSS modules are imported in different orders throughout the project, they are considered to have no dependencies between them.
- Allow merging independent CSS modules into the same chunk to reduce the number of chunks.

### Strict mode (strict: true)

```js
new rspack.experiments.CssChunkingPlugin({
  strict: true,
});
```

- Strictly ensures that the execution order of CSS modules matches the import order in the source code.

### Example

`a.css` and `b.css` are imported in `foo.js` and `bar.js` with different sequences:

```js
// foo.js
import './a.css';
import './b.css';

// bar.js
import './b.css';
import './a.css';
```

Regular Mode (strict: false): Considers `a.css` and `b.css` to have no dependency relationship and doesn't enforce execution order, thus merging them into the same chunk.

Strict Mode (strict: true): Strictly maintains execution order consistent with import sequence, therefore packaging `a.css` and `b.css` into separate chunks

## Differences from SplitChunksPlugin

`SplitChunksPlugin` does not consider the import order of modules when splitting code.
For JavaScript modules, this is not an issue because execution order is determined at runtime via function calls.

However, for CSS modules, the execution order is entirely determined by their order in the output files and cannot be controlled at runtime. If the order changes, it may cause style issues.

For example, importing the following CSS modules:

```js
import './a.css';
import './b.css';
import './c.css';
```

`SplitChunksPlugin` may split them into the following chunks to satisfy `maxSize` or other constraints:

```
chunk-1: b.css
chunk-2: a.css, c.css  // may be split due to large size
```

This results in the execution order being b.css → a.css → c.css, which violates the original import order and may cause style errors.

`CssChunkingPlugin` first splits all CSS modules, then determines which can be merged based on the import order in the source code. Modules that cannot be merged are split into separate chunks to ensure style correctness.

:::tip
Because CssChunkingPlugin prioritizes preserving style execution order, it may split more chunks than SplitChunksPlugin.
:::<|MERGE_RESOLUTION|>--- conflicted
+++ resolved
@@ -27,7 +27,6 @@
 
 Whether to strictly preserve the import order of CSS modules.
 
-<<<<<<< HEAD
 ### minSize
 
 The minimum size (in bytes) for a generated chunk.
@@ -36,10 +35,7 @@
 
 The maximum size (in bytes) for a generated chunk. Chunks larger than maxSize will be split into smaller parts, each with a size of at least minSize.
 
-## Mode Comparison
-=======
 ## Mode comparison
->>>>>>> 35ff803f
 
 ### Normal mode (strict: false, default)
 
