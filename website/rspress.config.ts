import path from 'node:path';
import { defineConfig } from 'rspress/config';
import type { NavItem, Sidebar } from '@rspress/shared';
import { pluginRss } from '@rspress/plugin-rss';
import { pluginFontOpenSans } from 'rspress-plugin-font-open-sans';
import { pluginOpenGraph } from 'rsbuild-plugin-open-graph';
import { pluginGoogleAnalytics } from 'rsbuild-plugin-google-analytics';

const PUBLISH_URL = 'https://rspack.dev';
const COPYRIGHT = '© 2022-present ByteDance Inc. All Rights Reserved.';

function getI18nHelper(lang: 'zh' | 'en') {
  const isZh = lang === 'zh';
  const prefix = isZh ? '/zh' : '';
  const getLink = (str: string) => `${prefix}${str}`;
  const getText = (zhText: string, enText: string) => (isZh ? zhText : enText);
  return { getText, getLink };
}

function getNavConfig(lang: 'zh' | 'en'): NavItem[] {
  const { getText, getLink } = getI18nHelper(lang);
  return [
    {
      text: getText('指南', 'Guide'),
      link: getLink('/guide/introduction'),
      activeMatch: '/guide/',
    },
    {
      text: getText('配置', 'Config'),
      link: getLink('/config'),
      activeMatch: '/config',
    },
    {
      text: getText('插件', 'Plugin'),
      link: getLink('/plugins'),
      activeMatch: '^(/zh|/en)?/plugins',
    },
    {
      text: getText('API', 'API'),
      link: getLink('/api'),
      activeMatch: '/api',
    },
    {
      text: getText('博客', 'Blog'),
      link: getLink('/blog/announcing-0.6'),
      activeMatch: '/blog',
    },
    {
      text: getText('生态', 'Ecosystem'),
      items: [
        {
          text: 'Rsbuild',
          link: 'https://rsbuild.dev',
        },
        {
          text: 'Rspress',
          link: 'https://rspress.dev',
        },
        {
          text: 'Rsdoctor',
          link: 'https://rsdoctor.dev',
        },
        {
          text: 'Modern.js',
          link: 'https://modernjs.dev/en/',
        },
        {
          text: 'Nx Rspack plugin',
          link: 'https://nx.dev/packages/rspack/documents/overview',
        },
        {
          text: 'Awesome Rspack',
          link: 'https://github.com/web-infra-dev/awesome-rspack',
        },
        {
          text: 'Rspack Compat',
          link: 'https://github.com/web-infra-dev/rspack-compat',
        },
        {
          text: 'Rspack Examples',
          link: 'https://github.com/rspack-contrib/rspack-examples',
        },
        {
          text: 'Rsfamily Design Resources',
          link: 'https://github.com/rspack-contrib/rsfamily-design-resources',
        },
        {
          text: 'Rspack Community Packages',
          link: 'https://github.com/rspack-contrib',
        },
      ],
    },
    {
      text: getText('关于', 'About'),
      items: [
        {
          text: getText('加入我们', 'Join Us'),
          link: getLink('/misc/join-us'),
        },
        {
          text: getText('团队', 'Team'),
          link: getLink('/misc/meet-the-team'),
        },
        {
          text: getText('发布日志', 'Releases'),
          link: 'https://github.com/web-infra-dev/rspack/releases',
        },
        {
          text: getText(
            '未来默认行为与功能废弃',
            'Future behavior & Deprecation',
          ),
          link: getLink('/misc/future'),
        },
        {
          text: getText('功能规划', 'Roadmap'),
          link: getLink('/misc/roadmap'),
        },
        {
          text: getText('基准测试', 'Benchmark'),
          link: getLink('/misc/benchmark'),
        },
        {
          text: getText('贡献指南', 'Contributing Guide'),
          link: 'https://github.com/web-infra-dev/rspack/blob/main/CONTRIBUTING.md',
        },
        {
          text: getText('品牌指南', 'Branding Guideline'),
          link: getLink('/misc/branding'),
        },
      ],
    },
  ];
}

function getSidebarConfig(lang: 'zh' | 'en'): Sidebar {
  const { getText, getLink } = getI18nHelper(lang);

<<<<<<< HEAD
  return {
    [getLink('/guide/')]: [
      {
        collapsible: false,
        text: getText('开始', 'Getting started'),
        items: [
          getLink('/guide/introduction'),
          getLink('/guide/quick-start'),
          getLink('/guide/glossary'),
        ],
      },
      {
        collapsible: false,
        text: getText('特性', 'Features'),
        items: [
          getLink('/guide/language-support'),
          {
            link: getLink('/guide/asset-module'),
            text: getText('资源模块', 'Asset modules'),
          },
          {
            link: getLink('/guide/web-workers'),
            text: getText('Web Workers', 'Web Workers'),
          },
          getLink('/guide/loader'),
          getLink('/guide/builtin-swc-loader'),
          {
            link: getLink('/guide/plugin'),
            text: getText('Plugin', 'Plugin'),
          },
          getLink('/guide/module-resolution'),
          getLink('/guide/module-federation'),
          getLink('/guide/dev-server'),
        ],
      },
      {
        collapsible: false,
        text: getText('优化', 'Optimization'),
        items: [
          getLink('/guide/production'),
          getLink('/guide/code-splitting'),
          getLink('/guide/tree-shaking'),
          getLink('/guide/analysis'),
          getLink('/guide/profile'),
        ],
      },
      {
        collapsible: false,
        text: getText('框架支持', 'Framework support'),
        items: [
          getLink('/guide/react'),
          getLink('/guide/solid'),
          getLink('/guide/vue'),
          getLink('/guide/svelte'),
          getLink('/guide/nestjs'),
        ],
      },
      {
        collapsible: false,
        text: getText('兼容性', 'Compatibility'),
        items: [
          getLink('/guide/loader-compat'),
          getLink('/guide/plugin-compat'),
          getLink('/guide/compat-others'),
        ],
      },
      {
        collapsible: false,
        text: getText('迁移', 'Migration'),
        items: [
          getLink('/guide/migrate-from-webpack'),
          getLink('/guide/config-diff'),
          getLink('/guide/migrate-from-cra'),
          getLink('/guide/migrate-storybook'),
        ],
      },
      {
        collapsible: false,
        text: getText('其他', 'Misc'),
        items: [
          getLink('/misc/faq'),
          getLink('/misc/roadmap'),
          getLink('/misc/join-us'),
          getLink('/misc/meet-the-team'),
          getLink('/misc/license'),
          getLink('/misc/branding'),
          getLink('/misc/benchmark'),
        ],
      },
    ],
    [getLink('/config/')]: [
      {
        text: getText('配置', 'Config'),
        link: getLink('/config'),
      },
      {
        text: getText('Entry 入口', 'Entry'),
        link: getLink('/config/entry'),
      },
      {
        text: getText('Context 基础目录', 'Context'),
        link: getLink('/config/context'),
      },
      {
        text: getText('Mode 模式', 'Mode'),
        link: getLink('/config/mode'),
      },
      {
        text: getText('Output 输出', 'Output'),
        link: getLink('/config/output'),
      },
      {
        text: getText('Module 模块', 'Module'),
        link: getLink('/config/module'),
      },
      {
        text: getText('Resolve 模块解析', 'Resolve'),
        link: getLink('/config/resolve'),
      },
      {
        text: getText('ResolveLoader Loader解析', 'ResolveLoader'),
        link: getLink('/config/resolve-loader'),
      },
      {
        text: getText('Node 全局变量', 'Node'),
        link: getLink('/config/node'),
      },
      {
        text: getText('Optimization 优化', 'Optimization'),
        link: getLink('/config/optimization'),
      },
      {
        text: getText('Plugins 插件', 'Plugins'),
        link: getLink('/config/plugins'),
      },
      {
        text: getText('DevServer 开发服务器', 'DevServer'),
        link: getLink('/config/dev-server'),
      },
      {
        text: getText('Cache 缓存', 'Cache'),
        link: getLink('/config/cache'),
      },
      {
        text: getText('Snapshot 缓存快照', 'Snapshot'),
        link: getLink('/config/snapshot'),
      },
      {
        text: getText('Devtool 调试', 'Devtool'),
        link: getLink('/config/devtool'),
      },
      {
        text: getText('Target 目标环境与兼容性', 'Target'),
        link: getLink('/config/target'),
      },
      {
        text: getText('Watch 监听变更', 'Watch'),
        link: getLink('/config/watch'),
      },
      {
        text: getText('Externals 外部依赖', 'Externals'),
        link: getLink('/config/externals'),
      },
      {
        text: getText('Stats 打包信息', 'Stats'),
        link: getLink('/config/stats'),
      },
      {
        text: getText('Experiments 实验功能', 'Experiments'),
        link: getLink('/config/experiments'),
      },
      {
        text: getText('Builtins 内置功能', 'Builtins'),
        link: getLink('/config/builtins'),
      },
      {
        text: getText('其他配置', 'Other Options'),
        link: getLink('/config/other-options'),
      },
    ],
    [getLink('/plugins/')]: [
      {
        text: getText('简介', 'Introduction'),
        link: getLink('/plugins'),
      },
      {
        text: getText(
          '同步自 webpack 的内置插件',
          'Webpack-aligned Built-in Plugins',
        ),
        items: [
          {
            text: 'EntryPlugin',
            link: getLink('/plugins/webpack/entry-plugin'),
          },
          {
            text: 'DefinePlugin',
            link: getLink('/plugins/webpack/define-plugin'),
          },
          {
            text: 'ProvidePlugin',
            link: getLink('/plugins/webpack/provide-plugin'),
          },
          {
            text: 'BannerPlugin',
            link: getLink('/plugins/webpack/banner-plugin'),
          },
          {
            text: 'HotModuleReplacementPlugin',
            link: getLink('/plugins/webpack/hot-module-replacement-plugin'),
          },
          {
            text: 'ProgressPlugin',
            link: getLink('/plugins/webpack/progress-plugin'),
          },
          {
            text: 'ExternalsPlugin',
            link: getLink('/plugins/webpack/externals-plugin'),
          },
          {
            text: 'SourceMapDevToolPlugin',
            link: getLink('/plugins/webpack/source-map-dev-tool-plugin'),
          },
          {
            text: 'SplitChunksPlugin',
            link: getLink('/plugins/webpack/split-chunks-plugin'),
          },
          {
            text: 'NodeTargetPlugin',
            link: getLink('/plugins/webpack/node-target-plugin'),
          },
          {
            text: 'NodeTemplatePlugin',
            link: getLink('/plugins/webpack/node-template-plugin'),
          },
          {
            text: 'EnableChunkLoadingPlugin',
            link: getLink('/plugins/webpack/enable-chunk-loading-plugin'),
          },
          {
            text: 'EnableLibraryPlugin',
            link: getLink('/plugins/webpack/enable-library-plugin'),
          },
          {
            text: 'EnableWasmLoadingPlugin',
            link: getLink('/plugins/webpack/enable-wasm-loading-plugin'),
          },
          {
            text: 'ElectronTargetPlugin',
            link: getLink('/plugins/webpack/electron-target-plugin'),
          },
          {
            text: 'ModuleFederationPlugin',
            link: getLink('/plugins/webpack/module-federation-plugin'),
          },
          {
            text: 'ModuleFederationPluginV1',
            link: getLink('/plugins/webpack/module-federation-plugin-v1'),
          },
        ],
      },
      {
        text: getText('Rspack 独有的内置插件', 'Rspack-only Built-in Plugins'),
        items: [
          {
            text: 'HtmlRspackPlugin',
            link: getLink('/plugins/rspack/html-rspack-plugin'),
          },
          {
            text: 'SwcJsMinimizerRspackPlugin',
            link: getLink('/plugins/rspack/swc-js-minimizer-rspack-plugin'),
          },
          {
            text: 'SwcCssMinimizerRspackPlugin',
            link: getLink('/plugins/rspack/swc-css-minimizer-rspack-plugin'),
          },
          {
            text: 'CopyRspackPlugin',
            link: getLink('/plugins/rspack/copy-rspack-plugin'),
          },
          {
            text: 'CssExtractRspackPlugin',
            link: getLink('/plugins/rspack/css-extract-rspack-plugin'),
          },
        ],
      },
    ],
    [getLink('/api/')]: [
      {
        text: getText('简介', 'Introduction'),
        link: getLink('/api'),
      },
      {
        text: getText('CLI', 'CLI'),
        link: getLink('/api/cli'),
      },
      {
        text: getText('模块', 'Modules'),
        link: getLink('/api/modules'),
      },
      {
        text: getText('Node API', 'Node API'),
        link: getLink('/api/node-api'),
      },
      {
        text: getText('Hot Module Replacement', 'Hot Module Replacement'),
        link: getLink('/api/hmr'),
      },
      {
        text: getText('Loader API', 'Loader API'),
        link: getLink('/api/loader-api'),
      },
      {
        text: getText('插件 API', 'Plugin API'),
        link: getLink('/api/plugin-api'),
      },
    ],
    [getLink('/blog/')]: [
      {
        text: getText('0.6 发布公告', 'Announcing Rspack 0.6'),
        link: getLink('/blog/announcing-0.6'),
      },
      {
        text: getText('0.5 发布公告', 'Announcing Rspack 0.5'),
        link: getLink('/blog/announcing-0.5'),
      },
      {
        text: getText(
          'Rspack 支持模块联邦',
          'Module Federation added to Rspack',
        ),
        link: getLink('/blog/module-federation-added-to-rspack'),
      },
      {
        text: getText('0.4 发布公告', 'Announcing Rspack 0.4'),
        link: getLink('/blog/announcing-0.4'),
      },
      {
        text: getText('0.3 发布公告', 'Announcing Rspack 0.3'),
        link: getLink('/blog/announcing-0.3'),
      },
      {
        text: getText('0.2 发布公告', 'Announcing Rspack 0.2'),
        link: getLink('/blog/announcing-0.2'),
      },
      {
        text: getText('发布公告', 'Announcing Rspack'),
        link: getLink('/blog/announcement'),
      },
    ],
  };
=======
	return {
		[getLink('/guide/')]: [
			{
				collapsible: false,
				text: getText('开始', 'Getting started'),
				items: [
					getLink('/guide/introduction'),
					getLink('/guide/quick-start'),
					getLink('/guide/glossary'),
				],
			},
			{
				collapsible: false,
				text: getText('特性', 'Features'),
				items: [
					getLink('/guide/language-support'),
					{
						link: getLink('/guide/asset-module'),
						text: getText('资源模块', 'Asset modules'),
					},
					{
						link: getLink('/guide/web-workers'),
						text: getText('Web Workers', 'Web Workers'),
					},
					getLink('/guide/loader'),
					getLink('/guide/builtin-swc-loader'),
					{
						link: getLink('/guide/plugin'),
						text: getText('Plugin', 'Plugin'),
					},
					getLink('/guide/module-resolution'),
					getLink('/guide/module-federation'),
					getLink('/guide/dev-server'),
				],
			},
			{
				collapsible: false,
				text: getText('优化', 'Optimization'),
				items: [
					getLink('/guide/production'),
					getLink('/guide/code-splitting'),
					getLink('/guide/tree-shaking'),
					getLink('/guide/analysis'),
					getLink('/guide/profile'),
				],
			},
			{
				collapsible: false,
				text: getText('框架支持', 'Framework support'),
				items: [
					getLink('/guide/react'),
					getLink('/guide/solid'),
					getLink('/guide/vue'),
					getLink('/guide/svelte'),
					getLink('/guide/nestjs'),
				],
			},
			{
				collapsible: false,
				text: getText('兼容性', 'Compatibility'),
				items: [
					getLink('/guide/loader-compat'),
					getLink('/guide/plugin-compat'),
					getLink('/guide/compat-others'),
				],
			},
			{
				collapsible: false,
				text: getText('迁移', 'Migration'),
				items: [
					getLink('/guide/migrate-from-webpack'),
					getLink('/guide/config-diff'),
					getLink('/guide/migrate-from-cra'),
					getLink('/guide/migrate-storybook'),
				],
			},
			{
				collapsible: false,
				text: getText('其他', 'Misc'),
				items: [
					getLink('/misc/faq'),
					getLink('/misc/roadmap'),
					getLink('/misc/join-us'),
					getLink('/misc/meet-the-team'),
					getLink('/misc/license'),
					getLink('/misc/branding'),
					getLink('/misc/benchmark'),
				],
			},
		],
		[getLink('/config/')]: [
			{
				text: getText('配置', 'Config'),
				link: getLink('/config'),
			},
			{
				text: getText('Entry 入口', 'Entry'),
				link: getLink('/config/entry'),
			},
			{
				text: getText('Context 基础目录', 'Context'),
				link: getLink('/config/context'),
			},
			{
				text: getText('Mode 模式', 'Mode'),
				link: getLink('/config/mode'),
			},
			{
				text: getText('Output 输出', 'Output'),
				link: getLink('/config/output'),
			},
			{
				text: getText('Module 模块', 'Module'),
				link: getLink('/config/module'),
			},
			{
				text: getText('Resolve 模块解析', 'Resolve'),
				link: getLink('/config/resolve'),
			},
			{
				text: getText('ResolveLoader Loader解析', 'ResolveLoader'),
				link: getLink('/config/resolve-loader'),
			},
			{
				text: getText('Node 全局变量', 'Node'),
				link: getLink('/config/node'),
			},
			{
				text: getText('Optimization 优化', 'Optimization'),
				link: getLink('/config/optimization'),
			},
			{
				text: getText('Plugins 插件', 'Plugins'),
				link: getLink('/config/plugins'),
			},
			{
				text: getText('DevServer 开发服务器', 'DevServer'),
				link: getLink('/config/dev-server'),
			},
			{
				text: getText('Cache 缓存', 'Cache'),
				link: getLink('/config/cache'),
			},
			{
				text: getText('Snapshot 缓存快照', 'Snapshot'),
				link: getLink('/config/snapshot'),
			},
			{
				text: getText('Devtool 调试', 'Devtool'),
				link: getLink('/config/devtool'),
			},
			{
				text: getText('Target 目标环境与兼容性', 'Target'),
				link: getLink('/config/target'),
			},
			{
				text: getText('Watch 监听变更', 'Watch'),
				link: getLink('/config/watch'),
			},
			{
				text: getText('Externals 外部依赖', 'Externals'),
				link: getLink('/config/externals'),
			},
			{
				text: getText('Stats 打包信息', 'Stats'),
				link: getLink('/config/stats'),
			},
			{
				text: getText('Experiments 实验功能', 'Experiments'),
				link: getLink('/config/experiments'),
			},
			{
				text: getText('Builtins 内置功能', 'Builtins'),
				link: getLink('/config/builtins'),
			},
			{
				text: getText('其他配置', 'Other Options'),
				link: getLink('/config/other-options'),
			},
		],
		[getLink('/plugins/')]: [
			{
				text: getText('简介', 'Introduction'),
				link: getLink('/plugins'),
			},
			{
				text: getText(
					'同步自 webpack 的内置插件',
					'Webpack-aligned Built-in Plugins',
				),
				items: [
					{
						text: 'EntryPlugin',
						link: getLink('/plugins/webpack/entry-plugin'),
					},
					{
						text: 'DefinePlugin',
						link: getLink('/plugins/webpack/define-plugin'),
					},
					{
						text: 'ProvidePlugin',
						link: getLink('/plugins/webpack/provide-plugin'),
					},
					{
						text: 'BannerPlugin',
						link: getLink('/plugins/webpack/banner-plugin'),
					},
					{
						text: 'HotModuleReplacementPlugin',
						link: getLink('/plugins/webpack/hot-module-replacement-plugin'),
					},
					{
						text: 'IgnorePlugin',
						link: getLink('/plugins/webpack/ignore-plugin'),
					},
					{
						text: 'ProgressPlugin',
						link: getLink('/plugins/webpack/progress-plugin'),
					},
					{
						text: 'ExternalsPlugin',
						link: getLink('/plugins/webpack/externals-plugin'),
					},
					{
						text: 'SourceMapDevToolPlugin',
						link: getLink('/plugins/webpack/source-map-dev-tool-plugin'),
					},
					{
						text: 'SplitChunksPlugin',
						link: getLink('/plugins/webpack/split-chunks-plugin'),
					},
					{
						text: 'NodeTargetPlugin',
						link: getLink('/plugins/webpack/node-target-plugin'),
					},
					{
						text: 'NodeTemplatePlugin',
						link: getLink('/plugins/webpack/node-template-plugin'),
					},
					{
						text: 'EnableChunkLoadingPlugin',
						link: getLink('/plugins/webpack/enable-chunk-loading-plugin'),
					},
					{
						text: 'EnableLibraryPlugin',
						link: getLink('/plugins/webpack/enable-library-plugin'),
					},
					{
						text: 'EnableWasmLoadingPlugin',
						link: getLink('/plugins/webpack/enable-wasm-loading-plugin'),
					},
					{
						text: 'ElectronTargetPlugin',
						link: getLink('/plugins/webpack/electron-target-plugin'),
					},
					{
						text: 'ModuleFederationPlugin',
						link: getLink('/plugins/webpack/module-federation-plugin'),
					},
					{
						text: 'ModuleFederationPluginV1',
						link: getLink('/plugins/webpack/module-federation-plugin-v1'),
					},
				],
			},
			{
				text: getText('Rspack 独有的内置插件', 'Rspack-only Built-in Plugins'),
				items: [
					{
						text: 'HtmlRspackPlugin',
						link: getLink('/plugins/rspack/html-rspack-plugin'),
					},
					{
						text: 'SwcJsMinimizerRspackPlugin',
						link: getLink('/plugins/rspack/swc-js-minimizer-rspack-plugin'),
					},
					{
						text: 'SwcCssMinimizerRspackPlugin',
						link: getLink('/plugins/rspack/swc-css-minimizer-rspack-plugin'),
					},
					{
						text: 'CopyRspackPlugin',
						link: getLink('/plugins/rspack/copy-rspack-plugin'),
					},
					{
						text: 'CssExtractRspackPlugin',
						link: getLink('/plugins/rspack/css-extract-rspack-plugin'),
					},
				],
			},
		],
		[getLink('/api/')]: [
			{
				text: getText('简介', 'Introduction'),
				link: getLink('/api'),
			},
			{
				text: getText('CLI', 'CLI'),
				link: getLink('/api/cli'),
			},
			{
				text: getText('模块', 'Modules'),
				link: getLink('/api/modules'),
			},
			{
				text: getText('Node API', 'Node API'),
				link: getLink('/api/node-api'),
			},
			{
				text: getText('Hot Module Replacement', 'Hot Module Replacement'),
				link: getLink('/api/hmr'),
			},
			{
				text: getText('Loader API', 'Loader API'),
				link: getLink('/api/loader-api'),
			},
			{
				text: getText('插件 API', 'Plugin API'),
				link: getLink('/api/plugin-api'),
			},
		],
		[getLink('/blog/')]: [
			{
				text: getText('0.6 发布公告', 'Announcing Rspack 0.6'),
				link: getLink('/blog/announcing-0.6'),
			},
			{
				text: getText('0.5 发布公告', 'Announcing Rspack 0.5'),
				link: getLink('/blog/announcing-0.5'),
			},
			{
				text: getText(
					'Rspack 支持模块联邦',
					'Module Federation added to Rspack',
				),
				link: getLink('/blog/module-federation-added-to-rspack'),
			},
			{
				text: getText('0.4 发布公告', 'Announcing Rspack 0.4'),
				link: getLink('/blog/announcing-0.4'),
			},
			{
				text: getText('0.3 发布公告', 'Announcing Rspack 0.3'),
				link: getLink('/blog/announcing-0.3'),
			},
			{
				text: getText('0.2 发布公告', 'Announcing Rspack 0.2'),
				link: getLink('/blog/announcing-0.2'),
			},
			{
				text: getText('发布公告', 'Announcing Rspack'),
				link: getLink('/blog/announcement'),
			},
		],
	};
>>>>>>> a9a9d63b
}

export default defineConfig({
  root: path.join(__dirname, 'docs'),
  title: 'Rspack',
  description: 'A fast Rust-based web bundler',
  logo: {
    light:
      'https://lf3-static.bytednsdoc.com/obj/eden-cn/rjhwzy/ljhwZthlaukjlkulzlp/navbar-logo-2027.png',
    dark: 'https://lf3-static.bytednsdoc.com/obj/eden-cn/rjhwzy/ljhwZthlaukjlkulzlp/navbar-logo-dark-2027.png',
  },
  icon: 'https://lf3-static.bytednsdoc.com/obj/eden-cn/rjhwzy/ljhwZthlaukjlkulzlp/favicon-1714.png',
  lang: 'en',
  globalStyles: path.join(__dirname, 'theme', 'index.css'),
  markdown: {
    checkDeadLinks: true,
  },
  plugins: [
    pluginFontOpenSans(),
    pluginRss({
      siteUrl: PUBLISH_URL,
      feed: [
        {
          id: 'blog-rss',
          test: '/blog',
          title: 'Rspack Blog',
          language: 'en',
          output: {
            type: 'rss',
            filename: 'blog-rss.xml',
          },
        },
        {
          id: 'blog-rss-zh',
          test: '/zh/blog',
          title: 'Rspack 博客',
          language: 'zh-CN',
          output: {
            type: 'rss',
            filename: 'blog-rss-zh.xml',
          },
        },
      ],
    }),
  ],
  themeConfig: {
    footer: {
      message: COPYRIGHT,
    },
    socialLinks: [
      {
        icon: 'github',
        mode: 'link',
        content: 'https://github.com/web-infra-dev/rspack',
      },
      {
        icon: 'discord',
        mode: 'link',
        content: 'https://discord.gg/79ZZ66GH9E',
      },
      {
        icon: 'twitter',
        mode: 'link',
        content: 'https://twitter.com/rspack_dev',
      },
      {
        icon: 'lark',
        mode: 'link',
        content:
          'https://applink.feishu.cn/client/chat/chatter/add_by_link?link_token=3c3vca77-bfc0-4ef5-b62b-9c5c9c92f1b4',
      },
    ],
    locales: [
      {
        lang: 'en',
        title: 'Rspack',
        description: 'A fast Rust-based web bundler',
        nav: getNavConfig('en'),
        sidebar: getSidebarConfig('en'),
        label: 'English',
      },
      {
        lang: 'zh',
        title: 'Rspack',
        description: '基于 Rust 的高性能 Web 构建工具',
        nav: getNavConfig('zh'),
        sidebar: getSidebarConfig('zh'),
        label: '简体中文',
      },
    ],
  },
  builderConfig: {
    plugins: [
      pluginGoogleAnalytics({ id: 'G-XKKCNZZNJD' }),
      pluginOpenGraph({
        title: 'Rspack',
        type: 'website',
        url: PUBLISH_URL,
        image:
          'https://sf16-sg.tiktokcdn.com/obj/eden-sg/geh7plsnuhog/rspack/rspack-banner.png',
        description: 'Fast Rust-based Web Bundler',
        twitter: {
          site: '@rspack_dev',
          card: 'summary_large_image',
        },
      }),
    ],
    source: {
      alias: {
        '@builtIns': path.join(__dirname, 'components', 'builtIns'),
        '@components': path.join(__dirname, 'components'),
        '@hooks': path.join(__dirname, 'hooks'),
      },
    },
    dev: {
      startUrl: true,
    },
    output: {
      copy: {
        patterns: [
          {
            from: path.join(__dirname, 'docs', 'public', '_redirects'),
          },
          {
            from: path.join(__dirname, 'docs', 'public', '_headers'),
          },
        ],
      },
    },
  },
});<|MERGE_RESOLUTION|>--- conflicted
+++ resolved
@@ -136,7 +136,6 @@
 function getSidebarConfig(lang: 'zh' | 'en'): Sidebar {
   const { getText, getLink } = getI18nHelper(lang);
 
-<<<<<<< HEAD
   return {
     [getLink('/guide/')]: [
       {
@@ -349,6 +348,10 @@
             link: getLink('/plugins/webpack/hot-module-replacement-plugin'),
           },
           {
+            text: 'IgnorePlugin',
+            link: getLink('/plugins/webpack/ignore-plugin'),
+          },
+          {
             text: 'ProgressPlugin',
             link: getLink('/plugins/webpack/progress-plugin'),
           },
@@ -488,363 +491,6 @@
       },
     ],
   };
-=======
-	return {
-		[getLink('/guide/')]: [
-			{
-				collapsible: false,
-				text: getText('开始', 'Getting started'),
-				items: [
-					getLink('/guide/introduction'),
-					getLink('/guide/quick-start'),
-					getLink('/guide/glossary'),
-				],
-			},
-			{
-				collapsible: false,
-				text: getText('特性', 'Features'),
-				items: [
-					getLink('/guide/language-support'),
-					{
-						link: getLink('/guide/asset-module'),
-						text: getText('资源模块', 'Asset modules'),
-					},
-					{
-						link: getLink('/guide/web-workers'),
-						text: getText('Web Workers', 'Web Workers'),
-					},
-					getLink('/guide/loader'),
-					getLink('/guide/builtin-swc-loader'),
-					{
-						link: getLink('/guide/plugin'),
-						text: getText('Plugin', 'Plugin'),
-					},
-					getLink('/guide/module-resolution'),
-					getLink('/guide/module-federation'),
-					getLink('/guide/dev-server'),
-				],
-			},
-			{
-				collapsible: false,
-				text: getText('优化', 'Optimization'),
-				items: [
-					getLink('/guide/production'),
-					getLink('/guide/code-splitting'),
-					getLink('/guide/tree-shaking'),
-					getLink('/guide/analysis'),
-					getLink('/guide/profile'),
-				],
-			},
-			{
-				collapsible: false,
-				text: getText('框架支持', 'Framework support'),
-				items: [
-					getLink('/guide/react'),
-					getLink('/guide/solid'),
-					getLink('/guide/vue'),
-					getLink('/guide/svelte'),
-					getLink('/guide/nestjs'),
-				],
-			},
-			{
-				collapsible: false,
-				text: getText('兼容性', 'Compatibility'),
-				items: [
-					getLink('/guide/loader-compat'),
-					getLink('/guide/plugin-compat'),
-					getLink('/guide/compat-others'),
-				],
-			},
-			{
-				collapsible: false,
-				text: getText('迁移', 'Migration'),
-				items: [
-					getLink('/guide/migrate-from-webpack'),
-					getLink('/guide/config-diff'),
-					getLink('/guide/migrate-from-cra'),
-					getLink('/guide/migrate-storybook'),
-				],
-			},
-			{
-				collapsible: false,
-				text: getText('其他', 'Misc'),
-				items: [
-					getLink('/misc/faq'),
-					getLink('/misc/roadmap'),
-					getLink('/misc/join-us'),
-					getLink('/misc/meet-the-team'),
-					getLink('/misc/license'),
-					getLink('/misc/branding'),
-					getLink('/misc/benchmark'),
-				],
-			},
-		],
-		[getLink('/config/')]: [
-			{
-				text: getText('配置', 'Config'),
-				link: getLink('/config'),
-			},
-			{
-				text: getText('Entry 入口', 'Entry'),
-				link: getLink('/config/entry'),
-			},
-			{
-				text: getText('Context 基础目录', 'Context'),
-				link: getLink('/config/context'),
-			},
-			{
-				text: getText('Mode 模式', 'Mode'),
-				link: getLink('/config/mode'),
-			},
-			{
-				text: getText('Output 输出', 'Output'),
-				link: getLink('/config/output'),
-			},
-			{
-				text: getText('Module 模块', 'Module'),
-				link: getLink('/config/module'),
-			},
-			{
-				text: getText('Resolve 模块解析', 'Resolve'),
-				link: getLink('/config/resolve'),
-			},
-			{
-				text: getText('ResolveLoader Loader解析', 'ResolveLoader'),
-				link: getLink('/config/resolve-loader'),
-			},
-			{
-				text: getText('Node 全局变量', 'Node'),
-				link: getLink('/config/node'),
-			},
-			{
-				text: getText('Optimization 优化', 'Optimization'),
-				link: getLink('/config/optimization'),
-			},
-			{
-				text: getText('Plugins 插件', 'Plugins'),
-				link: getLink('/config/plugins'),
-			},
-			{
-				text: getText('DevServer 开发服务器', 'DevServer'),
-				link: getLink('/config/dev-server'),
-			},
-			{
-				text: getText('Cache 缓存', 'Cache'),
-				link: getLink('/config/cache'),
-			},
-			{
-				text: getText('Snapshot 缓存快照', 'Snapshot'),
-				link: getLink('/config/snapshot'),
-			},
-			{
-				text: getText('Devtool 调试', 'Devtool'),
-				link: getLink('/config/devtool'),
-			},
-			{
-				text: getText('Target 目标环境与兼容性', 'Target'),
-				link: getLink('/config/target'),
-			},
-			{
-				text: getText('Watch 监听变更', 'Watch'),
-				link: getLink('/config/watch'),
-			},
-			{
-				text: getText('Externals 外部依赖', 'Externals'),
-				link: getLink('/config/externals'),
-			},
-			{
-				text: getText('Stats 打包信息', 'Stats'),
-				link: getLink('/config/stats'),
-			},
-			{
-				text: getText('Experiments 实验功能', 'Experiments'),
-				link: getLink('/config/experiments'),
-			},
-			{
-				text: getText('Builtins 内置功能', 'Builtins'),
-				link: getLink('/config/builtins'),
-			},
-			{
-				text: getText('其他配置', 'Other Options'),
-				link: getLink('/config/other-options'),
-			},
-		],
-		[getLink('/plugins/')]: [
-			{
-				text: getText('简介', 'Introduction'),
-				link: getLink('/plugins'),
-			},
-			{
-				text: getText(
-					'同步自 webpack 的内置插件',
-					'Webpack-aligned Built-in Plugins',
-				),
-				items: [
-					{
-						text: 'EntryPlugin',
-						link: getLink('/plugins/webpack/entry-plugin'),
-					},
-					{
-						text: 'DefinePlugin',
-						link: getLink('/plugins/webpack/define-plugin'),
-					},
-					{
-						text: 'ProvidePlugin',
-						link: getLink('/plugins/webpack/provide-plugin'),
-					},
-					{
-						text: 'BannerPlugin',
-						link: getLink('/plugins/webpack/banner-plugin'),
-					},
-					{
-						text: 'HotModuleReplacementPlugin',
-						link: getLink('/plugins/webpack/hot-module-replacement-plugin'),
-					},
-					{
-						text: 'IgnorePlugin',
-						link: getLink('/plugins/webpack/ignore-plugin'),
-					},
-					{
-						text: 'ProgressPlugin',
-						link: getLink('/plugins/webpack/progress-plugin'),
-					},
-					{
-						text: 'ExternalsPlugin',
-						link: getLink('/plugins/webpack/externals-plugin'),
-					},
-					{
-						text: 'SourceMapDevToolPlugin',
-						link: getLink('/plugins/webpack/source-map-dev-tool-plugin'),
-					},
-					{
-						text: 'SplitChunksPlugin',
-						link: getLink('/plugins/webpack/split-chunks-plugin'),
-					},
-					{
-						text: 'NodeTargetPlugin',
-						link: getLink('/plugins/webpack/node-target-plugin'),
-					},
-					{
-						text: 'NodeTemplatePlugin',
-						link: getLink('/plugins/webpack/node-template-plugin'),
-					},
-					{
-						text: 'EnableChunkLoadingPlugin',
-						link: getLink('/plugins/webpack/enable-chunk-loading-plugin'),
-					},
-					{
-						text: 'EnableLibraryPlugin',
-						link: getLink('/plugins/webpack/enable-library-plugin'),
-					},
-					{
-						text: 'EnableWasmLoadingPlugin',
-						link: getLink('/plugins/webpack/enable-wasm-loading-plugin'),
-					},
-					{
-						text: 'ElectronTargetPlugin',
-						link: getLink('/plugins/webpack/electron-target-plugin'),
-					},
-					{
-						text: 'ModuleFederationPlugin',
-						link: getLink('/plugins/webpack/module-federation-plugin'),
-					},
-					{
-						text: 'ModuleFederationPluginV1',
-						link: getLink('/plugins/webpack/module-federation-plugin-v1'),
-					},
-				],
-			},
-			{
-				text: getText('Rspack 独有的内置插件', 'Rspack-only Built-in Plugins'),
-				items: [
-					{
-						text: 'HtmlRspackPlugin',
-						link: getLink('/plugins/rspack/html-rspack-plugin'),
-					},
-					{
-						text: 'SwcJsMinimizerRspackPlugin',
-						link: getLink('/plugins/rspack/swc-js-minimizer-rspack-plugin'),
-					},
-					{
-						text: 'SwcCssMinimizerRspackPlugin',
-						link: getLink('/plugins/rspack/swc-css-minimizer-rspack-plugin'),
-					},
-					{
-						text: 'CopyRspackPlugin',
-						link: getLink('/plugins/rspack/copy-rspack-plugin'),
-					},
-					{
-						text: 'CssExtractRspackPlugin',
-						link: getLink('/plugins/rspack/css-extract-rspack-plugin'),
-					},
-				],
-			},
-		],
-		[getLink('/api/')]: [
-			{
-				text: getText('简介', 'Introduction'),
-				link: getLink('/api'),
-			},
-			{
-				text: getText('CLI', 'CLI'),
-				link: getLink('/api/cli'),
-			},
-			{
-				text: getText('模块', 'Modules'),
-				link: getLink('/api/modules'),
-			},
-			{
-				text: getText('Node API', 'Node API'),
-				link: getLink('/api/node-api'),
-			},
-			{
-				text: getText('Hot Module Replacement', 'Hot Module Replacement'),
-				link: getLink('/api/hmr'),
-			},
-			{
-				text: getText('Loader API', 'Loader API'),
-				link: getLink('/api/loader-api'),
-			},
-			{
-				text: getText('插件 API', 'Plugin API'),
-				link: getLink('/api/plugin-api'),
-			},
-		],
-		[getLink('/blog/')]: [
-			{
-				text: getText('0.6 发布公告', 'Announcing Rspack 0.6'),
-				link: getLink('/blog/announcing-0.6'),
-			},
-			{
-				text: getText('0.5 发布公告', 'Announcing Rspack 0.5'),
-				link: getLink('/blog/announcing-0.5'),
-			},
-			{
-				text: getText(
-					'Rspack 支持模块联邦',
-					'Module Federation added to Rspack',
-				),
-				link: getLink('/blog/module-federation-added-to-rspack'),
-			},
-			{
-				text: getText('0.4 发布公告', 'Announcing Rspack 0.4'),
-				link: getLink('/blog/announcing-0.4'),
-			},
-			{
-				text: getText('0.3 发布公告', 'Announcing Rspack 0.3'),
-				link: getLink('/blog/announcing-0.3'),
-			},
-			{
-				text: getText('0.2 发布公告', 'Announcing Rspack 0.2'),
-				link: getLink('/blog/announcing-0.2'),
-			},
-			{
-				text: getText('发布公告', 'Announcing Rspack'),
-				link: getLink('/blog/announcement'),
-			},
-		],
-	};
->>>>>>> a9a9d63b
 }
 
 export default defineConfig({
