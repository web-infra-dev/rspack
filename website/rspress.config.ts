--- conflicted
+++ resolved
@@ -96,7 +96,7 @@
 				{
 					text: getText(
 						'未来默认行为与功能废弃',
-						'Future behavior & Deprecation'
+						'Future behavior & Deprecation',
 					),
 					link: getLink('/misc/future'),
 				},
@@ -346,7 +346,7 @@
 			{
 				text: getText(
 					'Rspack 支持模块联邦',
-					'Module Federation added to Rspack'
+					'Module Federation added to Rspack',
 				),
 				link: getLink('/blog/module-federation-added-to-rspack'),
 			},
@@ -494,42 +494,6 @@
 		dev: {
 			startUrl: true,
 		},
-<<<<<<< HEAD
-		html: {
-			meta: {
-				...getMeta('og:title', 'Rspack'),
-				...getMeta('og:type', 'website'),
-				...getMeta('og:url', PUBLISH_URL),
-				...getMeta(
-					'og:image',
-					'https://sf16-sg.tiktokcdn.com/obj/eden-sg/geh7plsnuhog/rspack/rspack-banner.png'
-				),
-				...getMeta('og:description', 'Fast Rust-based Web Bundler'),
-				...getMeta('twitter:site', '@rspack_dev'),
-				...getMeta('twitter:card', 'summary_large_image'),
-			},
-			tags: [
-				// Configure Google Analytics
-				{
-					tag: 'script',
-					attrs: {
-						async: true,
-						src: 'https://www.googletagmanager.com/gtag/js?id=G-XKKCNZZNJD',
-					},
-				},
-				{
-					tag: 'script',
-					children: `
-  window.dataLayer = window.dataLayer || [];
-  function gtag(){dataLayer.push(arguments);}
-  gtag('js', new Date());
-
-  gtag('config', 'G-XKKCNZZNJD');`,
-				},
-			],
-		},
-=======
->>>>>>> b3a9389c
 		output: {
 			copy: {
 				patterns: [
