--- conflicted
+++ resolved
@@ -144,13 +144,9 @@
         items: [
           getLink('/guide/introduction'),
           getLink('/guide/quick-start'),
-<<<<<<< HEAD
-          getLink('/guide/glossary'),
-=======
           getLink('/guide/migrate-from-webpack'),
           getLink('/guide/migrate-from-cra'),
           getLink('/guide/migrate-storybook'),
->>>>>>> 00238771
         ],
       },
       {
@@ -206,30 +202,14 @@
           getLink('/guide/loader-compat'),
           getLink('/guide/plugin-compat'),
           getLink('/guide/compat-others'),
-<<<<<<< HEAD
-        ],
-      },
-      {
-        collapsible: false,
-        text: getText('迁移', 'Migration'),
-        items: [
-          getLink('/guide/migrate-from-webpack'),
           getLink('/guide/config-diff'),
-          getLink('/guide/migrate-from-cra'),
-          getLink('/guide/migrate-storybook'),
-=======
-          getLink('/guide/config-diff'),
->>>>>>> 00238771
         ],
       },
       {
         collapsible: false,
         text: getText('其他', 'Misc'),
         items: [
-<<<<<<< HEAD
-=======
           getLink('/misc/glossary'),
->>>>>>> 00238771
           getLink('/misc/faq'),
           getLink('/misc/roadmap'),
           getLink('/misc/join-us'),
