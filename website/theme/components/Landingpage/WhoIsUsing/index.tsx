--- conflicted
+++ resolved
@@ -70,12 +70,6 @@
     width: 115,
   },
   {
-<<<<<<< HEAD
-    name: 'Getaround',
-    logo: getaroundLogo,
-    url: 'https://getaround.com',
-    width: 110,
-=======
     name: 'ABB',
     logo: abbLogo,
     url: 'https://abb-bank.az/en',
@@ -86,7 +80,12 @@
     logo: sequoiaLogo,
     url: 'https://www.sequoia.com/',
     width: 150,
->>>>>>> 44c7de3b
+  },
+  {
+    name: 'Getaround',
+    logo: getaroundLogo,
+    url: 'https://getaround.com',
+    width: 110,
   },
 ];
 
