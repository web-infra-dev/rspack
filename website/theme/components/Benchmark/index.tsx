--- conflicted
+++ resolved
@@ -107,19 +107,11 @@
           </div>
           <div className="flex flex-col items-center my-4 z-1">
             <Tabs
-<<<<<<< HEAD
               values={SCENE.map(item => ({
-                label: t(item as keyof typeof BENChMARK_DATA),
+                label: t(item as keyof typeof BENCHMARK_DATA),
               }))}
               onChange={index =>
-                setActiveScene(SCENE[index] as keyof typeof BENChMARK_DATA)
-=======
-              values={SCENE.map((item) => ({
-                label: t(item as keyof typeof BENCHMARK_DATA),
-              }))}
-              onChange={(index) =>
                 setActiveScene(SCENE[index] as keyof typeof BENCHMARK_DATA)
->>>>>>> a48e383e
               }
             >
               {SCENE.map(scene => (
