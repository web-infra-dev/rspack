--- conflicted
+++ resolved
@@ -108,17 +108,10 @@
           <div className="flex flex-col items-center my-4 z-1">
             <Tabs
               values={SCENE.map(item => ({
-<<<<<<< HEAD
-                label: t(item as keyof typeof BENChMARK_DATA),
-              }))}
-              onChange={index =>
-                setActiveScene(SCENE[index] as keyof typeof BENChMARK_DATA)
-=======
                 label: t(item as keyof typeof BENCHMARK_DATA),
               }))}
               onChange={index =>
                 setActiveScene(SCENE[index] as keyof typeof BENCHMARK_DATA)
->>>>>>> 00238771
               }
             >
               {SCENE.map(scene => (
