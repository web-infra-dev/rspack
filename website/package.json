{
  "name": "rspack-website",
  "private": true,
  "version": "1.0.0",
  "scripts": {
    "dev": "rspress dev",
    "build": "rspress build",
    "preview": "rspress preview",
    "sort-projects-words": "node ./sortProjectWords.js",
    "check:lint": "biome check --diagnostic-level=warn --write",
    "check:lint-ci": "biome check --diagnostic-level=warn",
    "check:format": "prettier . --write",
    "check:format-ci": "prettier . --check",
    "check:spell": "pnpx cspell@8",
    "check:case": "pnpx case-police@0.7 docs/**/*.{md,mdx}",
    "check": "pnpm run check:lint && pnpm run check:format && pnpm run check:spell",
    "check:ci": "pnpm run check:lint-ci && pnpm run check:format-ci && pnpm run check:spell"
  },
  "license": "MIT",
  "dependencies": {
    "@rstack-dev/doc-ui": "1.7.3",
    "axios": "^1.8.4",
    "markdown-to-jsx": "^7.7.4",
    "mermaid": "^11.5.0",
    "react": "^19.0.0",
    "react-dom": "^19.0.0",
    "semver": "^7.7.1",
    "tailwindcss": "^3.4.17"
  },
  "devDependencies": {
    "@biomejs/biome": "1.9.4",
    "@rsbuild/plugin-sass": "^1.3.1",
<<<<<<< HEAD
    "@rspress/plugin-rss": "2.0.0-alpha.7",
    "@types/node": "^20.17.28",
    "@types/react": "^19.0.12",
=======
    "@rspress/plugin-rss": "2.0.0-alpha.8",
    "@types/node": "^20.17.24",
    "@types/react": "^19.0.11",
>>>>>>> 90fc4b2b
    "@types/semver": "^7.5.8",
    "cspell-ban-words": "0.0.4",
    "prettier": "3.5.3",
    "rsbuild-plugin-google-analytics": "1.0.3",
    "rsbuild-plugin-open-graph": "1.0.2",
    "rspress": "2.0.0-alpha.8",
    "rspress-plugin-font-open-sans": "1.0.0",
    "rspress-plugin-sitemap": "^1.1.1",
    "typescript": "^5.7.3"
  }
}<|MERGE_RESOLUTION|>--- conflicted
+++ resolved
@@ -30,15 +30,9 @@
   "devDependencies": {
     "@biomejs/biome": "1.9.4",
     "@rsbuild/plugin-sass": "^1.3.1",
-<<<<<<< HEAD
-    "@rspress/plugin-rss": "2.0.0-alpha.7",
+    "@rspress/plugin-rss": "2.0.0-alpha.8",
     "@types/node": "^20.17.28",
     "@types/react": "^19.0.12",
-=======
-    "@rspress/plugin-rss": "2.0.0-alpha.8",
-    "@types/node": "^20.17.24",
-    "@types/react": "^19.0.11",
->>>>>>> 90fc4b2b
     "@types/semver": "^7.5.8",
     "cspell-ban-words": "0.0.4",
     "prettier": "3.5.3",
