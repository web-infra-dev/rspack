{
  "name": "rspack-website",
  "private": true,
  "version": "1.0.0",
  "scripts": {
    "dev": "rspress dev",
    "build": "rspress build",
<<<<<<< HEAD
    "preview": "rspress preview",
    "check:format": "prettier . --write",
    "check:format-ci": "prettier . --check",
    "check:spell": "npx cspell",
    "check:case": "npx case-police docs/**/*.{md,mdx}",
    "check:ci": "pnpm run check:format-ci && pnpm run check:spell"
=======
    "format": "prettier . --write",
    "spell": "npx cspell",
    "caseCheck": "npx case-police docs/**/*.{md,mdx}",
    "preview": "rspress preview"
>>>>>>> 00238771
  },
  "license": "ISC",
  "packageManager": "pnpm@8.14.3",
  "dependencies": {
    "axios": "^1.6.1",
    "date-fns": "^2.29.3",
    "framer-motion": "^10.0.0",
    "markdown-to-jsx": "^7.2.1",
    "react": "^18.2.0",
    "react-dom": "^18.2.0",
    "react-intersection-observer": "^9.4.3",
    "rsfamily-nav-icon": "^1.0.2",
    "semver": "^7.5.4",
    "tailwindcss": "^3.2.7"
  },
  "devDependencies": {
    "@modern-js/tsconfig": "^2.46.1",
    "@rspress/plugin-rss": "^1.17.1",
    "@rspress/shared": "^1.17.1",
    "@types/node": "^18.11.18",
    "@types/react": "^18.0.27",
    "@types/semver": "^7.5.2",
    "case-police": "0.6.1",
    "cspell": "^8.7.0",
    "cspell-ban-words": "0.0.3",
    "nano-staged": "^0.8.0",
    "prettier": "^2.8.3",
    "rsbuild-plugin-google-analytics": "1.0.0",
    "rsbuild-plugin-open-graph": "1.0.0",
    "rspress": "^1.17.1",
    "rspress-plugin-font-open-sans": "1.0.0",
    "typescript": "^5.0.4"
  }
}<|MERGE_RESOLUTION|>--- conflicted
+++ resolved
@@ -5,19 +5,12 @@
   "scripts": {
     "dev": "rspress dev",
     "build": "rspress build",
-<<<<<<< HEAD
     "preview": "rspress preview",
     "check:format": "prettier . --write",
     "check:format-ci": "prettier . --check",
     "check:spell": "npx cspell",
     "check:case": "npx case-police docs/**/*.{md,mdx}",
     "check:ci": "pnpm run check:format-ci && pnpm run check:spell"
-=======
-    "format": "prettier . --write",
-    "spell": "npx cspell",
-    "caseCheck": "npx case-police docs/**/*.{md,mdx}",
-    "preview": "rspress preview"
->>>>>>> 00238771
   },
   "license": "ISC",
   "packageManager": "pnpm@8.14.3",
